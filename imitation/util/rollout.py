import collections
import functools
from typing import Dict, List, Sequence, Tuple

import gym
import numpy as np
from stable_baselines.common import BaseRLModel
import tensorflow as tf

from . import util  # Relative import needed to prevent cycle with __init__.py


def get_action_policy(policy, observation, deterministic=False):
  """Gets an action from a Stable Baselines policy after some processing.

  Specifically, clips actions to the action space associated with `policy` and
  automatically accounts for vectorized environments inputs.

  This code was adapted from Stable Baselines' `BaseRLModel.predict()`.

  Params:
    policy (stable_baselines.common.policies.BasePolicy): The policy.
    observation (np.ndarray): The input to the policy network. Can either
      be a single input with shape `policy.ob_space.shape` or a vectorized
      input with shape `(n_batch,) + policy.ob_space.shape`.
    deterministic (bool): Whether or not to return deterministic actions
      (usually means argmax over policy's action distribution).

  Returns:
    action (np.ndarray): The action output of the policy network. If
      `observation` is not vectorized (has shape `policy.ob_space.shape`
      instead of shape `(n_batch,) + policy.ob_space.shape`) then
      `action` has shape `policy.ac_space.shape`.
      Otherwise, `action` has shape `(n_batch,) + policy.ac_space.shape`.
  """
  observation = np.array(observation)
  vectorized_env = BaseRLModel._is_vectorized_observation(observation,
                                                          policy.ob_space)

  observation = observation.reshape((-1, ) + policy.ob_space.shape)
  actions, _, states, _ = policy.step(observation, deterministic=deterministic)

  clipped_actions = actions
  if isinstance(policy.ac_space, gym.spaces.Box):
    clipped_actions = np.clip(actions, policy.ac_space.low,
                              policy.ac_space.high)

  if not vectorized_env:
    clipped_actions = clipped_actions[0]

  return clipped_actions, states


class _TrajectoryAccumulator:
  """Accumulates trajectories step-by-step.

  Used in `generate()` only, for collecting completed trajectories while
  ignoring partially-completed trajectories.
  """

  def __init__(self):
    self.partial_trajectories = collections.defaultdict(list)

  def finish_trajectory(self, idx) -> Dict[str, np.ndarray]:
    """Complete the trajectory labelled with `idx`.
    Return list of completed trajectories popped from
    `self.partial_trajectories`.
    """
    part_dicts = self.partial_trajectories[idx]
    del self.partial_trajectories[idx]
    out_dict_unstacked = collections.defaultdict(list)
    for part_dict in part_dicts:
      for key, array in part_dict.items():
        out_dict_unstacked[key].append(array)
    out_dict_stacked = {
        key: np.stack(arr_list, axis=0)
        for key, arr_list in out_dict_unstacked.items()
    }
    return out_dict_stacked

  def add_step(self, idx, step_dict: Dict[str, np.ndarray]):
    """Add a single step to the partial trajectory identified by `idx` (this
    could correspond to, e.g., one environment managed by a vecenv)."""
    self.partial_trajectories[idx].append(step_dict)


def generate(policy, env, *, n_timesteps=None, n_episodes=None
             ) -> List[Dict[str, np.ndarray]]:
  """
  Generate old_obs-action-new_obs-reward tuples from a policy and an
  environment.

  Args:
    policy (BasePolicy or BaseRLModel): A stable_baselines policy or RLModel,
        trained on the gym environment.
    env (VecEnv or Env or str): The environment(s) to interact with.
    n_timesteps (int): The minimum number of obs-action-obs-reward tuples to
        collect (may collect more if episodes run too long). Set exactly one of
        `n_timesteps` and `n_episodes`, or this function will error.
    n_episodes (int): The number of episodes to finish before returning
        collected tuples. Tuples from parallel episodes underway when the final
        episode is finished will not be returned.
        Set exactly one of `n_timesteps` and `n_episodes`, or this function will
        error.

  Return:
    trajectories: List of trajectory dictionaries. Each trajectory dictionary
        `traj` has the following keys and values:
         - traj["obs"] is an observations array with N+1 rows, where N depends
          on the particular trajectory.
         - traj["act"] is an actions array with N rows.
         - traj["rew"] is a reward array with shape (N,).
  """
  env = util.maybe_load_env(env, vectorize=True)
<<<<<<< HEAD
  policy.set_env(env)
=======
>>>>>>> 6dbef1bd
  assert util.is_vec_env(env)

  if isinstance(policy, BaseRLModel):
    get_action = policy.predict
    policy.set_env(env)  # This checks that env and policy are compatbile.
  else:
    get_action = functools.partial(get_action_policy, policy)

  # Validate end condition arguments and initialize end conditions.
  if n_timesteps is not None and n_episodes is not None:
    raise ValueError("n_timesteps and n_episodes were both set")
  elif n_timesteps is not None:
    assert n_timesteps > 0
    end_cond = "timesteps"
  elif n_episodes is not None:
    assert n_episodes > 0
    end_cond = "episodes"
    episodes_elapsed = 0
  else:
    raise ValueError("Set at least one of n_timesteps and n_episodes")

  # Implements end-condition logic.
  def rollout_done():
    if end_cond == "timesteps":
      # accidentallyquadratic.tumblr.com
      return sum(len(t["obs"]) - 1 for t in trajectories) >= n_timesteps
    elif end_cond == "episodes":
      return len(trajectories) >= n_episodes
    else:
      raise RuntimeError(end_cond)

  # Collect rollout tuples.
  trajectories = []
  # accumulator for incomplete trajectories
  trajectories_accum = _TrajectoryAccumulator()
  obs_batch = env.reset()
  for env_idx, obs in enumerate(obs_batch):
    # Seed with first obs only. Inside loop, we'll only add second obs from
    # each (s,a,r,s') tuple, under the same "obs" key again. That way we still
    # get all observations, but they're not duplicated into "next obs" and
    # "previous obs" (this matters for, e.g., Atari, where observations are
    # really big).
    trajectories_accum.add_step(env_idx, dict(obs=obs))
  while not rollout_done():
    obs_old_batch = obs_batch
    act_batch, _ = get_action(obs_old_batch)
    obs_batch, rew_batch, done_batch, _ = env.step(act_batch)

    # Track episode count.
    if end_cond == "episodes":
      episodes_elapsed += np.sum(done_batch)

    # Don't save tuples if there is a done. The new_obs for any environment
    # is incorrect for any timestep where there is an episode end.
    # (See GH Issue #1).
    zip_iter = enumerate(
        zip(obs_old_batch, act_batch, obs_batch, rew_batch, done_batch))
    for env_idx, (obs_old, act, obs, rew, done) in zip_iter:
      if done:
        # finish env_idx-th trajectory
        # FIXME: this will break horribly if a trajectory ends after the first
        # action, b/c the trajectory will consist of just a single obs. The
        # "correct" fix for this is to PATCH STABLE BASELINES SO THAT ITS
        # VECENV GIVES US A CORRECT FINAL OBSERVATION TO ADD (see
        # bug #1 in our repo).
        new_traj = trajectories_accum.finish_trajectory(env_idx)
        if not ({'act', 'obs', 'rew'} <= new_traj.keys()):
          raise ValueError("Trajectory does not have expected act/obs/rew "
                           "keys; it probably ended on first step. You should "
                           "PATCH STABLE BASELINES (see bug #1 in our repo).")
        trajectories.append(new_traj)
        trajectories_accum.add_step(env_idx, dict(obs=obs))
        continue
      trajectories_accum.add_step(
          env_idx,
          dict(
              act=act,
              rew=rew,
              # this is in fact not the obs corresponding to `act`, but rather
              # the obs *after* `act` (see above)
              obs=obs, ))

  # Note that we just drop partial trajectories. This is not ideal for some
  # algos; e.g. BC can probably benefit from partial trajectories, too.

  # Sanity checks.
  for trajectory in trajectories:
    n_steps = len(trajectory["act"])
    # extra 1 for the end
    exp_obs = (n_steps + 1, ) + env.observation_space.shape
    real_obs = trajectory["obs"].shape
    assert real_obs == exp_obs, f"expected shape {exp_obs}, got {real_obs}"
    exp_act = (n_steps, ) + env.action_space.shape
    real_act = trajectory["act"].shape
    assert real_act == exp_act, f"expected shape {exp_act}, got {real_act}"
    exp_rew = (n_steps,)
    real_rew = trajectory["rew"].shape
    assert real_rew == exp_rew, f"expected shape {exp_rew}, got {real_rew}"

  return trajectories


def rollout_stats(policy, env, **kwargs):
  """Rolls out trajectories under the policy and returns various statistics.

  Args:
      policy (stable_baselines.BasePolicy): A stable_baselines Model,
          trained on the gym environment.
      env (VecEnv or Env or str): The environment(s) to interact with.
      n_timesteps (int): The number of rewards to collect.
      n_episodes (int): The number of episodes to finish before we stop
          collecting rewards. Rewards from parallel episodes that are underway
          when the final episode is finished are also included in the return.

  Return:
      Dictionary containing `n_traj` collected (int), along with return
      statistics (keys: `return_{min,mean,std,max}`, float values) and
      trajectory length statistics (keys: `len_{min,mean,std,max}`, float
      values).
  """
  trajectories = generate(policy, env, **kwargs)
  out_stats = {"n_traj": len(trajectories)}
  traj_descriptors = {
    "return": np.asarray([sum(t["rew"]) for t in trajectories]),
    "len": np.asarray([len(t["rew"]) for t in trajectories])
  }
  stat_names = ["min", "mean", "std", "max"]
  for desc_name, desc_vals in traj_descriptors.items():
    for stat_name in stat_names:
      stat_value = getattr(np, stat_name)(desc_vals)
      out_stats[f"{desc_name}_{stat_name}"] = stat_value
  return out_stats


def mean_return(*args, **kwargs) -> float:
  """Find the mean return of a policy.

  Shortcut to call `rollout_stats` and fetch only the value for
  `return_mean`; see documentation for `rollout_stats`.
  """
  return rollout_stats(*args, **kwargs)["return_mean"]


def flatten_trajectories(trajectories: Sequence[Dict[str, np.ndarray]]
                         ) -> Tuple[np.ndarray, ...]:
  """Flatten a series of trajectory dictionaries into arrays.

  Returns observations, actions, next observations, rewards.

  Args:
      trajectories ([dict]): list of dictionaries returned by `generate`, each
        representing a trajectory and each with "obs", "rew", and "act" keys.

  Returns:
      obs_old (array): A numpy array with shape
          `[n_timesteps] + env.observation_space.shape`. The ith observation in
          this array is the observation seen with the agent chooses action
          `rollout_act[i]`.
      act (array): A numpy array with shape
          `[n_timesteps] + env.action_space.shape`.
      obs_new (array): A numpy array with shape
          `[n_timesteps] + env.observation_space.shape`. The ith observation in
          this array is from the transition state after the agent chooses action
          `rollout_act[i]`.
      rew (array): A numpy array with shape `[n_timesteps]`. The
          reward received on the ith timestep is `rew[i]`.
  """
  keys = ["obs_old", "obs_new", "act", "rew"]
  parts = {key: [] for key in keys}
  for traj_dict in trajectories:
    parts["act"].append(traj_dict["act"])
    parts["rew"].append(traj_dict["rew"])
    obs = traj_dict["obs"]
    parts["obs_old"].append(obs[:-1])
    parts["obs_new"].append(obs[1:])
  cat_parts = {
    key: np.concatenate(part_list, axis=0)
    for key, part_list in parts.items()
  }
  lengths = set(map(len, cat_parts.values()))
  assert len(lengths) == 1, f"expected one length, got {lengths}"
  return cat_parts["obs_old"], cat_parts["act"], cat_parts["obs_new"], \
      cat_parts["rew"]


def generate_multiple(policies, env, n_timesteps, *, truncate=True):
  """Generate obs-act-obs triples from several policies.

  Splits the desired number of timesteps evenly between all the policies given.

  Args:
      policies (BasePolicy or [BasePolicy]): A policy
          or a list of policies that will be used to generate
          obs-action-obs triples.

          WARNING:
          Due to the way VecEnvs handle
          episode completion states, the last obs-state-obs triple in every
          episode is omitted. (See GitHub issue #1)
      env (gym.Env): The environment the policy should act in.
      n_timesteps (int): The number of obs-action-obs
          triples to generate. If the number of policies given doesn't
          divide this number evenly, then the last policy generates
          more timesteps.
      truncate (bool): should collected episodes be truncated so that *only*
          `n_timesteps` are returned? Otherwise this will potentially return
          more timesteps.

  Returns:
      rollout_obs_old (array): A numpy array with shape
          `[n_timesteps] + env.observation_space.shape`. The ith observation in
          this array is the observation seen with the agent chooses action
          `rollout_act[i]`.
      rollout_act (array): A numpy array with shape
          `[n_timesteps] + env.action_space.shape`.
      rollout_obs_new (array): A numpy array with shape
          `[n_timesteps] + env.observation_space.shape`. The ith observation in
          this array is from the transition state after the agent chooses
          action `rollout_act[i]`.
  """
  try:
    policies = list(policies)
  except TypeError:
    policies = [policies]

  n_policies = len(policies)
  quot, rem = n_timesteps // n_policies, n_timesteps % n_policies
  tf.logging.debug("rollout.generate_multiple: quot={}, rem={}"
                   .format(quot, rem))

  obs_old, act, obs_new = [], [], []
  for i, pol in enumerate(policies):
    n_timesteps_ = quot
    if i == n_policies - 1:
      # The final policy also generates the remainder if
      # n_policies doesn't evenly divide n_timesteps.
      n_timesteps_ += rem

    obs_old_, act_, obs_new_, _ = flatten_trajectories(
        generate(pol, env, n_timesteps=n_timesteps_))
    assert len(obs_new_) == len(act_), (len(obs_new_), len(act_))
    assert len(obs_old_) == len(act_), (len(obs_old_), len(act_))

    if truncate:
      # truncate to get exactly n_timesteps_
      act_ = act_[:n_timesteps_]
      obs_new_ = (obs_new_[:n_timesteps_])
      obs_old_ = obs_old_[:n_timesteps_]

    act.extend(act_)
    obs_new.extend(obs_new_)
    obs_old.extend(obs_old_)

  assert len(obs_old) == len(obs_new)
  assert len(act) >= n_timesteps, (len(act), n_timesteps)
  if truncate:
    assert len(act) == n_timesteps

  return tuple(np.array(x) for x in (obs_old, act, obs_new))<|MERGE_RESOLUTION|>--- conflicted
+++ resolved
@@ -112,10 +112,6 @@
          - traj["rew"] is a reward array with shape (N,).
   """
   env = util.maybe_load_env(env, vectorize=True)
-<<<<<<< HEAD
-  policy.set_env(env)
-=======
->>>>>>> 6dbef1bd
   assert util.is_vec_env(env)
 
   if isinstance(policy, BaseRLModel):
