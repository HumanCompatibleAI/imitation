--- conflicted
+++ resolved
@@ -15,14 +15,9 @@
 
 
 @gin.configurable
-<<<<<<< HEAD
-def init_trainer(env_id, policy_dir, use_gail=False, use_random_expert=True,
-                 **trainer_kwargs):
-=======
 def init_trainer(env_id, policy_dir, use_gail, use_random_expert=True,
                  num_vec=8, discrim_scale=False,
                  discrim_kwargs={}, reward_kwargs={}, trainer_kwargs={}):
->>>>>>> 6dbef1bd
   """Builds a Trainer, ready to be trained on a vectorized environment
   and either expert rollout data or random rollout data.
 
