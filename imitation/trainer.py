--- conflicted
+++ resolved
@@ -1,9 +1,5 @@
-<<<<<<< HEAD
 import collections
-from typing import Optional
-=======
 from typing import Optional, Sequence, Union
->>>>>>> 6dbef1bd
 from warnings import warn
 
 import gym
@@ -22,11 +18,29 @@
 class Trainer:
   """Trainer for GAIL and AIRL."""
 
+  env: gym.Env
+  """The original environment."""
+
+  env_train: gym.Env
+  """Like `self.env`, but wrapped with train reward except in debug mode.
+
+  If `debug_use_ground_truth=True` was passed into the initializer then
+  `self.env_train` is the same as `self.env`.
+  """
+
+  env_test: gym.Env
+  """Like `self.env`, but wrapped with test reward except in debug mode.
+
+  If `debug_use_ground_truth=True` was passed into the initializer then
+  `self.env_test` is the same as `self.env`.
+  """
+
   def __init__(self,
                env: Union[gym.Env, str],
                gen_policy: BaseRLModel,
                discrim: DiscrimNet,
-               expert_policies: Sequence[BaseRLModel], *,
+               expert_policies: Sequence[BaseRLModel],
+               *,
                disc_opt_cls: tf.train.Optimizer = tf.train.AdamOptimizer,
                disc_opt_kwargs: dict = {},
                n_disc_samples_per_buffer: int = 200,
@@ -68,27 +82,25 @@
             TensorBoard summaries. (Generator summaries appear under a
             different runname than the discriminator summaries because they
             are configured by initializing the stable_baselines policy).
-        debug_use_ground_truth: If True, use the ground truth reward.
+        debug_use_ground_truth: If True, use the ground truth reward for
+            `self.train_env`.
             This disables the reward wrapping that would normally replace
             the environment reward with the learned reward. This is useful for
             sanity checking that the policy training is functional.
     """
+    # TODO(adam): we're not guaranteed to use this session, see issue #31
+    self._sess = tf.Session()
+    self._global_step = tf.train.create_global_step()
+
     if n_disc_samples_per_buffer > n_expert_samples:
       warn("The discriminator batch size is larger than the number of "
            "expert samples.")
-
-    # TODO(adam): we're not guaranteed to use this session, see issue #31
-    self._sess = tf.Session()
-
-    self.env = maybe_load_env(env, vectorize=True)
-    self.gen_policy = gen_policy
-    if not isinstance(expert_policies, collections.abc.Sequence):
-        expert_policies = [expert_policies]
-    self.expert_policies = expert_policies
     self._n_disc_samples_per_buffer = n_disc_samples_per_buffer
     self.debug_use_ground_truth = debug_use_ground_truth
 
-    self._global_step = tf.train.create_global_step()
+    self.env = maybe_load_env(env, vectorize=True)
+    # TODO(adam): make this wrapping configurable for debugging purposes
+    self.gen_policy = gen_policy
 
     # Discriminator and reward output
     self._disc_opt_cls = disc_opt_cls
@@ -103,30 +115,21 @@
     if init_tensorboard:
       with tf.name_scope("summaries"):
         self._build_summarize()
-
     self._sess.run(tf.global_variables_initializer())
 
-<<<<<<< HEAD
-    self.env_wrapped_train = self.wrap_env_train_reward(self.env)
-    self.env_wrapped_test = self.wrap_env_test_reward(self.env)
+    self.env_train = self.wrap_env_train_reward(self.env)
+    self.env_test = self.wrap_env_test_reward(self.env)
 
     if gen_replay_buffer_capacity is None:
         gen_replay_buffer_capacity = 20 * self._n_disc_samples_per_buffer
     self._gen_replay_buffer = ReplayBuffer(gen_replay_buffer_capacity,
                                            self.env)
-    exp_rollouts = util.rollout.generate_multiple(
-=======
-    # TODO(adam): make this wrapping configurable for debugging purposes
-    self.env = self.wrap_env_train_reward(self.env)
-    self.gen_policy.set_env(self.env)
-
-    if gen_replay_buffer_capacity is None:
-        gen_replay_buffer_capacity = 20 * self._n_disc_samples_per_buffer
-    self._gen_replay_buffer = ReplayBuffer(gen_replay_buffer_capacity, self.env)
     self._populate_gen_replay_buffer()
 
+    if not isinstance(expert_policies, collections.abc.Sequence):
+        expert_policies = [expert_policies]
+    self.expert_policies = expert_policies
     exp_rollouts = rollout.generate_multiple(
->>>>>>> 6dbef1bd
         self.expert_policies, self.env, n_expert_samples)[:3]
     self._exp_replay_buffer = ReplayBuffer.from_data(*exp_rollouts)
 
@@ -147,17 +150,12 @@
         self._summarize(fd, step)
 
   def train_gen(self, n_steps=10000):
-<<<<<<< HEAD
-    self.gen_policy.set_env(self.env_wrapped_train)
-    self.gen_policy.learn(n_steps)
-=======
-    self.gen_policy.set_env(self.env)
+    self.gen_policy.set_env(self.env_train)
     # TODO(adam): learn was not intended to be called for each training batch
     # It should work, but might incur unnecessary overhead: e.g. in PPO2
     # a new Runner instance is created each time. Also a hotspot for errors:
     # algorithms not tested for this use case, may reset state accidentally.
     self.gen_policy.learn(n_steps, reset_num_timesteps=False)
->>>>>>> 6dbef1bd
     self._populate_gen_replay_buffer()
 
   def _populate_gen_replay_buffer(self) -> None:
@@ -168,7 +166,7 @@
     produced, and then stores these samples.
     """
     gen_rollouts = rollout.flatten_trajectories(rollout.generate(
-        self.gen_policy, self.env,
+        self.gen_policy, self.env_train,
         n_timesteps=self._n_disc_samples_per_buffer))[:3]
     self._gen_replay_buffer.store(*gen_rollouts)
 
@@ -222,7 +220,7 @@
         env (str, Env, or VecEnv): The Env that we want to wrap. If a
             string environment name is given or a Env is given, then we first
             convert to a VecEnv before continuing.
-    wrapped_env (VecEnv): The wrapped environment with a new reward.
+        wrapped_env (VecEnv): The wrapped environment with a new reward.
     """
     env = maybe_load_env(env, vectorize=True)
     if self.debug_use_ground_truth:
