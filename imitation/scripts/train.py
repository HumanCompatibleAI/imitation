--- conflicted
+++ resolved
@@ -81,247 +81,125 @@
         used to initialize the trainer.
   """
   assert n_epochs_per_plot is None or n_epochs_per_plot >= 1
-<<<<<<< HEAD
-  trainer = init_trainer(env_name, **init_trainer_kwargs)
-
-  os.makedirs("output", exist_ok=True)
-
-  plot_idx = 0
-  gen_data = ([], [])
-  disc_data = ([], [])
-
-  def disc_plot_add_data(gen_mode: bool = False):
-    """Evaluates and records the discriminator loss for plotting later.
-
-    Args:
-        gen_mode: Whether the generator or the discriminator is active.
-            We use this to color the data points.
-    """
-    nonlocal plot_idx
-    mode = "gen" if gen_mode else "dis"
-    X, Y = gen_data if gen_mode else disc_data
-    # Divide by two since we get two data points (gen and disc) per epoch.
-    X.append(plot_idx / 2)
-    Y.append(trainer.eval_disc_loss())
-    tf.logging.info(
-        "plot idx ({}): {} disc loss: {}"
-        .format(mode, plot_idx, Y[-1]))
-    plot_idx += 1
-
-  def disc_plot_show():
-    """Render a plot of discriminator loss vs. training epoch number."""
-    plt.scatter(disc_data[0], disc_data[1], c='g', alpha=0.7, s=4,
-                label="discriminator loss (dis step)")
-    plt.scatter(gen_data[0], gen_data[1], c='r', alpha=0.7, s=4,
-                label="discriminator loss (gen step)")
-    plt.title("Discriminator loss")
-    plt.legend()
-    _savefig_timestamp("plot_fight_loss_disc", interactive)
-
-  gen_ep_reward = defaultdict(list)
-  rand_ep_reward = defaultdict(list)
-  exp_ep_reward = defaultdict(list)
-
-  def ep_reward_plot_add_data(env, name):
-    """Calculate and record the average episode reward from rollouts of env."""
-    gen_policy = trainer.gen_policy
-    gen_ret = util.rollout.mean_return(
-        gen_policy, env, n_episodes=n_episodes_per_reward_data)
-    gen_ep_reward[name].append(gen_ret)
-    tf.logging.info("generator return: {}".format(gen_ret))
-
-    rand_policy = util.make_blank_policy(trainer.env)
-    rand_ret = util.rollout.mean_return(
-        rand_policy, env, n_episodes=n_episodes_per_reward_data)
-    rand_ep_reward[name].append(rand_ret)
-    tf.logging.info("random return: {}".format(rand_ret))
-
-    if expert_policy is not None:
-        exp_ret = util.rollout.mean_return(
-            expert_policy, env, n_episodes=n_episodes_per_reward_data)
-        exp_ep_reward[name].append(exp_ret)
-        tf.logging.info("exp return: {}".format(exp_ret))
-
-  def ep_reward_plot_show():
-    """Render and show average episode reward plots."""
-    for name in gen_ep_reward:
-      plt.title(name + " Performance")
-      plt.xlabel("epochs")
-      plt.ylabel("Average reward per episode (n={})"
-                 .format(n_episodes_per_reward_data))
-      plt.plot(gen_ep_reward[name], label="avg gen ep reward", c="red")
-      plt.plot(rand_ep_reward[name],
-               label="avg random ep reward", c="black")
-      plt.plot(exp_ep_reward[name], label="avg exp ep reward", c="blue")
+
+  with tf.Session().as_default():
+    trainer = init_trainer(env_name, seed=_seed, log_dir=log_dir,
+                           **init_trainer_kwargs)
+
+    tf.logging.info("Logging to %s", log_dir)
+    os.makedirs(log_dir, exist_ok=True)
+    sb_logger.configure(folder=osp.join(log_dir, 'generator'),
+                        format_strs=['tensorboard', 'stdout'])
+
+    plot_idx = 0
+    gen_data = ([], [])
+    disc_data = ([], [])
+
+    def disc_plot_add_data(gen_mode: bool = False):
+      """Evaluates and records the discriminator loss for plotting later.
+
+      Args:
+          gen_mode: Whether the generator or the discriminator is active.
+              We use this to color the data points.
+      """
+      nonlocal plot_idx
+      mode = "gen" if gen_mode else "dis"
+      X, Y = gen_data if gen_mode else disc_data
+      # Divide by two since we get two data points (gen and disc) per epoch.
+      X.append(plot_idx / 2)
+      Y.append(trainer.eval_disc_loss())
+      tf.logging.info(
+          "plot idx ({}): {} disc loss: {}"
+          .format(mode, plot_idx, Y[-1]))
+      plot_idx += 1
+
+    def disc_plot_show():
+      """Render a plot of discriminator loss vs. training epoch number."""
+      plt.scatter(disc_data[0], disc_data[1], c='g', alpha=0.7, s=4,
+                  label="discriminator loss (dis step)")
+      plt.scatter(gen_data[0], gen_data[1], c='r', alpha=0.7, s=4,
+                  label="discriminator loss (gen step)")
+      plt.title("Discriminator loss")
       plt.legend()
-      _savefig_timestamp("plot_fight_epreward_gen", interactive)
-
-  if n_epochs_per_plot is not None:
-    n_plots_per_epoch = 1 / n_epochs_per_plot
-  else:
-    n_plots_per_epoch = None
-
-  def should_plot_now(epoch) -> bool:
-    """For positive epochs, returns True if a plot should be rendered now.
-
-    This also controls the frequency at which `ep_reward_plot_add_data` is
-    called, because generating those rollouts is too expensive to perform
-    every timestep.
-    """
-    assert epoch >= 1
-    if n_plots_per_epoch is None:
-      return False
-    plot_num = math.floor(n_plots_per_epoch * epoch)
-    prev_plot_num = math.floor(n_plots_per_epoch * (epoch - 1))
-    assert abs(plot_num - prev_plot_num) <= 1
-    return plot_num != prev_plot_num
-
-  # Collect data for epoch 0.
-  if n_epochs_per_plot is not None:
-    disc_plot_add_data(False)
-    ep_reward_plot_add_data(trainer.env, "Ground Truth Reward")
-    ep_reward_plot_add_data(trainer.env_train, "Train Reward")
-    ep_reward_plot_add_data(trainer.env_test, "Test Reward")
-
-  for epoch in tqdm.tqdm(range(1, n_epochs+1), desc="epoch"):
-    trainer.train_disc(n_disc_steps_per_epoch)
-    disc_plot_add_data(False)
-    trainer.train_gen(n_gen_steps_per_epoch)
-    disc_plot_add_data(True)
-
-    if should_plot_now(epoch):
-      disc_plot_show()
+      _savefig_timestamp("plot_fight_loss_disc", interactive)
+
+    gen_ep_reward = defaultdict(list)
+    rand_ep_reward = defaultdict(list)
+    exp_ep_reward = defaultdict(list)
+
+    def ep_reward_plot_add_data(env, name):
+      """Calculate and record average episode returns."""
+      gen_policy = trainer.gen_policy
+      gen_ret = util.rollout.mean_return(
+          gen_policy, env, n_episodes=n_episodes_per_reward_data)
+      gen_ep_reward[name].append(gen_ret)
+      tf.logging.info("generator return: {}".format(gen_ret))
+
+      rand_policy = util.make_blank_policy(trainer.env)
+      rand_ret = util.rollout.mean_return(
+          rand_policy, env, n_episodes=n_episodes_per_reward_data)
+      rand_ep_reward[name].append(rand_ret)
+      tf.logging.info("random return: {}".format(rand_ret))
+
+      if expert_policy is not None:
+          exp_ret = util.rollout.mean_return(
+              expert_policy, env, n_episodes=n_episodes_per_reward_data)
+          exp_ep_reward[name].append(exp_ret)
+          tf.logging.info("exp return: {}".format(exp_ret))
+
+    def ep_reward_plot_show():
+      """Render and show average episode reward plots."""
+      for name in gen_ep_reward:
+        plt.title(name + " Performance")
+        plt.xlabel("epochs")
+        plt.ylabel("Average reward per episode (n={})"
+                   .format(n_episodes_per_reward_data))
+        plt.plot(gen_ep_reward[name], label="avg gen ep reward", c="red")
+        plt.plot(rand_ep_reward[name],
+                 label="avg random ep reward", c="black")
+        plt.plot(exp_ep_reward[name], label="avg exp ep reward", c="blue")
+        plt.legend()
+        _savefig_timestamp("plot_fight_epreward_gen", interactive)
+
+    if n_epochs_per_plot is not None:
+      n_plots_per_epoch = 1 / n_epochs_per_plot
+    else:
+      n_plots_per_epoch = None
+
+    def should_plot_now(epoch) -> bool:
+      """For positive epochs, returns True if a plot should be rendered now.
+
+      This also controls the frequency at which `ep_reward_plot_add_data` is
+      called, because generating those rollouts is too expensive to perform
+      every timestep.
+      """
+      assert epoch >= 1
+      if n_plots_per_epoch is None:
+        return False
+      plot_num = math.floor(n_plots_per_epoch * epoch)
+      prev_plot_num = math.floor(n_plots_per_epoch * (epoch - 1))
+      assert abs(plot_num - prev_plot_num) <= 1
+      return plot_num != prev_plot_num
+
+    # Collect data for epoch 0.
+    if n_epochs_per_plot is not None:
+      disc_plot_add_data(False)
       ep_reward_plot_add_data(trainer.env, "Ground Truth Reward")
       ep_reward_plot_add_data(trainer.env_train, "Train Reward")
       ep_reward_plot_add_data(trainer.env_test, "Test Reward")
-      ep_reward_plot_show()
-=======
-  with tf.Session() as sess:
-    with sess.as_default():
-      trainer = init_trainer(env_name, seed=_seed, log_dir=log_dir,
-                             **init_trainer_kwargs)
-
-      tf.logging.info("Logging to %s", log_dir)
-      os.makedirs(log_dir, exist_ok=True)
-      sb_logger.configure(folder=osp.join(log_dir, 'generator'),
-                          format_strs=['tensorboard', 'stdout'])
-
-      plot_idx = 0
-      gen_data = ([], [])
-      disc_data = ([], [])
-
-      def disc_plot_add_data(gen_mode: bool = False):
-        """Evaluates and records the discriminator loss for plotting later.
-
-        Args:
-            gen_mode: Whether the generator or the discriminator is active.
-                We use this to color the data points.
-        """
-        nonlocal plot_idx
-        mode = "gen" if gen_mode else "dis"
-        X, Y = gen_data if gen_mode else disc_data
-        # Divide by two since we get two data points (gen and disc) per epoch.
-        X.append(plot_idx / 2)
-        Y.append(trainer.eval_disc_loss())
-        tf.logging.info(
-            "plot idx ({}): {} disc loss: {}"
-            .format(mode, plot_idx, Y[-1]))
-        plot_idx += 1
-
-      def disc_plot_show():
-        """Render a plot of discriminator loss vs. training epoch number."""
-        plt.scatter(disc_data[0], disc_data[1], c='g', alpha=0.7, s=4,
-                    label="discriminator loss (dis step)")
-        plt.scatter(gen_data[0], gen_data[1], c='r', alpha=0.7, s=4,
-                    label="discriminator loss (gen step)")
-        plt.title("Discriminator loss")
-        plt.legend()
-        _savefig_timestamp("plot_fight_loss_disc", interactive)
-
-      gen_ep_reward = defaultdict(list)
-      rand_ep_reward = defaultdict(list)
-      exp_ep_reward = defaultdict(list)
-
-      def ep_reward_plot_add_data(env, name):
-        """Calculate and record the mean episode reward from rollouts of env."""
-        gen_policy = trainer.gen_policy
-        rand_policy = util.make_blank_policy(trainer.env)
-        exp_policy = trainer.expert_policies[-1]
-
-        gen_ret = util.rollout.mean_return(
-            gen_policy, env, n_episodes=n_episodes_per_reward_data)
-        rand_ret = util.rollout.mean_return(
-            rand_policy, env, n_episodes=n_episodes_per_reward_data)
-        exp_ret = util.rollout.mean_return(
-            exp_policy, env, n_episodes=n_episodes_per_reward_data)
-        gen_ep_reward[name].append(gen_ret)
-        rand_ep_reward[name].append(rand_ret)
-        exp_ep_reward[name].append(exp_ret)
-        tf.logging.info("generator return: {}".format(gen_ret))
-        tf.logging.info("random return: {}".format(rand_ret))
-        tf.logging.info("exp return: {}".format(exp_ret))
-
-      def ep_reward_plot_show():
-        """Render and show average episode reward plots."""
-        for name in gen_ep_reward:
-          plt.title(name + " Performance")
-          plt.xlabel("epochs")
-          plt.ylabel("Average reward per episode (n={})"
-                     .format(n_episodes_per_reward_data))
-          plt.plot(gen_ep_reward[name], label="avg gen ep reward", c="red")
-          plt.plot(rand_ep_reward[name],
-                   label="avg random ep reward", c="black")
-          plt.plot(exp_ep_reward[name], label="avg exp ep reward", c="blue")
-          plt.legend()
-          _savefig_timestamp("plot_fight_epreward_gen", interactive)
-
-      if n_epochs_per_plot is not None:
-        n_plots_per_epoch = 1 / n_epochs_per_plot
-      else:
-        n_plots_per_epoch = None
-
-      def should_plot_now(epoch) -> bool:
-        """For positive epochs, returns True if a plot should be rendered now.
-
-        This also controls the frequency at which `ep_reward_plot_add_data` is
-        called, because generating those rollouts is too expensive to perform
-        every timestep.
-        """
-        assert epoch >= 1
-        if n_plots_per_epoch is None:
-          return False
-        plot_num = math.floor(n_plots_per_epoch * epoch)
-        prev_plot_num = math.floor(n_plots_per_epoch * (epoch - 1))
-        assert abs(plot_num - prev_plot_num) <= 1
-        return plot_num != prev_plot_num
-
-      # Collect data for epoch 0.
-      if n_epochs_per_plot is not None:
-        disc_plot_add_data(False)
+
+    for epoch in tqdm.tqdm(range(1, n_epochs+1), desc="epoch"):
+      trainer.train_disc(n_disc_steps_per_epoch)
+      disc_plot_add_data(False)
+      trainer.train_gen(n_gen_steps_per_epoch)
+      disc_plot_add_data(True)
+
+      if should_plot_now(epoch):
+        disc_plot_show()
         ep_reward_plot_add_data(trainer.env, "Ground Truth Reward")
         ep_reward_plot_add_data(trainer.env_train, "Train Reward")
         ep_reward_plot_add_data(trainer.env_test, "Test Reward")
-
-      for epoch in tqdm.tqdm(range(1, n_epochs+1), desc="epoch"):
-        trainer.train_disc(n_disc_steps_per_epoch)
-        disc_plot_add_data(False)
-        trainer.train_gen(n_gen_steps_per_epoch)
-        disc_plot_add_data(True)
-
-        if should_plot_now(epoch):
-          disc_plot_show()
-          ep_reward_plot_add_data(trainer.env, "Ground Truth Reward")
-          ep_reward_plot_add_data(trainer.env_train, "Train Reward")
-          ep_reward_plot_add_data(trainer.env_test, "Test Reward")
-          ep_reward_plot_show()
-
-        if checkpoint_interval is not None and epoch % checkpoint_interval == 0:
-          save(trainer, os.path.join(log_dir, "checkpoints", f"{epoch:05d}"))
-
-      save(trainer, os.path.join(log_dir, "final"))
-
-      return log_dir, gen_data, disc_data, gen_ep_reward
->>>>>>> 374bf495
+        ep_reward_plot_show()
 
 
 def _savefig_timestamp(prefix="", also_show=True):
