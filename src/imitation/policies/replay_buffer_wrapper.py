"""Wrapper for reward labeling for transitions sampled from a replay buffer."""


<<<<<<< HEAD
from typing import Mapping, Optional
=======
from typing import Mapping, Union
>>>>>>> 3a4af2eb

import numpy as np
import torch as th
from gym import spaces
from stable_baselines3.common.buffers import ReplayBuffer
from stable_baselines3.common.type_aliases import ReplayBufferSamples

from imitation.rewards.reward_function import RewardFn
from imitation.util import util


def _samples_to_reward_fn_input(
    samples: ReplayBufferSamples,
) -> Mapping[str, np.ndarray]:
    """Convert a sample from a replay buffer to a numpy array."""
    return dict(
        state=samples.observations.cpu().numpy(),
        action=samples.actions.cpu().numpy(),
        next_state=samples.next_observations.cpu().numpy(),
        done=samples.dones.cpu().numpy(),
    )


class ReplayBufferRewardWrapper(ReplayBuffer):
    """Relabel the rewards in transitions sampled from a ReplayBuffer."""

<<<<<<< HEAD
    def __init__(self, *args, reward_fn: Optional[RewardFn] = None, **kwargs):
=======
    def __init__(
        self,
        buffer_size: int,
        observation_space: spaces.Space,
        action_space: spaces.Space,
        reward_fn: RewardFn,
        device: Union[th.device, str] = "cpu",
        n_envs: int = 1,
        optimize_memory_usage: bool = False,
        handle_timeout_termination: bool = True,
    ):
>>>>>>> 3a4af2eb
        """Builds ReplayBufferRewardWrapper.

        Note(yawen): we directly inherit ReplayBuffer in this case and leave out the
        choice of DictReplayBuffer because the current RewardFn only takes in NumPy
        array-based inputs, and SAC is the only use case for ReplayBuffer relabeling.

        Args:
<<<<<<< HEAD
            *args: Arguments to ReplayBuffer.
            reward_fn: Reward function for reward relabeling.
            **kwargs: keyword arguments for ReplayBuffer.
        """
        self.replay_buffer = ReplayBuffer(*args, **kwargs)
=======
            buffer_size: Max number of element in the buffer
            observation_space: Observation space
            action_space: Action space
            reward_fn: The reward function used to relabel rewards.
            device: Device to store the data in
            n_envs: Number of parallel environments
            optimize_memory_usage: Enable a memory efficient variant
                of the replay buffer which reduces by almost a factor two the memory
                used, at a cost of more complexity.
            handle_timeout_termination: Handle timeout termination (due to timelimit)
                separately and treat the task as infinite horizon task.
                https://github.com/DLR-RM/stable-baselines3/issues/284
        """
        super().__init__(
            buffer_size,
            observation_space,
            action_space,
            device,
            n_envs,
            optimize_memory_usage,
            handle_timeout_termination,
        )
>>>>>>> 3a4af2eb
        self.reward_fn = reward_fn
        self.device = device

    def sample(self, *args, **kwargs):
<<<<<<< HEAD
        samples = self.replay_buffer.sample(*args, **kwargs)
        if self.reward_fn is None:
            return samples

        rewards = self.reward_fn(**_samples_to_reward_fn_input(samples))
        shape = samples.rewards.shape
        device = samples.rewards.device
        rewards_th = util.safe_to_tensor(rewards).reshape(shape).to(device)
=======
        samples = self.sample(*args, **kwargs)

        rewards = self.reward_fn(**_samples_to_reward_fn_input(samples))

        shape = samples.rewards.shape
        rewards_th = util.safe_to_tensor(rewards).reshape(shape).to(self.device)
>>>>>>> 3a4af2eb

        return ReplayBufferSamples(
            samples.observations,
            samples.actions,
            samples.next_observations,
            samples.dones,
            rewards_th,
        )<|MERGE_RESOLUTION|>--- conflicted
+++ resolved
@@ -1,11 +1,7 @@
 """Wrapper for reward labeling for transitions sampled from a replay buffer."""
 
 
-<<<<<<< HEAD
 from typing import Mapping, Optional
-=======
-from typing import Mapping, Union
->>>>>>> 3a4af2eb
 
 import numpy as np
 import torch as th
@@ -32,21 +28,7 @@
 class ReplayBufferRewardWrapper(ReplayBuffer):
     """Relabel the rewards in transitions sampled from a ReplayBuffer."""
 
-<<<<<<< HEAD
     def __init__(self, *args, reward_fn: Optional[RewardFn] = None, **kwargs):
-=======
-    def __init__(
-        self,
-        buffer_size: int,
-        observation_space: spaces.Space,
-        action_space: spaces.Space,
-        reward_fn: RewardFn,
-        device: Union[th.device, str] = "cpu",
-        n_envs: int = 1,
-        optimize_memory_usage: bool = False,
-        handle_timeout_termination: bool = True,
-    ):
->>>>>>> 3a4af2eb
         """Builds ReplayBufferRewardWrapper.
 
         Note(yawen): we directly inherit ReplayBuffer in this case and leave out the
@@ -54,41 +36,15 @@
         array-based inputs, and SAC is the only use case for ReplayBuffer relabeling.
 
         Args:
-<<<<<<< HEAD
             *args: Arguments to ReplayBuffer.
             reward_fn: Reward function for reward relabeling.
             **kwargs: keyword arguments for ReplayBuffer.
         """
         self.replay_buffer = ReplayBuffer(*args, **kwargs)
-=======
-            buffer_size: Max number of element in the buffer
-            observation_space: Observation space
-            action_space: Action space
-            reward_fn: The reward function used to relabel rewards.
-            device: Device to store the data in
-            n_envs: Number of parallel environments
-            optimize_memory_usage: Enable a memory efficient variant
-                of the replay buffer which reduces by almost a factor two the memory
-                used, at a cost of more complexity.
-            handle_timeout_termination: Handle timeout termination (due to timelimit)
-                separately and treat the task as infinite horizon task.
-                https://github.com/DLR-RM/stable-baselines3/issues/284
-        """
-        super().__init__(
-            buffer_size,
-            observation_space,
-            action_space,
-            device,
-            n_envs,
-            optimize_memory_usage,
-            handle_timeout_termination,
-        )
->>>>>>> 3a4af2eb
         self.reward_fn = reward_fn
         self.device = device
 
     def sample(self, *args, **kwargs):
-<<<<<<< HEAD
         samples = self.replay_buffer.sample(*args, **kwargs)
         if self.reward_fn is None:
             return samples
@@ -97,14 +53,6 @@
         shape = samples.rewards.shape
         device = samples.rewards.device
         rewards_th = util.safe_to_tensor(rewards).reshape(shape).to(device)
-=======
-        samples = self.sample(*args, **kwargs)
-
-        rewards = self.reward_fn(**_samples_to_reward_fn_input(samples))
-
-        shape = samples.rewards.shape
-        rewards_th = util.safe_to_tensor(rewards).reshape(shape).to(self.device)
->>>>>>> 3a4af2eb
 
         return ReplayBufferSamples(
             samples.observations,
