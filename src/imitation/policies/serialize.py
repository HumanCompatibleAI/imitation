--- conflicted
+++ resolved
@@ -170,10 +170,6 @@
 
     def _on_step(self) -> bool:
         assert self.model is not None
-<<<<<<< HEAD
         output_dir = self.policy_dir / f"{self.num_timesteps:012d}"
-=======
-        output_dir = os.path.join(self.policy_dir, f"{self.num_timesteps:012d}")
->>>>>>> 1ecc300f
         save_stable_model(output_dir, self.model)
         return True