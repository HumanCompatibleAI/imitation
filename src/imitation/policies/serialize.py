--- conflicted
+++ resolved
@@ -19,6 +19,7 @@
 # Note: a VecEnv will always be passed first and then any kwargs. There is just no
 # proper way to specify this in python yet. For details see
 # https://stackoverflow.com/questions/61569324/type-annotation-for-callable-that-takes-kwargs
+# TODO(juan) this can be fixed using ParamSpec. To be looked at later.
 PolicyLoaderFn = Callable[..., policies.BasePolicy]
 
 policy_registry: registry.Registry[PolicyLoaderFn] = registry.Registry()
@@ -64,15 +65,10 @@
             "statistics from '{vec_normalize_path}'",
         )
 
-<<<<<<< HEAD
-    model_path = policy_dir / "model.zip"
     # TODO(juan) remove the type ignore when this SB3 PR gets merged
     #  and released:
     #  https://github.com/DLR-RM/stable-baselines3/pull/1043
-    return cls.load(model_path, env=venv, **kwargs)  # type: ignore[return-value]
-=======
-    return cls.load(path, env=venv, **kwargs)
->>>>>>> 91c66b73
+    return cls.load(path, env=venv, **kwargs)  # type: ignore[return-value]
 
 
 def _load_stable_baselines_from_file(
