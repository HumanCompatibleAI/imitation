--- conflicted
+++ resolved
@@ -220,14 +220,9 @@
         # Setting the logger here is not really necessary (PreferenceComparisons
         # takes care of that automatically) but it avoids creating unnecessary loggers
         trajectory_generator = preference_comparisons.AgentTrainer(
-<<<<<<< HEAD
             algorithm=agent,
             reward_fn=reward_net,
-=======
-            agent,
-            reward_net,
             random_frac=random_frac,
->>>>>>> f5d9b8bc
             custom_logger=custom_logger,
         )
     else:
