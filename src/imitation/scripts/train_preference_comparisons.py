"""Train a reward model using preference comparisons.

Can be used as a CLI script, or the `train_preference_comparisons` function
can be called directly.
"""

import functools
import os
from typing import Any, Mapping, Optional, Type, Union

import torch as th
from sacred.observers import FileStorageObserver
from stable_baselines3.common import type_aliases

from imitation.algorithms import preference_comparisons
from imitation.data import types
from imitation.policies import serialize
from imitation.scripts.common import common, reward
from imitation.scripts.common import rl as rl_common
from imitation.scripts.common import train
from imitation.scripts.config.train_preference_comparisons import (
    train_preference_comparisons_ex,
)


def save_model(
    agent_trainer: preference_comparisons.AgentTrainer,
    save_path: str,
):
    """Save the model as model.pkl."""
    serialize.save_stable_model(
        output_dir=os.path.join(save_path, "policy"),
        model=agent_trainer.algorithm,
    )


def save_checkpoint(
    trainer: preference_comparisons.PreferenceComparisons,
    save_path: str,
    allow_save_policy: Optional[bool],
):
    """Save reward model and optionally policy."""
    os.makedirs(save_path, exist_ok=True)
    th.save(trainer.model, os.path.join(save_path, "reward_net.pt"))
    if allow_save_policy:
        # Note: We should only save the model as model.pkl if `trajectory_generator`
        # contains one. Specifically we check if the `trajectory_generator` contains an
        # `algorithm` attribute.
        assert hasattr(trainer.trajectory_generator, "algorithm")
        save_model(trainer.trajectory_generator, save_path)
    else:
        trainer.logger.warn(
            "trainer.trajectory_generator doesn't contain a policy to save.",
        )


@train_preference_comparisons_ex.main
def train_preference_comparisons(
    _seed: int,
    total_timesteps: int,
    total_comparisons: int,
    num_iterations: int,
    comparison_queue_size: Optional[int],
    fragment_length: int,
    transition_oversampling: float,
    initial_comparison_frac: float,
    exploration_frac: float,
    trajectory_path: Optional[str],
    trajectory_generator_kwargs: Mapping[str, Any],
    save_preferences: bool,
    agent_path: Optional[str],
    num_agents: int,
    cross_entropy_loss_kwargs: Mapping[str, Any],
    reward_trainer_kwargs: Mapping[str, Any],
    gatherer_cls: Type[preference_comparisons.PreferenceGatherer],
    gatherer_kwargs: Mapping[str, Any],
    fragmenter_kwargs: Mapping[str, Any],
    allow_variable_horizon: bool,
    checkpoint_interval: int,
    query_schedule: Union[str, type_aliases.Schedule],
) -> Mapping[str, Any]:
    """Train a reward model using preference comparisons.

    Args:
        _seed: Random seed.
        total_timesteps: number of environment interaction steps
        total_comparisons: number of preferences to gather in total
        num_iterations: number of times to train the agent against the reward model
            and then train the reward model against newly gathered preferences.
        comparison_queue_size: the maximum number of comparisons to keep in the
            queue for training the reward model. If None, the queue will grow
            without bound as new comparisons are added.
        fragment_length: number of timesteps per fragment that is used to elicit
            preferences
        transition_oversampling: factor by which to oversample transitions before
            creating fragments. Since fragments are sampled with replacement,
            this is usually chosen > 1 to avoid having the same transition
            in too many fragments.
        initial_comparison_frac: fraction of total_comparisons that will be
            sampled before the rest of training begins (using the randomly initialized
            agent). This can be used to pretrain the reward model before the agent
            is trained on the learned reward.
        exploration_frac: fraction of trajectory samples that will be created using
            partially random actions, rather than the current policy. Might be helpful
            if the learned policy explores too little and gets stuck with a wrong
            reward.
        trajectory_path: either None, in which case an agent will be trained
            and used to sample trajectories on the fly, or a path to a pickled
            sequence of TrajectoryWithRew to be trained on.
        trajectory_generator_kwargs: kwargs to pass to the trajectory generator.
        save_preferences: if True, store the final dataset of preferences to disk.
        agent_path: if given, initialize the agent using this stored policy
            rather than randomly.
        num_agents: number of agents to train the reward model against.
        cross_entropy_loss_kwargs: passed to CrossEntropyRewardLoss
        reward_trainer_kwargs: passed to BasicRewardTrainer or EnsembleRewardTrainer
        gatherer_cls: type of PreferenceGatherer to use (defaults to SyntheticGatherer)
        gatherer_kwargs: passed to the PreferenceGatherer specified by gatherer_cls
        fragmenter_kwargs: passed to RandomFragmenter
        allow_variable_horizon: If False (default), algorithm will raise an
            exception if it detects trajectories of different length during
            training. If True, overrides this safety check. WARNING: variable
            horizon episodes leak information about the reward via termination
            condition, and can seriously confound evaluation. Read
            https://imitation.readthedocs.io/en/latest/guide/variable_horizon.html
            before overriding this.
        checkpoint_interval: Save the reward model and policy models (if
            trajectory_generator contains a policy) every `checkpoint_interval`
            iterations and after training is complete. If 0, then only save weights
            after training is complete. If <0, then don't save weights at all.
        query_schedule: one of ("constant", "hyperbolic", "inverse_quadratic").
            A function indicating how the total number of preference queries should
            be allocated to each iteration. "hyperbolic" and "inverse_quadratic"
            apportion fewer queries to later iterations when the policy is assumed
            to be better and more stable.

    Returns:
        Rollout statistics from trained policy.

    Raises:
        ValueError: Inconsistency between config and deserialized policy normalization.
    """
    custom_logger, log_dir = common.setup_logging()

<<<<<<< HEAD
    reward_net = reward.make_reward_net(venv)
    relabel_reward_fn = functools.partial(
        reward_net.predict_processed,
        update_stats=False,
    )

    if num_agents < 1 or not isinstance(num_agents, int):
        raise ValueError("num_agents must be a positive integer!")

    def make_agent_trainer(seed: Optional[int] = None):
        if agent_path is None:
            agent = rl_common.make_rl_algo(venv, relabel_reward_fn=relabel_reward_fn)
        else:
            agent = rl_common.load_rl_algo_from_path(
                agent_path=agent_path,
                venv=venv,
                relabel_reward_fn=relabel_reward_fn,
            )

        # Setting the logger here is not really necessary (PreferenceComparisons
        # takes care of that automatically) but it avoids creating unnecessary loggers
        return preference_comparisons.AgentTrainer(
            algorithm=agent,
            reward_fn=reward_net,
            venv=venv,
            exploration_frac=exploration_frac,
            seed=_seed if seed is None else seed,
=======
    with common.make_venv() as venv:
        reward_net = reward.make_reward_net(venv)
        relabel_reward_fn = functools.partial(
            reward_net.predict_processed,
            update_stats=False,
        )
        if agent_path is None:
            agent = rl_common.make_rl_algo(venv, relabel_reward_fn=relabel_reward_fn)
        else:
            agent = rl_common.load_rl_algo_from_path(
                agent_path=agent_path,
                venv=venv,
                relabel_reward_fn=relabel_reward_fn,
            )

        if trajectory_path is None:
            # Setting the logger here is not necessary (PreferenceComparisons takes care
            # of it automatically) but it avoids creating unnecessary loggers.
            trajectory_generator = preference_comparisons.AgentTrainer(
                algorithm=agent,
                reward_fn=reward_net,
                venv=venv,
                exploration_frac=exploration_frac,
                seed=_seed,
                custom_logger=custom_logger,
                **trajectory_generator_kwargs,
            )
            # Stable Baselines will automatically occupy GPU 0 if it is available.
            # Let's use the same device as the SB3 agent for the reward model.
            reward_net = reward_net.to(trajectory_generator.algorithm.device)
        else:
            if exploration_frac > 0:
                raise ValueError(
                    "exploration_frac can't be set when a trajectory dataset is used",
                )
            trajectory_generator = preference_comparisons.TrajectoryDataset(
                trajectories=types.load_with_rewards(trajectory_path),
                seed=_seed,
                custom_logger=custom_logger,
                **trajectory_generator_kwargs,
            )

        fragmenter = preference_comparisons.RandomFragmenter(
            **fragmenter_kwargs,
            seed=_seed,
>>>>>>> dcc54f2a
            custom_logger=custom_logger,
        )
<<<<<<< HEAD

    if trajectory_path is None and num_agents == 1:
        single_agent = True
        trajectory_generator = make_agent_trainer()
        # Stable Baselines will automatically occupy GPU 0 if it is available. Let's use
        # the same device as the SB3 agent for the reward model.
        reward_net = reward_net.to(trajectory_generator.algorithm.device)
    elif trajectory_path is None and num_agents > 1:
        single_agent = False
        members = [make_agent_trainer(_seed + i) for i in range(num_agents)]
        trajectory_generator = preference_comparisons.MixtureOfTrajectoryGenerators(
            members=members,
            custom_logger=custom_logger,
        )
        reward_net = reward_net.to(members[0].algorithm.device)
    else:
        single_agent = False

        if exploration_frac > 0:
            raise ValueError(
                "exploration_frac can't be set when a trajectory dataset is used",
            )
        trajectory_generator = preference_comparisons.TrajectoryDataset(
            trajectories=types.load_with_rewards(trajectory_path),
=======
        gatherer = gatherer_cls(
            **gatherer_kwargs,
>>>>>>> dcc54f2a
            seed=_seed,
            custom_logger=custom_logger,
        )

        loss = preference_comparisons.CrossEntropyRewardLoss(
            **cross_entropy_loss_kwargs,
        )

        reward_trainer = preference_comparisons._make_reward_trainer(
            reward_net,
            loss,
            reward_trainer_kwargs,
        )

        main_trainer = preference_comparisons.PreferenceComparisons(
            trajectory_generator,
            reward_net,
            num_iterations=num_iterations,
            fragmenter=fragmenter,
            preference_gatherer=gatherer,
            reward_trainer=reward_trainer,
            comparison_queue_size=comparison_queue_size,
            fragment_length=fragment_length,
            transition_oversampling=transition_oversampling,
            initial_comparison_frac=initial_comparison_frac,
            custom_logger=custom_logger,
            allow_variable_horizon=allow_variable_horizon,
            seed=_seed,
            query_schedule=query_schedule,
        )

        def save_callback(iteration_num):
            if checkpoint_interval > 0 and iteration_num % checkpoint_interval == 0:
                save_checkpoint(
                    trainer=main_trainer,
                    save_path=os.path.join(
                        log_dir,
                        "checkpoints",
                        f"{iteration_num:04d}",
                    ),
                    allow_save_policy=bool(trajectory_path is None),
                )

<<<<<<< HEAD
    def save_callback(iteration_num):
        if checkpoint_interval > 0 and iteration_num % checkpoint_interval == 0:
            save_checkpoint(
                trainer=main_trainer,
                save_path=os.path.join(log_dir, "checkpoints", f"{iteration_num:04d}"),
                allow_save_policy=single_agent,
            )
=======
        results = main_trainer.train(
            total_timesteps,
            total_comparisons,
            callback=save_callback,
        )
>>>>>>> dcc54f2a

        # Storing and evaluating policy only useful if we generated trajectory data
        if bool(trajectory_path is None):
            results = dict(results)
            results["rollout"] = train.eval_policy(agent, venv)

    if save_preferences:
        main_trainer.dataset.save(os.path.join(log_dir, "preferences.pkl"))

    # Save final artifacts.
    if checkpoint_interval >= 0:
        save_checkpoint(
            trainer=main_trainer,
            save_path=os.path.join(log_dir, "checkpoints", "final"),
            allow_save_policy=single_agent,
        )

<<<<<<< HEAD
    # Storing and evaluating policy only useful if we actually generate trajectory data
    if trajectory_path is None and single_agent:
        results = dict(results)
        results["rollout"] = train.eval_policy(trajectory_generator.algorithm, venv)

=======
>>>>>>> dcc54f2a
    return results


def main_console():
    observer = FileStorageObserver(
        os.path.join("output", "sacred", "train_preference_comparisons"),
    )
    train_preference_comparisons_ex.observers.append(observer)
    train_preference_comparisons_ex.run_commandline()


if __name__ == "__main__":  # pragma: no cover
    main_console()<|MERGE_RESOLUTION|>--- conflicted
+++ resolved
@@ -142,66 +142,60 @@
     """
     custom_logger, log_dir = common.setup_logging()
 
-<<<<<<< HEAD
-    reward_net = reward.make_reward_net(venv)
-    relabel_reward_fn = functools.partial(
-        reward_net.predict_processed,
-        update_stats=False,
-    )
-
-    if num_agents < 1 or not isinstance(num_agents, int):
-        raise ValueError("num_agents must be a positive integer!")
-
-    def make_agent_trainer(seed: Optional[int] = None):
-        if agent_path is None:
-            agent = rl_common.make_rl_algo(venv, relabel_reward_fn=relabel_reward_fn)
-        else:
-            agent = rl_common.load_rl_algo_from_path(
-                agent_path=agent_path,
-                venv=venv,
-                relabel_reward_fn=relabel_reward_fn,
-            )
-
-        # Setting the logger here is not really necessary (PreferenceComparisons
-        # takes care of that automatically) but it avoids creating unnecessary loggers
-        return preference_comparisons.AgentTrainer(
-            algorithm=agent,
-            reward_fn=reward_net,
-            venv=venv,
-            exploration_frac=exploration_frac,
-            seed=_seed if seed is None else seed,
-=======
     with common.make_venv() as venv:
         reward_net = reward.make_reward_net(venv)
         relabel_reward_fn = functools.partial(
             reward_net.predict_processed,
             update_stats=False,
         )
-        if agent_path is None:
-            agent = rl_common.make_rl_algo(venv, relabel_reward_fn=relabel_reward_fn)
-        else:
-            agent = rl_common.load_rl_algo_from_path(
-                agent_path=agent_path,
-                venv=venv,
-                relabel_reward_fn=relabel_reward_fn,
-            )
-
-        if trajectory_path is None:
-            # Setting the logger here is not necessary (PreferenceComparisons takes care
-            # of it automatically) but it avoids creating unnecessary loggers.
-            trajectory_generator = preference_comparisons.AgentTrainer(
+
+        if num_agents < 1 or not isinstance(num_agents, int):
+            raise ValueError("num_agents must be a positive integer!")
+
+        def make_agent_trainer(seed: Optional[int] = None):
+            if agent_path is None:
+                agent = rl_common.make_rl_algo(
+                    venv,
+                    relabel_reward_fn=relabel_reward_fn,
+                )
+            else:
+                agent = rl_common.load_rl_algo_from_path(
+                    agent_path=agent_path,
+                    venv=venv,
+                    relabel_reward_fn=relabel_reward_fn,
+                )
+
+            # Setting the logger here is not really necessary (PreferenceComparisons
+            # takes care of that automatically) but it avoids creating unnecessary
+            # loggers
+            return preference_comparisons.AgentTrainer(
                 algorithm=agent,
                 reward_fn=reward_net,
                 venv=venv,
                 exploration_frac=exploration_frac,
-                seed=_seed,
+                seed=_seed if seed is None else seed,
                 custom_logger=custom_logger,
                 **trajectory_generator_kwargs,
             )
+
+        if trajectory_path is None and num_agents == 1:
+            single_agent = True
+            trajectory_generator = make_agent_trainer()
             # Stable Baselines will automatically occupy GPU 0 if it is available.
             # Let's use the same device as the SB3 agent for the reward model.
             reward_net = reward_net.to(trajectory_generator.algorithm.device)
+        elif trajectory_path is None and num_agents > 1:
+            single_agent = False
+            members = [make_agent_trainer(_seed + i) for i in range(num_agents)]
+            trajectory_generator = preference_comparisons.MixtureOfTrajectoryGenerators(
+                members=members,
+                custom_logger=custom_logger,
+            )
+            # Again using the same device as the SB3 agent
+            reward_net = reward_net.to(members[0].algorithm.device)
         else:
+            single_agent = False
+
             if exploration_frac > 0:
                 raise ValueError(
                     "exploration_frac can't be set when a trajectory dataset is used",
@@ -216,38 +210,10 @@
         fragmenter = preference_comparisons.RandomFragmenter(
             **fragmenter_kwargs,
             seed=_seed,
->>>>>>> dcc54f2a
             custom_logger=custom_logger,
         )
-<<<<<<< HEAD
-
-    if trajectory_path is None and num_agents == 1:
-        single_agent = True
-        trajectory_generator = make_agent_trainer()
-        # Stable Baselines will automatically occupy GPU 0 if it is available. Let's use
-        # the same device as the SB3 agent for the reward model.
-        reward_net = reward_net.to(trajectory_generator.algorithm.device)
-    elif trajectory_path is None and num_agents > 1:
-        single_agent = False
-        members = [make_agent_trainer(_seed + i) for i in range(num_agents)]
-        trajectory_generator = preference_comparisons.MixtureOfTrajectoryGenerators(
-            members=members,
-            custom_logger=custom_logger,
-        )
-        reward_net = reward_net.to(members[0].algorithm.device)
-    else:
-        single_agent = False
-
-        if exploration_frac > 0:
-            raise ValueError(
-                "exploration_frac can't be set when a trajectory dataset is used",
-            )
-        trajectory_generator = preference_comparisons.TrajectoryDataset(
-            trajectories=types.load_with_rewards(trajectory_path),
-=======
         gatherer = gatherer_cls(
             **gatherer_kwargs,
->>>>>>> dcc54f2a
             seed=_seed,
             custom_logger=custom_logger,
         )
@@ -288,29 +254,19 @@
                         "checkpoints",
                         f"{iteration_num:04d}",
                     ),
-                    allow_save_policy=bool(trajectory_path is None),
-                )
-
-<<<<<<< HEAD
-    def save_callback(iteration_num):
-        if checkpoint_interval > 0 and iteration_num % checkpoint_interval == 0:
-            save_checkpoint(
-                trainer=main_trainer,
-                save_path=os.path.join(log_dir, "checkpoints", f"{iteration_num:04d}"),
-                allow_save_policy=single_agent,
-            )
-=======
+                    allow_save_policy=single_agent,
+                )
+
         results = main_trainer.train(
             total_timesteps,
             total_comparisons,
             callback=save_callback,
         )
->>>>>>> dcc54f2a
 
         # Storing and evaluating policy only useful if we generated trajectory data
-        if bool(trajectory_path is None):
+        if trajectory_path is None and single_agent:
             results = dict(results)
-            results["rollout"] = train.eval_policy(agent, venv)
+            results["rollout"] = train.eval_policy(trajectory_generator.algorithm, venv)
 
     if save_preferences:
         main_trainer.dataset.save(os.path.join(log_dir, "preferences.pkl"))
@@ -323,14 +279,6 @@
             allow_save_policy=single_agent,
         )
 
-<<<<<<< HEAD
-    # Storing and evaluating policy only useful if we actually generate trajectory data
-    if trajectory_path is None and single_agent:
-        results = dict(results)
-        results["rollout"] = train.eval_policy(trajectory_generator.algorithm, venv)
-
-=======
->>>>>>> dcc54f2a
     return results
 
 
