"""Train a reward model using preference comparisons.

Can be used as a CLI script, or the `train_and_plot` function can be called directly.
"""

import os
from typing import Any, Dict, Mapping, Optional

import stable_baselines3
import torch as th
from sacred.observers import FileStorageObserver

from imitation.algorithms import preference_comparisons
from imitation.data import rollout
from imitation.policies import trainer
from imitation.rewards import reward_nets
from imitation.scripts.config.train_preference_comparisons import (
    train_preference_comparisons_ex,
)
from imitation.util import logger
from imitation.util import sacred as sacred_util
from imitation.util import util


@train_preference_comparisons_ex.main
def train_preference_comparisons(
    _run,
    _seed: int,
    env_name: str,
    env_make_kwargs: Optional[Mapping[str, Any]],
    num_vec: int,
    parallel: bool,
    max_episode_steps: Optional[int],
    log_dir: str,
    iterations: int,
    sample_steps: int,
    agent_steps: int,
    fragment_length: int,
    num_pairs: int,
    n_episodes_eval: int,
    reward_kwargs: Dict[str, Any],
    agent_kwargs: Dict[str, Any],
<<<<<<< HEAD
=======
    env_make_kwargs: Optional[Mapping[str, Any]],
    allow_variable_horizon: bool,
>>>>>>> 1e2adb93
) -> dict:
    """Train a reward model using preference comparisons.

    Args:
        _seed: Random seed.
        env_name: The environment to train in.
        env_make_kwargs: The kwargs passed to `spec.make` of a gym environment.
        num_vec: Number of `gym.Env` to vectorize.
        parallel: Whether to use "true" parallelism. If True, then use `SubProcVecEnv`.
            Otherwise, use `DummyVecEnv` which steps through environments serially.
        max_episode_steps: If not None, then a TimeLimit wrapper is applied to each
            environment to artificially limit the maximum number of timesteps in an
            episode.
        log_dir: Directory to save models and other logging to.
        iterations: Number of iterations of the outer training loop
            (i.e. number of times that new preferences are collected).
        sample_steps: how many environment steps to sample each time that
            preferences are collected. Trajectory fragments will be chosen
            from all the sampled steps.
        agent_steps: how many environment steps to train the agent for in
            each iteration.
        fragment_length: number of transitions in each fragment that is shown
            for preference comparisons.
        num_pairs: number of fragment pairs to collect preferences for in
            each iteration.
        n_episodes_eval: The number of episodes to average over when calculating
            the average episode reward of the learned policy for return.
        reward_kwargs: passed to BasicRewardNet
        agent_kwargs: passed to SB3's PPO
<<<<<<< HEAD
=======
        env_make_kwargs: The kwargs passed to `spec.make` of a gym environment.
        allow_variable_horizon: If False (default), algorithm will raise an
            exception if it detects trajectories of different length during
            training. If True, overrides this safety check. WARNING: variable
            horizon episodes leak information about the reward via termination
            condition, and can seriously confound evaluation. Read
            https://imitation.readthedocs.io/en/latest/guide/variable_horizon.html
            before overriding this.
>>>>>>> 1e2adb93
    """

    custom_logger = logger.configure(log_dir, ["tensorboard", "stdout"])
    os.makedirs(log_dir, exist_ok=True)
    sacred_util.build_sacred_symlink(log_dir, _run)

    venv = util.make_vec_env(
        env_name,
        num_vec,
        seed=_seed,
        parallel=parallel,
        log_dir=log_dir,
        max_episode_steps=max_episode_steps,
        env_make_kwargs=env_make_kwargs,
    )

    reward_net = reward_nets.BasicRewardNet(
        venv.observation_space, venv.action_space, **reward_kwargs
    )
    agent = stable_baselines3.PPO("MlpPolicy", venv, **agent_kwargs)
    agent_trainer = trainer.AgentTrainer(agent, reward_net)
    fragmenter = preference_comparisons.RandomFragmenter(
        fragment_length=fragment_length, num_pairs=num_pairs, seed=_seed
    )
    main_trainer = preference_comparisons.PreferenceComparisons(
        agent_trainer,
        reward_net,
        sample_steps=sample_steps,
        agent_steps=agent_steps,
        fragmenter=fragmenter,
        custom_logger=custom_logger,
        allow_variable_horizon=allow_variable_horizon,
    )
    main_trainer.train(iterations)

    agent.save(os.path.join(log_dir, "final_agent"))
    th.save(reward_net.state_dict(), os.path.join(log_dir, "final_reward_net.pt"))

    sample_until = rollout.make_sample_until(
        min_timesteps=None, min_episodes=n_episodes_eval
    )
    trajs = rollout.generate_trajectories(
        agent,
        venv,
        sample_until=sample_until,
    )
    return rollout.rollout_stats(trajs)


def main_console():
    observer = FileStorageObserver(
        os.path.join("output", "sacred", "train_preference_comparisons")
    )
    train_preference_comparisons_ex.observers.append(observer)
    train_preference_comparisons_ex.run_commandline()


if __name__ == "__main__":  # pragma: no cover
    main_console()<|MERGE_RESOLUTION|>--- conflicted
+++ resolved
@@ -40,11 +40,7 @@
     n_episodes_eval: int,
     reward_kwargs: Dict[str, Any],
     agent_kwargs: Dict[str, Any],
-<<<<<<< HEAD
-=======
-    env_make_kwargs: Optional[Mapping[str, Any]],
     allow_variable_horizon: bool,
->>>>>>> 1e2adb93
 ) -> dict:
     """Train a reward model using preference comparisons.
 
@@ -74,9 +70,6 @@
             the average episode reward of the learned policy for return.
         reward_kwargs: passed to BasicRewardNet
         agent_kwargs: passed to SB3's PPO
-<<<<<<< HEAD
-=======
-        env_make_kwargs: The kwargs passed to `spec.make` of a gym environment.
         allow_variable_horizon: If False (default), algorithm will raise an
             exception if it detects trajectories of different length during
             training. If True, overrides this safety check. WARNING: variable
@@ -84,7 +77,6 @@
             condition, and can seriously confound evaluation. Read
             https://imitation.readthedocs.io/en/latest/guide/variable_horizon.html
             before overriding this.
->>>>>>> 1e2adb93
     """
 
     custom_logger = logger.configure(log_dir, ["tensorboard", "stdout"])
