--- conflicted
+++ resolved
@@ -196,55 +196,33 @@
             seed=_seed,
             custom_logger=custom_logger,
         )
+        preference_model = preference_comparisons.PreferenceModel(
+            **preference_model_kwargs,
+            model=reward_net,
+        )
+        if active_selection:
+            fragmenter = preference_comparisons.ActiveSelectionFragmenter(
+                preference_model=preference_model,
+                base_fragmenter=fragmenter,
+                fragment_sample_factor=active_selection_oversampling,
+                uncertainty_on=uncertainty_on,
+                custom_logger=custom_logger,
+            )
         gatherer = gatherer_cls(
             **gatherer_kwargs,
             seed=_seed,
             custom_logger=custom_logger,
         )
 
-<<<<<<< HEAD
-    fragmenter = preference_comparisons.RandomFragmenter(
-        **fragmenter_kwargs,
-        seed=_seed,
-        custom_logger=custom_logger,
-    )
-    preference_model = preference_comparisons.PreferenceModel(
-        **preference_model_kwargs,
-        model=reward_net,
-    )
-    if active_selection:
-        fragmenter = preference_comparisons.ActiveSelectionFragmenter(
-            preference_model=preference_model,
-            base_fragmenter=fragmenter,
-            fragment_sample_factor=active_selection_oversampling,
-            uncertainty_on=uncertainty_on,
-            custom_logger=custom_logger,
-        )
-    gatherer = gatherer_cls(
-        **gatherer_kwargs,
-        seed=_seed,
-        custom_logger=custom_logger,
-    )
-
-    loss = preference_comparisons.CrossEntropyRewardLoss(
-        preference_model,
-    )
-
-    reward_trainer = preference_comparisons._make_reward_trainer(
-        reward_net,
-        loss,
-        reward_trainer_kwargs,
-        seed=_seed,
-    )
-=======
         loss = preference_comparisons.CrossEntropyRewardLoss(
-            **cross_entropy_loss_kwargs,
+            preference_model,
         )
 
         reward_trainer = preference_comparisons._make_reward_trainer(
             reward_net,
             loss,
             reward_trainer_kwargs,
+            seed=_seed,
         )
 
         main_trainer = preference_comparisons.PreferenceComparisons(
@@ -263,7 +241,6 @@
             seed=_seed,
             query_schedule=query_schedule,
         )
->>>>>>> 45232b73
 
         def save_callback(iteration_num):
             if checkpoint_interval > 0 and iteration_num % checkpoint_interval == 0:
@@ -299,6 +276,11 @@
             allow_save_policy=bool(trajectory_path is None),
         )
 
+    # Storing and evaluating policy only useful if we actually generate trajectory data
+    if bool(trajectory_path is None):
+        results = dict(results)
+        results["rollout"] = train.eval_policy(agent, venv)
+
     return results
 
 
