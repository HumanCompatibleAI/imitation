"""Config files for parallel experiments.

Parallel experiments are intended to be defined in Python rather than
via CLI. For example, a user should add a new
`@parallel_ex.named_config` to define a new parallel experiment.

Adding custom named configs is necessary because the CLI interface can't add
search spaces to the config like `"seed": tune.grid_search([0, 1, 2, 3])`.
"""

<<<<<<< HEAD
import ray.tune as tune
import sacred

=======
import numpy as np
import ray.tune as tune
import sacred

from imitation.util.util import make_unique_timestamp

>>>>>>> 279b7f57
parallel_ex = sacred.Experiment("parallel")


@parallel_ex.config
def config():
  inner_experiment_name = "expert_demos"  # The experiment to parallelize
<<<<<<< HEAD
  inner_run_name = "DEFAULT"  # CLI --name option. Used for analysis grouping.
=======
  _uuid = make_unique_timestamp()
  inner_run_name = (
      f"DEFAULT_{_uuid}")  # CLI --name option. For analysis grouping.
>>>>>>> 279b7f57
  resources_per_trial = {}  # Argument to `tune.run`
  base_named_configs = []  # Background settings before search_space is applied
  base_config_updates = {}  # Background settings before search_space is applied
  search_space = {
    "named_configs": [],
    "config_updates": {},
  }  # `config` argument to `ray.tune.run(trainable, config)`

<<<<<<< HEAD
  local_dir = None  # `local_dir` arg for `ray.tune.run`
=======
>>>>>>> 279b7f57
  upload_dir = None  # `upload_dir` arg for `ray.tune.run`
  n_seeds = 3  # Number of seeds to search over by default


@parallel_ex.config
def seeds(n_seeds):
  search_space = {"config_updates": {
    "seed": tune.grid_search(list(range(n_seeds)))}}


@parallel_ex.named_config
def s3():
  upload_dir = "s3://shwang-chai/private"


# Debug named configs
@parallel_ex.named_config
def debug_log_root():
  search_space = {"config_updates": {"log_root": "/tmp/debug_parallel_ex"}}


@parallel_ex.named_config
def generate_test_data():
  """Used by tests/generate_test_data.sh to generate tests/data/gather_tb/

  "tests/data/gather_tb/" should contain 4 Tensorboard run directories ("sb_tb/"
  and "tb/" for each of two trials in the search space below).
  """
  inner_experiment_name = "expert_demos"
  inner_run_name = "TEST"
  n_seeds = 1
  search_space = {
    "config_updates": {
      "init_rl_kwargs": {
        "learning_rate": tune.grid_search([3e-4 * x for x in (1/3, 1/2)]),
      },
    }}
  base_named_configs = ["cartpole", "fast", "no_save"]
  base_config_updates = {
    "init_tensorboard": True,
    "rollout_save_final": False,
  }


@parallel_ex.named_config
def example_cartpole_rl():
  inner_experiment_name = "expert_demos"
<<<<<<< HEAD
  inner_run_name = "example-cartpole"
=======
  outer_experiment_name = "example-cartpole"
>>>>>>> 279b7f57
  n_seeds = 2
  search_space = {
    "config_updates": {
      "init_rl_kwargs": {
<<<<<<< HEAD
        "learning_rate": tune.grid_search([3e-4 * x for x in (1/3, 1/2, 1, 2)]),
=======
        "learning_rate": tune.grid_search(np.logspace(3e-6, 1e-1, num=3)),
>>>>>>> 279b7f57
        "nminibatches": tune.grid_search([16, 32, 64]),
      },
    }}
  base_named_configs = ["cartpole"]
  base_config_updates = {"init_tensorboard": True}
  resources_per_trial = dict(cpu=4)


EASY_ENVS = ["cartpole", "pendulum", "mountain_car"]


@parallel_ex.named_config
def example_rl_easy():
  inner_experiment_name = "expert_demos"
<<<<<<< HEAD
  inner_run_name = "example-rl-easy"
=======
  outer_experiment_name = "example-rl-easy"
>>>>>>> 279b7f57
  n_seeds = 2
  search_space = {
    "named_configs": tune.grid_search([[env] for env in EASY_ENVS]),
    "config_updates": {
      "init_rl_kwargs": {
<<<<<<< HEAD
        "learning_rate": tune.grid_search([3e-4 * x for x in (1/3, 1/2, 1, 2)]),
=======
        "learning_rate": tune.grid_search(np.logspace(3e-6, 1e-1, num=3)),
>>>>>>> 279b7f57
        "nminibatches": tune.grid_search([16, 32, 64]),
      },
    }}
  base_config_updates = {"init_tensorboard": True}
  resources_per_trial = dict(cpu=4)


@parallel_ex.named_config
def example_gail_easy():
  inner_experiment_name = "train_adversarial"
<<<<<<< HEAD
  inner_run_name = "example-gail-easy"
=======
  outer_experiment_name = "example-gail-easy"
>>>>>>> 279b7f57
  n_seeds = 1
  search_space = {
    "named_configs": tune.grid_search([[env] for env in EASY_ENVS]),
    "config_updates": {
      "init_trainer_kwargs": {
        "init_rl_kwargs": {
<<<<<<< HEAD
          "learning_rate": tune.grid_search(
            [3e-4 * x for x in (1/3, 1/2, 1, 2)]),
=======
          "learning_rate": tune.grid_search(np.logspace(3e-6, 1e-1, num=3)),
>>>>>>> 279b7f57
          "nminibatches": tune.grid_search([16, 32, 64]),
        },
      },
    }}
  base_config_updates = {"init_tensorboard": True,
                         "init_trainer_kwargs": {"use_gail": True},
                         }<|MERGE_RESOLUTION|>--- conflicted
+++ resolved
@@ -8,31 +8,21 @@
 search spaces to the config like `"seed": tune.grid_search([0, 1, 2, 3])`.
 """
 
-<<<<<<< HEAD
-import ray.tune as tune
-import sacred
-
-=======
 import numpy as np
 import ray.tune as tune
 import sacred
 
 from imitation.util.util import make_unique_timestamp
 
->>>>>>> 279b7f57
 parallel_ex = sacred.Experiment("parallel")
 
 
 @parallel_ex.config
 def config():
   inner_experiment_name = "expert_demos"  # The experiment to parallelize
-<<<<<<< HEAD
-  inner_run_name = "DEFAULT"  # CLI --name option. Used for analysis grouping.
-=======
   _uuid = make_unique_timestamp()
   inner_run_name = (
       f"DEFAULT_{_uuid}")  # CLI --name option. For analysis grouping.
->>>>>>> 279b7f57
   resources_per_trial = {}  # Argument to `tune.run`
   base_named_configs = []  # Background settings before search_space is applied
   base_config_updates = {}  # Background settings before search_space is applied
@@ -41,10 +31,7 @@
     "config_updates": {},
   }  # `config` argument to `ray.tune.run(trainable, config)`
 
-<<<<<<< HEAD
   local_dir = None  # `local_dir` arg for `ray.tune.run`
-=======
->>>>>>> 279b7f57
   upload_dir = None  # `upload_dir` arg for `ray.tune.run`
   n_seeds = 3  # Number of seeds to search over by default
 
@@ -92,20 +79,12 @@
 @parallel_ex.named_config
 def example_cartpole_rl():
   inner_experiment_name = "expert_demos"
-<<<<<<< HEAD
   inner_run_name = "example-cartpole"
-=======
-  outer_experiment_name = "example-cartpole"
->>>>>>> 279b7f57
   n_seeds = 2
   search_space = {
     "config_updates": {
       "init_rl_kwargs": {
-<<<<<<< HEAD
-        "learning_rate": tune.grid_search([3e-4 * x for x in (1/3, 1/2, 1, 2)]),
-=======
         "learning_rate": tune.grid_search(np.logspace(3e-6, 1e-1, num=3)),
->>>>>>> 279b7f57
         "nminibatches": tune.grid_search([16, 32, 64]),
       },
     }}
@@ -120,21 +99,13 @@
 @parallel_ex.named_config
 def example_rl_easy():
   inner_experiment_name = "expert_demos"
-<<<<<<< HEAD
   inner_run_name = "example-rl-easy"
-=======
-  outer_experiment_name = "example-rl-easy"
->>>>>>> 279b7f57
   n_seeds = 2
   search_space = {
     "named_configs": tune.grid_search([[env] for env in EASY_ENVS]),
     "config_updates": {
       "init_rl_kwargs": {
-<<<<<<< HEAD
-        "learning_rate": tune.grid_search([3e-4 * x for x in (1/3, 1/2, 1, 2)]),
-=======
         "learning_rate": tune.grid_search(np.logspace(3e-6, 1e-1, num=3)),
->>>>>>> 279b7f57
         "nminibatches": tune.grid_search([16, 32, 64]),
       },
     }}
@@ -145,23 +116,14 @@
 @parallel_ex.named_config
 def example_gail_easy():
   inner_experiment_name = "train_adversarial"
-<<<<<<< HEAD
   inner_run_name = "example-gail-easy"
-=======
-  outer_experiment_name = "example-gail-easy"
->>>>>>> 279b7f57
   n_seeds = 1
   search_space = {
     "named_configs": tune.grid_search([[env] for env in EASY_ENVS]),
     "config_updates": {
       "init_trainer_kwargs": {
         "init_rl_kwargs": {
-<<<<<<< HEAD
-          "learning_rate": tune.grid_search(
-            [3e-4 * x for x in (1/3, 1/2, 1, 2)]),
-=======
           "learning_rate": tune.grid_search(np.logspace(3e-6, 1e-1, num=3)),
->>>>>>> 279b7f57
           "nminibatches": tune.grid_search([16, 32, 64]),
         },
       },
