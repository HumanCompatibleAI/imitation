"""Configuration for imitation.scripts.train_adversarial."""

import os

import sacred
from stable_baselines.common import policies

from imitation.policies import base
from imitation.rewards import reward_net
from imitation.scripts.config.common import DEFAULT_INIT_RL_KWARGS
from imitation.util import util

train_ex = sacred.Experiment("train_adversarial", interactive=True)


@train_ex.config
def train_defaults():
    env_name = "CartPole-v1"  # environment to train on
    total_timesteps = 1e5  # Num of environment transitions to sample
    algorithm = "gail"  # Either "airl" or "gail"

    n_expert_demos = None  # Num demos used. None uses every demo possible
    n_episodes_eval = 50  # Num of episodes for final mean ground truth return

    # Number of epochs in between plots (<0 disables) (=0 means final plot only)
    plot_interval = -1
    n_plot_episodes = 5  # Number of rollouts for each mean_ep_rew data
    # Interval for extra episode rew data. (<=0 disables)
    extra_episode_data_interval = -1
    show_plots = True  # Show plots in addition to saving them

    # Number of environments in VecEnv, must evenly divide gen_batch_size
    num_vec = 8

    # Use SubprocVecEnv rather than DummyVecEnv (generally faster if num_vec>1)
    parallel = True
    max_episode_steps = None  # Set to positive int to limit episode horizons

<<<<<<< HEAD
    # AIRL-specific options
    airl_reward_net_cls = reward_net.BasicShapedRewardNet  # AIRL reward net class
    airl_reward_net_kwargs = dict()  # AIRL reward net class init kwargs
    airl_entropy_weight = 1.0  # Entropy weight in AIRL training reward

    # GAIL-specific options
    gail_discrim_net_scale = True  # Whether to scale observation inputs to discrim net

    # Shared kwargs between GAIL and AIRL
    algorithm_kwargs = dict()  # Other kwargs to GAIL/AIRL/Adversarial constructor
    discrim_kwargs = dict()  # Kwargs for initializing {GAIL,AIRL}DiscrimNet

    # Modifies the __init__ arguments for the imitation policy.
    init_rl_kwargs = dict(
        policy_class=base.FeedForward32Policy, **DEFAULT_INIT_RL_KWARGS
=======
    # Kwargs for initializing GAIL and AIRL
    algorithm_kwargs = dict(
        shared=dict(
            disc_batch_size=2048,  # Batch size for discriminator updates
            disc_minibatch_size=512,  # Num discriminator updates per batch
        ),
        airl={},
        gail={},
    )

    # Kwargs for initializing {GAIL,AIRL}DiscrimNet
    discrim_net_kwargs = dict(shared={}, airl={}, gail={})

    # Modifies the __init__ arguments for the imitation policy
    init_rl_kwargs = dict(
        policy_class=base.FeedForward32Policy, **DEFAULT_INIT_RL_KWARGS,
>>>>>>> ce513119
    )
    gen_batch_size = 2048  # Batch size for generator updates

    log_root = os.path.join("output", "train_adversarial")  # output directory
    checkpoint_interval = 0  # Num epochs between checkpoints (<0 disables)
    init_tensorboard = False  # If True, then write Tensorboard logs
    rollout_hint = None  # Used to generate default rollout_path
    data_dir = "data/"  # Default data directory

<<<<<<< HEAD
    disc_batch_size = 2048  # Batch size for discriminator updates
    disc_minibatch_size = 512  # Num discriminator updates per batch
    gen_batch_size = 2048  # Batch size for generator updates

=======
>>>>>>> ce513119

@train_ex.config
def aliases_default_gen_batch_size(algorithm_kwargs, gen_batch_size):
    # Setting generator buffer capacity and discriminator batch size to
    # the same number is equivalent to not using a replay buffer at all.
    # "Disabling" the replay buffer seems to improve convergence speed, but may
    # come at a cost of stability.
<<<<<<< HEAD

    gen_replay_buffer_size = gen_batch_size  # Num generator transitions stored


@train_ex.config
def apply_init_algorithm_kwargs_aliases(
    disc_minibatch_size, disc_batch_size, gen_replay_buffer_size
):
    algorithm_kwargs = dict(
        disc_minibatch_size=disc_minibatch_size,
        gen_replay_buffer_capacity=gen_replay_buffer_size,
        disc_batch_size=disc_batch_size,
    )


@train_ex.config
def calc_n_steps(num_vec, init_rl_kwargs, gen_batch_size):
    assert gen_batch_size % num_vec == 0, "num_vec must evenly divide " "gen_batch_size"
=======

    algorithm_kwargs["shared"]["gen_replay_buffer_capacity"] = gen_batch_size


@train_ex.config
def calc_n_steps(num_vec, gen_batch_size):
    assert gen_batch_size % num_vec == 0, "num_vec must evenly divide gen_batch_size"
>>>>>>> ce513119
    init_rl_kwargs = dict(n_steps=gen_batch_size // num_vec)


@train_ex.config
def paths(env_name, log_root, rollout_hint, data_dir):
    log_dir = os.path.join(
        log_root, env_name.replace("/", "_"), util.make_unique_timestamp()
    )

    # Recommended that user sets rollout_path manually.
    # By default we guess the named config associated with `env_name`
    # and attempt to load rollouts from `data/expert_models/`.
    if rollout_hint is None:
        rollout_hint = env_name.split("-")[0].lower()
    rollout_path = os.path.join(
        data_dir, "expert_models", f"{rollout_hint}_0", "rollouts", "final.pkl"
    )


# Training algorithm named configs


@train_ex.named_config
def gail():
    """Quick alias for algorithm=gail"""
    algorithm = "gail"


@train_ex.named_config
def airl():
    """Quick alias for algorithm=airl"""
    algorithm = "airl"


# Shared settings

<<<<<<< HEAD
MUJOCO_SHARED_LOCALS = dict(airl_entropy_weight=0.1)
=======
MUJOCO_SHARED_LOCALS = dict(discrim_net_kwargs=dict(airl=dict(entropy_weight=0.1)))
>>>>>>> ce513119

ANT_SHARED_LOCALS = dict(
    total_timesteps=3e7,
    max_episode_steps=500,  # To match `inverse_rl` settings.
    algorithm_kwargs=dict(shared=dict(disc_batch_size=2048 * 8)),
    gen_batch_size=2048 * 8,
<<<<<<< HEAD
    disc_batch_size=2048 * 8,
    max_episode_steps=500,  # To match `inverse_rl` settings.
=======
>>>>>>> ce513119
)


# Classic RL Gym environment named configs


@train_ex.named_config
def acrobot():
    env_name = "Acrobot-v1"
    rollout_hint = "acrobot"


@train_ex.named_config
def cartpole():
    env_name = "CartPole-v1"
    rollout_hint = "cartpole"
<<<<<<< HEAD
    gail_discrim_net_scale = False
=======
    discrim_net_kwargs = {"gail": {"scale": False}}
>>>>>>> ce513119


@train_ex.named_config
def mountain_car():
    env_name = "MountainCar-v0"
    rollout_hint = "mountain_car"


@train_ex.named_config
def pendulum():
    env_name = "Pendulum-v0"
    rollout_hint = "pendulum"


# Standard MuJoCo Gym environment named configs


@train_ex.named_config
def ant():
    locals().update(**MUJOCO_SHARED_LOCALS)
    locals().update(**ANT_SHARED_LOCALS)
    env_name = "Ant-v2"
    rollout_hint = "ant"


@train_ex.named_config
def half_cheetah():
    locals().update(**MUJOCO_SHARED_LOCALS)
    env_name = "HalfCheetah-v2"
    rollout_hint = "half_cheetah"
    total_timesteps = 2e6


@train_ex.named_config
def hopper():
    locals().update(**MUJOCO_SHARED_LOCALS)
    # TODO(adam): upgrade to Hopper-v3?
    env_name = "Hopper-v2"
    rollout_hint = "hopper"


@train_ex.named_config
def humanoid():
    locals().update(**MUJOCO_SHARED_LOCALS)
    env_name = "Humanoid-v2"
    rollout_hint = "humanoid"
    total_timesteps = 4e6


@train_ex.named_config
def reacher():
    env_name = "Reacher-v2"
    rollout_hint = "reacher"


@train_ex.named_config
def swimmer():
    locals().update(**MUJOCO_SHARED_LOCALS)
    env_name = "Swimmer-v2"
    rollout_hint = "swimmer"
    total_timesteps = 2e6
<<<<<<< HEAD
    init_rl_kwargs = dict(policy_network_class=policies.MlpPolicy,)
=======
    init_rl_kwargs = dict(policy_network_class=policies.MlpPolicy)
>>>>>>> ce513119


@train_ex.named_config
def walker():
    locals().update(**MUJOCO_SHARED_LOCALS)
    env_name = "Walker2d-v2"
    rollout_hint = "walker"


# Custom Gym environment named configs


@train_ex.named_config
def two_d_maze():
    locals().update(**MUJOCO_SHARED_LOCALS)
    env_name = "imitation/TwoDMaze-v0"
    rollout_hint = "two_d_maze"


@train_ex.named_config
def custom_ant():
    locals().update(**MUJOCO_SHARED_LOCALS)
    # Watch out -- ANT_SHARED_LOCALS could erroneously erase nested dict keys from
    # MUJOCO_SHARED_LOCALS because `locals().update()` doesn't merge dicts
    # "Sacred-style".
    locals().update(**ANT_SHARED_LOCALS)
    env_name = "imitation/CustomAnt-v0"
    rollout_hint = "custom_ant"


@train_ex.named_config
def disabled_ant():
    locals().update(**MUJOCO_SHARED_LOCALS)
    locals().update(**ANT_SHARED_LOCALS)
    env_name = "imitation/DisabledAnt-v0"
    rollout_hint = "disabled_ant"


# Debug configs


@train_ex.named_config
def fast():
    """Minimize the amount of computation.

    Useful for test cases.
    """
    total_timesteps = 10
    n_expert_demos = 1
    n_episodes_eval = 1
    algorithm_kwargs = dict(shared=dict(disc_batch_size=2, disc_minibatch_size=2))
    gen_batch_size = 2
<<<<<<< HEAD
    disc_batch_size = 2
    disc_minibatch_size = 2
    show_plots = False
    n_plot_episodes = 1
=======
>>>>>>> ce513119
    parallel = False  # easier to debug with everything in one process
    max_episode_steps = 100
    num_vec = 2
    init_rl_kwargs = dict(nminibatches=1)<|MERGE_RESOLUTION|>--- conflicted
+++ resolved
@@ -6,7 +6,6 @@
 from stable_baselines.common import policies
 
 from imitation.policies import base
-from imitation.rewards import reward_net
 from imitation.scripts.config.common import DEFAULT_INIT_RL_KWARGS
 from imitation.util import util
 
@@ -36,23 +35,6 @@
     parallel = True
     max_episode_steps = None  # Set to positive int to limit episode horizons
 
-<<<<<<< HEAD
-    # AIRL-specific options
-    airl_reward_net_cls = reward_net.BasicShapedRewardNet  # AIRL reward net class
-    airl_reward_net_kwargs = dict()  # AIRL reward net class init kwargs
-    airl_entropy_weight = 1.0  # Entropy weight in AIRL training reward
-
-    # GAIL-specific options
-    gail_discrim_net_scale = True  # Whether to scale observation inputs to discrim net
-
-    # Shared kwargs between GAIL and AIRL
-    algorithm_kwargs = dict()  # Other kwargs to GAIL/AIRL/Adversarial constructor
-    discrim_kwargs = dict()  # Kwargs for initializing {GAIL,AIRL}DiscrimNet
-
-    # Modifies the __init__ arguments for the imitation policy.
-    init_rl_kwargs = dict(
-        policy_class=base.FeedForward32Policy, **DEFAULT_INIT_RL_KWARGS
-=======
     # Kwargs for initializing GAIL and AIRL
     algorithm_kwargs = dict(
         shared=dict(
@@ -69,7 +51,6 @@
     # Modifies the __init__ arguments for the imitation policy
     init_rl_kwargs = dict(
         policy_class=base.FeedForward32Policy, **DEFAULT_INIT_RL_KWARGS,
->>>>>>> ce513119
     )
     gen_batch_size = 2048  # Batch size for generator updates
 
@@ -79,13 +60,6 @@
     rollout_hint = None  # Used to generate default rollout_path
     data_dir = "data/"  # Default data directory
 
-<<<<<<< HEAD
-    disc_batch_size = 2048  # Batch size for discriminator updates
-    disc_minibatch_size = 512  # Num discriminator updates per batch
-    gen_batch_size = 2048  # Batch size for generator updates
-
-=======
->>>>>>> ce513119
 
 @train_ex.config
 def aliases_default_gen_batch_size(algorithm_kwargs, gen_batch_size):
@@ -93,26 +67,6 @@
     # the same number is equivalent to not using a replay buffer at all.
     # "Disabling" the replay buffer seems to improve convergence speed, but may
     # come at a cost of stability.
-<<<<<<< HEAD
-
-    gen_replay_buffer_size = gen_batch_size  # Num generator transitions stored
-
-
-@train_ex.config
-def apply_init_algorithm_kwargs_aliases(
-    disc_minibatch_size, disc_batch_size, gen_replay_buffer_size
-):
-    algorithm_kwargs = dict(
-        disc_minibatch_size=disc_minibatch_size,
-        gen_replay_buffer_capacity=gen_replay_buffer_size,
-        disc_batch_size=disc_batch_size,
-    )
-
-
-@train_ex.config
-def calc_n_steps(num_vec, init_rl_kwargs, gen_batch_size):
-    assert gen_batch_size % num_vec == 0, "num_vec must evenly divide " "gen_batch_size"
-=======
 
     algorithm_kwargs["shared"]["gen_replay_buffer_capacity"] = gen_batch_size
 
@@ -120,7 +74,6 @@
 @train_ex.config
 def calc_n_steps(num_vec, gen_batch_size):
     assert gen_batch_size % num_vec == 0, "num_vec must evenly divide gen_batch_size"
->>>>>>> ce513119
     init_rl_kwargs = dict(n_steps=gen_batch_size // num_vec)
 
 
@@ -157,22 +110,13 @@
 
 # Shared settings
 
-<<<<<<< HEAD
-MUJOCO_SHARED_LOCALS = dict(airl_entropy_weight=0.1)
-=======
 MUJOCO_SHARED_LOCALS = dict(discrim_net_kwargs=dict(airl=dict(entropy_weight=0.1)))
->>>>>>> ce513119
 
 ANT_SHARED_LOCALS = dict(
     total_timesteps=3e7,
     max_episode_steps=500,  # To match `inverse_rl` settings.
     algorithm_kwargs=dict(shared=dict(disc_batch_size=2048 * 8)),
     gen_batch_size=2048 * 8,
-<<<<<<< HEAD
-    disc_batch_size=2048 * 8,
-    max_episode_steps=500,  # To match `inverse_rl` settings.
-=======
->>>>>>> ce513119
 )
 
 
@@ -189,11 +133,7 @@
 def cartpole():
     env_name = "CartPole-v1"
     rollout_hint = "cartpole"
-<<<<<<< HEAD
-    gail_discrim_net_scale = False
-=======
     discrim_net_kwargs = {"gail": {"scale": False}}
->>>>>>> ce513119
 
 
 @train_ex.named_config
@@ -255,11 +195,7 @@
     env_name = "Swimmer-v2"
     rollout_hint = "swimmer"
     total_timesteps = 2e6
-<<<<<<< HEAD
-    init_rl_kwargs = dict(policy_network_class=policies.MlpPolicy,)
-=======
     init_rl_kwargs = dict(policy_network_class=policies.MlpPolicy)
->>>>>>> ce513119
 
 
 @train_ex.named_config
@@ -312,13 +248,6 @@
     n_episodes_eval = 1
     algorithm_kwargs = dict(shared=dict(disc_batch_size=2, disc_minibatch_size=2))
     gen_batch_size = 2
-<<<<<<< HEAD
-    disc_batch_size = 2
-    disc_minibatch_size = 2
-    show_plots = False
-    n_plot_episodes = 1
-=======
->>>>>>> ce513119
     parallel = False  # easier to debug with everything in one process
     max_episode_steps = 100
     num_vec = 2
