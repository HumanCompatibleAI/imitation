--- conflicted
+++ resolved
@@ -46,11 +46,7 @@
     normalize = True  # Use VecNormalize
     normalize_kwargs = {"norm_reward": False}  # kwargs for `VecNormalize`
 
-<<<<<<< HEAD
-    checkpoint_interval = 0  # Num epochs between checkpoints (<0 disables)
-=======
     checkpoint_interval = 0  # Num epochs between saving (<0 disables, =0 final only)
->>>>>>> dbd26c88
 
 
 @train_preference_comparisons_ex.named_config
