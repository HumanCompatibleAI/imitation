--- conflicted
+++ resolved
@@ -41,7 +41,6 @@
     policy_save_final: bool,
     init_tensorboard: bool,
 ) -> dict:
-<<<<<<< HEAD
     """Trains an expert policy from scratch and saves the rollouts and policy.
 
     Checkpoints:
@@ -163,7 +162,7 @@
 
                 if rollout_save_interval > 0 and step % rollout_save_interval == 0:
                     save_path = osp.join(rollout_dir, f"{step}.pkl")
-                    util.rollout.save(save_path, policy, venv, sample_until)
+                    util.rollout.rollout_and_save(save_path, policy, venv, sample_until)
                 if policy_save_interval > 0 and step % policy_save_interval == 0:
                     output_dir = os.path.join(policy_dir, f"{step:05d}")
                     serialize.save_stable_model(output_dir, policy, vec_normalize)
@@ -173,7 +172,7 @@
             # Save final artifacts after training is complete.
             if rollout_save_final:
                 save_path = osp.join(rollout_dir, "final.pkl")
-                util.rollout.save(save_path, policy, venv, sample_until)
+                util.rollout.rollout_and_save(save_path, policy, venv, sample_until)
             if policy_save_final:
                 output_dir = os.path.join(policy_dir, "final")
                 serialize.save_stable_model(output_dir, policy, vec_normalize)
@@ -183,142 +182,6 @@
             stats = util.rollout.rollout_stats(trajs)
 
     return stats
-=======
-  """Trains an expert policy from scratch and saves the rollouts and policy.
-
-  Checkpoints:
-    At applicable training steps `step` (where step is either an integer or
-    "final"):
-
-      - Policies are saved to `{log_dir}/policies/{step}/`.
-      - Rollouts are saved to `{log_dir}/rollouts/{step}.pkl`.
-
-  Args:
-      env_name: The gym.Env name. Loaded as VecEnv.
-      total_timesteps: Number of training timesteps in `model.learn()`.
-      log_dir: The root directory to save metrics and checkpoints to.
-      num_vec: Number of environments in VecEnv.
-      parallel: If True, then use DummyVecEnv. Otherwise use SubprocVecEnv.
-      max_episode_steps: If not None, then environments are wrapped by
-          TimeLimit so that they have at most `max_episode_steps` steps per
-          episode.
-      normalize: If True, then rescale observations and reward.
-      normalize_kwargs: kwargs for `VecNormalize`.
-      init_rl_kwargs: kwargs for `init_rl`.
-
-      n_episodes_eval: The number of episodes to average over when calculating
-          the average ground truth reward return of the final policy.
-
-      reward_type: If provided, then load the serialized reward of this type,
-          wrapping the environment in this reward. This is useful to test
-          whether a reward model transfers. For more information, see
-          `imitation.rewards.serialize.load_reward`.
-      reward_path: A specifier, such as a path to a file on disk, used by
-          reward_type to load the reward model. For more information, see
-          `imitation.rewards.serialize.load_reward`.
-
-      rollout_save_interval: The number of training updates in between
-          intermediate rollout saves. If the argument is nonpositive, then
-          don't save intermediate updates.
-      rollout_save_final: If True, then save rollouts right after training is
-          finished.
-      rollout_save_n_timesteps: The minimum number of timesteps saved in every
-          file. Could be more than `rollout_save_n_timesteps` because
-          trajectories are saved by episode rather than by transition.
-          Must set exactly one of `rollout_save_n_timesteps`
-          and `rollout_save_n_episodes`.
-      rollout_save_n_episodes: The number of episodes saved in every
-          file. Must set exactly one of `rollout_save_n_timesteps` and
-          `rollout_save_n_episodes`.
-
-      policy_save_interval: The number of training updates between saves. Has
-          the same semantics are `rollout_save_interval`.
-      policy_save_final: If True, then save the policy right after training is
-          finished.
-
-      init_tensorboard: If True, then write tensorboard logs to {log_dir}/sb_tb
-          and "output/summary/...".
-
-  Returns:
-    The return value of `rollout_stats()` using the final policy.
-  """
-  os.makedirs(log_dir, exist_ok=True)
-  sacred_util.build_sacred_symlink(log_dir, _run)
-
-  sample_until = util.rollout.make_sample_until(rollout_save_n_timesteps,
-                                                rollout_save_n_episodes)
-  eval_sample_until = util.rollout.min_episodes(n_episodes_eval)
-
-  with util.make_session():
-    tf.logging.set_verbosity(tf.logging.INFO)
-    util.logger.configure(folder=osp.join(log_dir, 'rl'),
-                          format_strs=['tensorboard', 'stdout'])
-
-    rollout_dir = osp.join(log_dir, "rollouts")
-    policy_dir = osp.join(log_dir, "policies")
-    os.makedirs(rollout_dir, exist_ok=True)
-    os.makedirs(policy_dir, exist_ok=True)
-
-    if init_tensorboard:
-      sb_tensorboard_dir = osp.join(log_dir, "sb_tb")
-      init_rl_kwargs["tensorboard_log"] = sb_tensorboard_dir
-
-    venv = util.make_vec_env(env_name, num_vec, seed=_seed,
-                             parallel=parallel, log_dir=log_dir,
-                             max_episode_steps=max_episode_steps)
-
-    log_callbacks = []
-    with contextlib.ExitStack() as stack:
-      if reward_type is not None:
-        reward_fn_ctx = load_reward(reward_type, reward_path, venv)
-        reward_fn = stack.enter_context(reward_fn_ctx)
-        venv = RewardVecEnvWrapper(venv, reward_fn)
-        log_callbacks.append(venv.log_callback)
-        tf.logging.info(
-            f"Wrapped env in reward {reward_type} from {reward_path}.")
-
-      vec_normalize = None
-      if normalize:
-        venv = vec_normalize = VecNormalize(venv, **normalize_kwargs)
-
-      policy = util.init_rl(venv, verbose=1, **init_rl_kwargs)
-
-      # Make callback to save intermediate artifacts during training.
-      step = 0
-
-      def callback(locals_: dict, _) -> bool:
-        nonlocal step
-        step += 1
-        policy = locals_['self']
-
-        # TODO(adam): make logging frequency configurable
-        for callback in log_callbacks:
-          callback(sb_logger)
-
-        if rollout_save_interval > 0 and step % rollout_save_interval == 0:
-          save_path = osp.join(rollout_dir, f"{step}.pkl")
-          util.rollout.rollout_and_save(save_path, policy, venv, sample_until)
-        if policy_save_interval > 0 and step % policy_save_interval == 0:
-          output_dir = os.path.join(policy_dir, f'{step:05d}')
-          serialize.save_stable_model(output_dir, policy, vec_normalize)
-
-      policy.learn(total_timesteps, callback=callback)
-
-      # Save final artifacts after training is complete.
-      if rollout_save_final:
-        save_path = osp.join(rollout_dir, "final.pkl")
-        util.rollout.rollout_and_save(save_path, policy, venv, sample_until)
-      if policy_save_final:
-        output_dir = os.path.join(policy_dir, "final")
-        serialize.save_stable_model(output_dir, policy, vec_normalize)
-
-      # Final evaluation of expert policy.
-      trajs = util.rollout.generate_trajectories(
-          policy, venv, eval_sample_until)
-      stats = util.rollout.rollout_stats(trajs)
-
-  return stats
->>>>>>> b8b3de00
 
 
 @expert_demos_ex.command
@@ -363,13 +226,8 @@
         max_episode_steps=max_episode_steps,
     )
 
-<<<<<<< HEAD
     with serialize.load_policy(policy_type, policy_path, venv) as policy:
-        util.rollout.save(rollout_save_path, policy, venv, sample_until)
-=======
-  with serialize.load_policy(policy_type, policy_path, venv) as policy:
-    util.rollout.rollout_and_save(rollout_save_path, policy, venv, sample_until)
->>>>>>> b8b3de00
+        util.rollout.rollout_and_save(rollout_save_path, policy, venv, sample_until)
 
 
 def main_console():
