"""Trains DAgger on synthetic demonstrations generated from an expert policy."""

import logging
import os.path as osp
import pathlib
from typing import Any, Dict, Mapping, Optional, Sequence, cast

import numpy as np
from sacred.observers import FileStorageObserver

from imitation.algorithms.dagger import SimpleDAggerTrainer
from imitation.data import rollout, types
from imitation.scripts.config.train_imitation import train_imitation_ex
from imitation.scripts.ingredients import bc as bc_ingredient
from imitation.scripts.ingredients import demonstrations, environment, expert
from imitation.scripts.ingredients import logging as logging_ingredient
from imitation.scripts.ingredients import policy_evaluation

logger = logging.getLogger(__name__)


def _all_trajectories_have_reward(trajectories: Sequence[types.Trajectory]) -> bool:
    """Returns True if all trajectories have reward information."""
    return all(isinstance(t, types.TrajectoryWithRew) for t in trajectories)


def _try_computing_expert_stats(
    expert_trajs: Sequence[types.Trajectory],
) -> Optional[Mapping[str, float]]:
    """Adds expert statistics to `stats` if all expert trajectories have reward."""
    if _all_trajectories_have_reward(expert_trajs):
        return rollout.rollout_stats(
            cast(Sequence[types.TrajectoryWithRew], expert_trajs),
        )
    else:
        logger.warning(
            "Expert trajectories do not have reward information, so expert "
            "statistics cannot be computed.",
        )
        return None


@train_imitation_ex.command
def bc(
    bc: Dict[str, Any],
    _run,
    _rnd: np.random.Generator,
) -> Mapping[str, Mapping[str, float]]:
    """Runs BC training.

    Args:
        bc: Configuration for BC training.
        _run: Sacred run object.
        _rnd: Random number generator provided by Sacred.

    Returns:
        Statistics for rollouts from the trained policy and demonstration data.
    """
    custom_logger, log_dir = logging_ingredient.setup_logging()

    expert_trajs = demonstrations.get_expert_trajectories()
    with environment.make_venv() as venv:
        bc_trainer = bc_ingredient.make_bc(venv, expert_trajs, custom_logger)

        bc_train_kwargs = dict(log_rollouts_venv=venv, **bc["train_kwargs"])
        if bc_train_kwargs["n_epochs"] is None and bc_train_kwargs["n_batches"] is None:
<<<<<<< HEAD
            if use_dagger:
                bc_train_kwargs["n_epochs"] = 4
            else:
                bc_train_kwargs["n_batches"] = 50_000

        if use_dagger:
            expert_policy = expert.get_expert_policy(venv)
            model = SimpleDAggerTrainer(
                venv=venv,
                scratch_dir=osp.join(log_dir, "scratch"),
                expert_trajs=expert_trajs,
                expert_policy=expert_policy,
                custom_logger=custom_logger,
                bc_trainer=bc_trainer,
                beta_schedule=dagger["beta_schedule"],
                rng=_rnd,
            )
            model.train(
                total_timesteps=int(dagger["total_timesteps"]),
                bc_train_kwargs=bc_train_kwargs,
            )
            # TODO(adam): add checkpointing to DAgger?
            save_locations = model.save_trainer()
            print(f"Model saved to {save_locations}")
        else:
            bc_trainer.train(**bc_train_kwargs)
            # TODO(adam): add checkpointing to BC?
            bc_trainer.save_policy(policy_path=osp.join(log_dir, "final.th"))

        imit_stats = train.eval_policy(imit_policy, venv)
=======
            bc_train_kwargs["n_batches"] = 50_000

        bc_trainer.train(**bc_train_kwargs)
        # TODO(adam): add checkpointing to BC?
        bc_trainer.save_policy(policy_path=osp.join(log_dir, "final.th"))

        imit_stats = policy_evaluation.eval_policy(bc_trainer.policy, venv)
>>>>>>> 51601798

    stats = {"imit_stats": imit_stats}
    expert_stats = _try_computing_expert_stats(expert_trajs)
    if expert_stats is not None:
        stats["expert_stats"] = expert_stats
    return stats


@train_imitation_ex.command
def dagger(
    bc: Dict[str, Any],
    dagger: Mapping[str, Any],
    _run,
    _rnd: np.random.Generator,
) -> Mapping[str, Mapping[str, float]]:
    """Runs DAgger training.

    Args:
        bc: Configuration for BC training.
        dagger: Arguments for DAgger training.
        _run: Sacred run object.
        _rnd: Random number generator provided by Sacred.

    Returns:
        Statistics for rollouts from the trained policy and demonstration data.
    """
    custom_logger, log_dir = logging_ingredient.setup_logging()

    expert_trajs: Optional[Sequence[types.Trajectory]] = None
    if dagger["use_offline_rollouts"]:
        expert_trajs = demonstrations.get_expert_trajectories()

    with environment.make_venv() as venv:
        bc_trainer = bc_ingredient.make_bc(venv, expert_trajs, custom_logger)

        bc_train_kwargs = dict(log_rollouts_venv=venv, **bc["train_kwargs"])
        if bc_train_kwargs["n_epochs"] is None and bc_train_kwargs["n_batches"] is None:
            bc_train_kwargs["n_epochs"] = 4

        expert_policy = expert.get_expert_policy(venv)

        dagger_trainer = SimpleDAggerTrainer(
            venv=venv,
            scratch_dir=osp.join(log_dir, "scratch"),
            expert_trajs=expert_trajs,
            expert_policy=expert_policy,
            custom_logger=custom_logger,
            bc_trainer=bc_trainer,
            rng=_rnd,
        )

        dagger_trainer.train(
            total_timesteps=int(dagger["total_timesteps"]),
            bc_train_kwargs=bc_train_kwargs,
        )
        # TODO(adam): add checkpointing to DAgger?
        save_locations = dagger_trainer.save_trainer()
        print(f"Model saved to {save_locations}")

        imit_stats = policy_evaluation.eval_policy(bc_trainer.policy, venv)

    stats = {"imit_stats": imit_stats}
    assert dagger_trainer._all_demos is not None
    expert_stats = _try_computing_expert_stats(dagger_trainer._all_demos)
    if expert_stats is not None:
        stats["expert_stats"] = expert_stats
    return stats


def main_console():
    observer_path = pathlib.Path.cwd() / "output" / "sacred" / "train_dagger"
    observer = FileStorageObserver(observer_path)
    train_imitation_ex.observers.append(observer)
    train_imitation_ex.run_commandline()


if __name__ == "__main__":
    main_console()<|MERGE_RESOLUTION|>--- conflicted
+++ resolved
@@ -64,38 +64,6 @@
 
         bc_train_kwargs = dict(log_rollouts_venv=venv, **bc["train_kwargs"])
         if bc_train_kwargs["n_epochs"] is None and bc_train_kwargs["n_batches"] is None:
-<<<<<<< HEAD
-            if use_dagger:
-                bc_train_kwargs["n_epochs"] = 4
-            else:
-                bc_train_kwargs["n_batches"] = 50_000
-
-        if use_dagger:
-            expert_policy = expert.get_expert_policy(venv)
-            model = SimpleDAggerTrainer(
-                venv=venv,
-                scratch_dir=osp.join(log_dir, "scratch"),
-                expert_trajs=expert_trajs,
-                expert_policy=expert_policy,
-                custom_logger=custom_logger,
-                bc_trainer=bc_trainer,
-                beta_schedule=dagger["beta_schedule"],
-                rng=_rnd,
-            )
-            model.train(
-                total_timesteps=int(dagger["total_timesteps"]),
-                bc_train_kwargs=bc_train_kwargs,
-            )
-            # TODO(adam): add checkpointing to DAgger?
-            save_locations = model.save_trainer()
-            print(f"Model saved to {save_locations}")
-        else:
-            bc_trainer.train(**bc_train_kwargs)
-            # TODO(adam): add checkpointing to BC?
-            bc_trainer.save_policy(policy_path=osp.join(log_dir, "final.th"))
-
-        imit_stats = train.eval_policy(imit_policy, venv)
-=======
             bc_train_kwargs["n_batches"] = 50_000
 
         bc_trainer.train(**bc_train_kwargs)
@@ -103,7 +71,6 @@
         bc_trainer.save_policy(policy_path=osp.join(log_dir, "final.th"))
 
         imit_stats = policy_evaluation.eval_policy(bc_trainer.policy, venv)
->>>>>>> 51601798
 
     stats = {"imit_stats": imit_stats}
     expert_stats = _try_computing_expert_stats(expert_trajs)
