"""Common configuration elements for scripts."""

import contextlib
import logging
import os
from typing import Any, Callable, Mapping, Optional, Sequence, Tuple, Union

import sacred
from gym import Env
from stable_baselines3.common import vec_env

from imitation.scripts.common import wb
from imitation.util import logger as imit_logger
from imitation.util import sacred as sacred_util
from imitation.util import util

common_ingredient = sacred.Ingredient("common", ingredients=[wb.wandb_ingredient])
logger = logging.getLogger(__name__)


@common_ingredient.config
def config():
    # Logging
    log_root = None
    log_dir = None
    log_level = logging.INFO
    log_format_strs = ["tensorboard", "stdout"]
    # The keys of log_format_strs_additional are concatenated to log_format_strs.
    # This allows named configs to add format strings, without changing the defaults.
    log_format_strs_additional = {}

    # Environment config
    env_name = "seals/CartPole-v0"  # environment to train on
    num_vec = 8  # number of environments in VecEnv
    parallel = True  # Use SubprocVecEnv rather than DummyVecEnv
    max_episode_steps = None  # Set to positive int to limit episode horizons
    post_wrappers = []  # Sequence of wrappers to apply to each env in the VecEnv
    env_make_kwargs = {}  # The kwargs passed to `spec.make`.

    locals()  # quieten flake8


@common_ingredient.config
def update_log_format_strs(log_format_strs, log_format_strs_additional):
    log_format_strs = log_format_strs + list(log_format_strs_additional.keys())


@common_ingredient.config_hook
def hook(config, command_name, logger):
    del logger
    updates = {}
    if config["common"]["log_dir"] is None:
        env_sanitized = config["common"]["env_name"].replace("/", "_")
        log_root = config["common"]["log_root"] or "output"
        log_dir = os.path.join(
            log_root,
            command_name,
            env_sanitized,
            util.make_unique_timestamp(),
        )
        updates["log_dir"] = log_dir
    return updates


@common_ingredient.named_config
def wandb_logging():
    log_format_strs_additional = {"wandb": None}  # noqa: F841


@common_ingredient.named_config
def fast():
    num_vec = 2
    parallel = False  # easier to debug with everything in one process
    max_episode_steps = 5

    locals()  # quieten flake8


@common_ingredient.capture
def make_log_dir(
    _run,
    log_dir: str,
    log_level: Union[int, str],
) -> str:
    """Creates log directory and sets up symlink to Sacred logs.

    Args:
        log_dir: The directory to log to.
        log_level: The threshold of the logger. Either an integer level (10, 20, ...),
            a string of digits ('10', '20'), or a string of the designated level
            ('DEBUG', 'INFO', ...).

    Returns:
        The `log_dir`. This avoids the caller needing to capture this argument.
    """
    os.makedirs(log_dir, exist_ok=True)
    # convert strings of digits to numbers; but leave levels like 'INFO' unmodified
    try:
        log_level = int(log_level)
    except ValueError:
        pass
    logging.basicConfig(level=log_level)
    logger.info("Logging to %s", log_dir)
    sacred_util.build_sacred_symlink(log_dir, _run)
    return log_dir


@common_ingredient.capture
def setup_logging(
    _run,
    log_format_strs: Sequence[str],
) -> Tuple[imit_logger.HierarchicalLogger, str]:
    """Builds the imitation logger.

    Args:
        log_format_strs: The types of formats to log to.

    Returns:
        The configured imitation logger and `log_dir`.
        Returning `log_dir` avoids the caller needing to capture this value.
    """
    log_dir = make_log_dir()
    if "wandb" in log_format_strs:
        wb.wandb_init(log_dir=log_dir)
    custom_logger = imit_logger.configure(
        folder=os.path.join(log_dir, "log"),
        format_strs=log_format_strs,
    )
    return custom_logger, log_dir


@contextlib.contextmanager
@common_ingredient.capture
def make_venv(
    _seed,
    env_name: str,
    num_vec: int,
    parallel: bool,
    log_dir: str,
    max_episode_steps: int,
    post_wrappers: Optional[Sequence[Callable[[Env, int], Env]]],
    env_make_kwargs: Mapping[str, Any],
    **kwargs,
) -> vec_env.VecEnv:
    """Builds the vector environment.

    Args:
        env_name: The environment to train in.
        num_vec: Number of `gym.Env` instances to combine into a vector environment.
        parallel: Whether to use "true" parallelism. If True, then use `SubProcVecEnv`.
            Otherwise, use `DummyVecEnv` which steps through environments serially.
        max_episode_steps: If not None, then a TimeLimit wrapper is applied to each
            environment to artificially limit the maximum number of timesteps in an
            episode.
        post_wrappers: If specified, iteratively wraps each environment with each
            of the wrappers specified in the sequence.
        log_dir: Logs episode return statistics to a subdirectory 'monitor`.
        env_make_kwargs: The kwargs passed to `spec.make` of a gym environment.
        kwargs: Passed through to `util.make_vec_env`.

    Yields:
        The constructed vector environment.
    """
    # Note: we create the venv outside the try -- finally block for the case that env
    #     creation fails.
    venv = util.make_vec_env(
        env_name,
        num_vec,
        seed=_seed,
        parallel=parallel,
        max_episode_steps=max_episode_steps,
        log_dir=log_dir,
        env_make_kwargs=env_make_kwargs,
        **kwargs,
    )
    try:
<<<<<<< HEAD
        venv = util.make_vec_env(
            env_name,
            num_vec,
            seed=_seed,
            parallel=parallel,
            log_dir=log_dir,
            max_episode_steps=max_episode_steps,
            post_wrappers=post_wrappers,
            env_make_kwargs=env_make_kwargs,
            **kwargs,
        )
=======
>>>>>>> 91c66b73
        yield venv
    finally:
        venv.close()<|MERGE_RESOLUTION|>--- conflicted
+++ resolved
@@ -174,20 +174,6 @@
         **kwargs,
     )
     try:
-<<<<<<< HEAD
-        venv = util.make_vec_env(
-            env_name,
-            num_vec,
-            seed=_seed,
-            parallel=parallel,
-            log_dir=log_dir,
-            max_episode_steps=max_episode_steps,
-            post_wrappers=post_wrappers,
-            env_make_kwargs=env_make_kwargs,
-            **kwargs,
-        )
-=======
->>>>>>> 91c66b73
         yield venv
     finally:
         venv.close()