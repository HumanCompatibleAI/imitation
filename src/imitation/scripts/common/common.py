--- conflicted
+++ resolved
@@ -3,11 +3,7 @@
 import contextlib
 import logging
 import os
-<<<<<<< HEAD
-from typing import Any, Callable, Mapping, Optional, Sequence, Tuple, Union
-=======
-from typing import Any, Generator, Mapping, Sequence, Tuple, Union
->>>>>>> cc248fd9
+from typing import Any, Callable, Generator, Mapping, Optional, Sequence, Tuple, Union
 
 import numpy as np
 import sacred
