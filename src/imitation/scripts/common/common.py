--- conflicted
+++ resolved
@@ -14,10 +14,7 @@
 from imitation.util import sacred as sacred_util
 from imitation.util import util
 
-common_ingredient = sacred.Ingredient(
-    "common",
-    ingredients=[wb.wandb_ingredient],
-)
+common_ingredient = sacred.Ingredient("common", ingredients=[wb.wandb_ingredient])
 logger = logging.getLogger(__name__)
 
 
@@ -165,26 +162,13 @@
     Yields:
         The constructed vector environment.
     """
-<<<<<<< HEAD
     rng = make_rng()
-    try:
-        venv = util.make_vec_env(
-            env_name,
-            rng=rng,
-            n_envs=num_vec,
-            parallel=parallel,
-            max_episode_steps=max_episode_steps,
-            log_dir=log_dir,
-            env_make_kwargs=env_make_kwargs,
-            **kwargs,
-        )
-=======
     # Note: we create the venv outside the try -- finally block for the case that env
     #     creation fails.
     venv = util.make_vec_env(
         env_name,
-        num_vec,
-        seed=_seed,
+        rng=rng,
+        n_envs=num_vec,
         parallel=parallel,
         max_episode_steps=max_episode_steps,
         log_dir=log_dir,
@@ -192,7 +176,6 @@
         **kwargs,
     )
     try:
->>>>>>> 91c66b73
         yield venv
     finally:
         venv.close()