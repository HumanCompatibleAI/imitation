--- conflicted
+++ resolved
@@ -106,7 +106,7 @@
     batch_size: int,
     rl_kwargs: Mapping[str, Any],
     train: Mapping[str, Any],
-    _seed,
+    _seed: int,
     relabel_reward_fn: Optional[RewardFn] = None,
 ) -> base_class.BaseAlgorithm:
     """Instantiates a Stable Baselines3 RL algorithm.
@@ -172,11 +172,7 @@
 
 @rl_ingredient.capture
 def load_rl_algo_from_path(
-<<<<<<< HEAD
-    _seed,
-=======
     _seed: int,
->>>>>>> 005c15fe
     agent_path: str,
     venv: vec_env.VecEnv,
     rl_cls: Type[base_class.BaseAlgorithm],
