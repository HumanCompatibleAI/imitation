"""Common configuration elements for training imitation algorithms."""

import logging
from typing import Any, Mapping, Union

import sacred
from stable_baselines3.common import base_class, policies, vec_env

import imitation.util.networks
from imitation.data import rollout
from imitation.policies import base
from imitation.scripts.common import common

train_ingredient = sacred.Ingredient("train", ingredients=[common.common_ingredient])
logger = logging.getLogger(__name__)


@train_ingredient.config
def config():
    # Training
    policy_cls = base.FeedForward32Policy
    policy_kwargs = {}

    # Evaluation
    n_episodes_eval = 50  # Num of episodes for final mean ground truth return

    locals()  # quieten flake8


@train_ingredient.named_config
def fast():
    n_episodes_eval = 1  # noqa: F841


@train_ingredient.named_config
def sac():
    policy_cls = base.SAC1024Policy  # noqa: F841


<<<<<<< HEAD
@train_ingredient.named_config
def cnn():
    policy_cls = base.CnnPolicy  # noqa: F841
    # If features_extractor_class is not set, it will be set to a
    # NormalizeFeaturesExtractor by default via the config hook, which implements an
    # MLP. Therefore, to actually get this to implement a CNN, we need to set it here.
    policy_kwargs = {"features_extractor_class": torch_layers.NatureCNN}  # noqa: F841


@train_ingredient.named_config
def normalize_disable():
    policy_kwargs = {  # noqa: F841
        # FlattenExtractor is the default for SB3; but we specify it here
        # explicitly as no entry will be set to normalization by default
        # via the config hook.
        "features_extractor_class": torch_layers.FlattenExtractor,
    }


=======
>>>>>>> 1dd4c8f6
NORMALIZE_RUNNING_POLICY_KWARGS = {
    "features_extractor_class": base.NormalizeFeaturesExtractor,
    "features_extractor_kwargs": {
        "normalize_class": imitation.util.networks.RunningNorm,
    },
}


@train_ingredient.named_config
def normalize_running():
    policy_kwargs = NORMALIZE_RUNNING_POLICY_KWARGS  # noqa: F841


# Default config for CNN Policies
@train_ingredient.named_config
def cnn_policy():
    policy_cls = policies.ActorCriticCnnPolicy  # noqa: F841


@train_ingredient.capture
def eval_policy(
    rl_algo: Union[base_class.BaseAlgorithm, policies.BasePolicy],
    venv: vec_env.VecEnv,
    n_episodes_eval: int,
) -> Mapping[str, float]:
    """Evaluation of imitation learned policy.

    Has the side effect of setting `rl_algo`'s environment to `venv`
    if it is a `BaseAlgorithm`.

    Args:
        rl_algo: Algorithm to evaluate.
        venv: Environment to evaluate on.
        n_episodes_eval: The number of episodes to average over when calculating
            the average episode reward of the imitation policy for return.

    Returns:
        A dictionary with two keys. "imit_stats" gives the return value of
        `rollout_stats()` on rollouts test-reward-wrapped environment, using the final
        policy (remember that the ground-truth reward can be recovered from the
        "monitor_return" key). "expert_stats" gives the return value of
        `rollout_stats()` on the expert demonstrations loaded from `rollout_path`.
    """
    rng = common.make_rng()
    sample_until_eval = rollout.make_min_episodes(n_episodes_eval)
    if isinstance(rl_algo, base_class.BaseAlgorithm):
        # Set RL algorithm's env to venv, removing any cruft wrappers that the RL
        # algorithm's environment may have accumulated.
        rl_algo.set_env(venv)
        # Generate trajectories with the RL algorithm's env - SB3 may apply wrappers
        # under the hood to get it to work with the RL algorithm (e.g. transposing
        # images so they can be fed into CNNs).
        train_env = rl_algo.get_env()
        assert train_env is not None
    else:
        train_env = venv
    trajs = rollout.generate_trajectories(
        rl_algo,
        train_env,
        sample_until=sample_until_eval,
        rng=rng,
    )
    return rollout.rollout_stats(trajs)


@train_ingredient.capture
def suppress_sacred_error(policy_kwargs: Mapping[str, Any]):
    """No-op so Sacred recognizes `policy_kwargs` is used (in `rl` and elsewhere)."""<|MERGE_RESOLUTION|>--- conflicted
+++ resolved
@@ -37,7 +37,6 @@
     policy_cls = base.SAC1024Policy  # noqa: F841
 
 
-<<<<<<< HEAD
 @train_ingredient.named_config
 def cnn():
     policy_cls = base.CnnPolicy  # noqa: F841
@@ -47,18 +46,6 @@
     policy_kwargs = {"features_extractor_class": torch_layers.NatureCNN}  # noqa: F841
 
 
-@train_ingredient.named_config
-def normalize_disable():
-    policy_kwargs = {  # noqa: F841
-        # FlattenExtractor is the default for SB3; but we specify it here
-        # explicitly as no entry will be set to normalization by default
-        # via the config hook.
-        "features_extractor_class": torch_layers.FlattenExtractor,
-    }
-
-
-=======
->>>>>>> 1dd4c8f6
 NORMALIZE_RUNNING_POLICY_KWARGS = {
     "features_extractor_class": base.NormalizeFeaturesExtractor,
     "features_extractor_kwargs": {
