"""Common configuration elements for reward network training."""

import logging
import typing
from typing import Any, Mapping, Optional, Type

import sacred
from stable_baselines3.common import vec_env
from torch import nn

from imitation.rewards import reward_nets
from imitation.util import networks

reward_ingredient = sacred.Ingredient("reward")
logger = logging.getLogger(__name__)


@reward_ingredient.config
def config():
    # Custom reward network
    net_cls = None
    net_kwargs = {}
    normalize_output_layer = networks.RunningNorm
    add_std_alpha = None
    ensemble_size = None
    ensemble_member_config = {}
    locals()  # quieten flake8


@reward_ingredient.named_config
def normalize_input_disable():
    net_kwargs = {"normalize_input_layer": None}  # noqa: F841


@reward_ingredient.named_config
def normalize_input_running():
    net_kwargs = {"normalize_input_layer": networks.RunningNorm}  # noqa: F841


@reward_ingredient.named_config
def normalize_output_disable():
    normalize_output_layer = None  # noqa: F841


@reward_ingredient.named_config
def normalize_output_running():
    normalize_output_layer = networks.RunningNorm  # noqa: F841


@reward_ingredient.named_config
def reward_ensemble():
    net_cls = reward_nets.RewardEnsemble
    add_std_alpha = 0
    ensemble_size = 5
<<<<<<< HEAD
=======
    normalize_output_layer = None
>>>>>>> 17bd23a4
    ensemble_member_config = {
        "net_cls": reward_nets.BasicRewardNet,
        "net_kwargs": {},
        "normalize_output_layer": networks.RunningNorm,
    }
    locals()


@reward_ingredient.config_hook
def config_hook(config, command_name, logger):
    """Sets default values for `net_cls` and `net_kwargs`."""
    del logger
    res = {}
    if config["reward"]["net_cls"] is None:
        default_net = reward_nets.BasicRewardNet
        if command_name == "airl":
            default_net = reward_nets.BasicShapedRewardNet
        res["net_cls"] = default_net

    if "normalize_input_layer" not in config["reward"]["net_kwargs"]:
        res["net_kwargs"] = {"normalize_input_layer": networks.RunningNorm}

<<<<<<< HEAD
    if config["reward"]["net_cls"] is reward_nets.RewardEnsemble:
        del res["net_kwargs"]["normalize_input_layer"]
=======
    if "net_cls" in res and issubclass(res["net_cls"], reward_nets.RewardEnsemble):
        del res["net_kwargs"]["normalize_input_layer"]

>>>>>>> 17bd23a4
    return res


def _make_reward_net(
    venv: vec_env.VecEnv,
    net_cls: Type[reward_nets.RewardNet],
    net_kwargs: Mapping[str, Any],
    normalize_output_layer: Optional[Type[nn.Module]],
):
    """Helper function for creating reward nets."""
    reward_net = net_cls(
        venv.observation_space,
        venv.action_space,
        **net_kwargs,
    )

    if normalize_output_layer is not None:
        reward_net = reward_nets.NormalizedRewardNet(
            reward_net,
            normalize_output_layer,
        )

    return reward_net


@reward_ingredient.capture
def make_reward_net(
    venv: vec_env.VecEnv,
    net_cls: Type[reward_nets.RewardNet],
    net_kwargs: Mapping[str, Any],
    normalize_output_layer: Optional[Type[nn.Module]],
    add_std_alpha: Optional[float],
    ensemble_size: Optional[int],
    ensemble_member_config: Optional[Mapping[str, Any]],
) -> reward_nets.RewardNet:
    """Builds a reward network.

    Args:
        venv: Vectorized environment reward network will predict reward for.
        net_cls: Class of reward network to construct.
        net_kwargs: Keyword arguments passed to reward network constructor.
        normalize_output_layer: Wrapping the reward_net with NormalizedRewardNet
            to normalize the reward output.
        add_std_alpha: multiple of reward function standard deviation to add to the
            reward in predict_processed. Must be None when using a reward function that
            does not keep track of variance. Defaults to None.
        ensemble_size: The number of ensemble members to create. Must set if using
            `net_cls =` :class: `reward_nets.RewardEnsemble`.
        ensemble_member_config: The configuration for individual ensemble
            members. Note that ensemble_members.net_cls must not be
            :class: `reward_nets.RewardEnsemble`. Must be set if using
            `net_cls = ` :class: `reward_nets.RewardEnsemble`.

    Returns:
        A, possibly wrapped, instance of `net_cls`.

    Raises:
        ValueError: Using a reward ensemble but failed to provide configuration.
    """
    if issubclass(net_cls, reward_nets.RewardEnsemble):
        net_cls = typing.cast(Type[reward_nets.RewardEnsemble], net_cls)
        if ensemble_member_config is None:
            raise ValueError("Must specify ensemble_member_config.")

        if ensemble_size is None:
            raise ValueError("Must specify ensemble_size.")

        members = [
            _make_reward_net(venv, **ensemble_member_config)
            for _ in range(ensemble_size)
        ]

        reward_net = net_cls(venv.observation_space, venv.observation_space, members)

        if add_std_alpha is not None:
            reward_net = reward_nets.AddSTDRewardWrapper(
                reward_net,
                default_alpha=add_std_alpha,
            )

<<<<<<< HEAD
        # TODO should we support normalization on top of the ensemble or just within
        # it?
=======
        if normalize_output_layer is not None:
            raise ValueError("Output normalization not supported on RewardEnsembles.")

>>>>>>> 17bd23a4
        return reward_net
    else:
        return _make_reward_net(venv, net_cls, net_kwargs, normalize_output_layer)<|MERGE_RESOLUTION|>--- conflicted
+++ resolved
@@ -52,10 +52,7 @@
     net_cls = reward_nets.RewardEnsemble
     add_std_alpha = 0
     ensemble_size = 5
-<<<<<<< HEAD
-=======
     normalize_output_layer = None
->>>>>>> 17bd23a4
     ensemble_member_config = {
         "net_cls": reward_nets.BasicRewardNet,
         "net_kwargs": {},
@@ -78,14 +75,9 @@
     if "normalize_input_layer" not in config["reward"]["net_kwargs"]:
         res["net_kwargs"] = {"normalize_input_layer": networks.RunningNorm}
 
-<<<<<<< HEAD
-    if config["reward"]["net_cls"] is reward_nets.RewardEnsemble:
-        del res["net_kwargs"]["normalize_input_layer"]
-=======
     if "net_cls" in res and issubclass(res["net_cls"], reward_nets.RewardEnsemble):
         del res["net_kwargs"]["normalize_input_layer"]
 
->>>>>>> 17bd23a4
     return res
 
 
@@ -166,14 +158,9 @@
                 default_alpha=add_std_alpha,
             )
 
-<<<<<<< HEAD
-        # TODO should we support normalization on top of the ensemble or just within
-        # it?
-=======
         if normalize_output_layer is not None:
             raise ValueError("Output normalization not supported on RewardEnsembles.")
 
->>>>>>> 17bd23a4
         return reward_net
     else:
         return _make_reward_net(venv, net_cls, net_kwargs, normalize_output_layer)