"""Common configuration elements for reward network training."""

import logging
import typing
from typing import Any, Mapping, Optional, Type

import sacred
from stable_baselines3.common import vec_env
from torch import nn

from imitation.rewards import reward_nets
from imitation.util import networks

reward_ingredient = sacred.Ingredient("reward")
logger = logging.getLogger(__name__)


@reward_ingredient.config
def config():
    # Custom reward network
    net_cls = None
    net_kwargs = {}
    normalize_output_layer = networks.RunningNorm
    add_std_alpha = None
    ensemble_size = None
    ensemble_member_config = {}
    locals()  # quieten flake8


@reward_ingredient.named_config
def normalize_input_disable():
    net_kwargs = {"normalize_input_layer": None}  # noqa: F841


@reward_ingredient.named_config
def normalize_input_running():
    net_kwargs = {"normalize_input_layer": networks.RunningNorm}  # noqa: F841


@reward_ingredient.named_config
def normalize_output_disable():
    normalize_output_layer = None  # noqa: F841


@reward_ingredient.named_config
def normalize_output_running():
    normalize_output_layer = networks.RunningNorm  # noqa: F841


@reward_ingredient.named_config
def reward_ensemble():
    net_cls = reward_nets.RewardEnsemble
<<<<<<< HEAD
    normalize_output_layer = None
    net_kwargs = {"member_normalize_output_layer": networks.RunningNorm}
    add_std_alpha = 0
    locals()  # quieten flake8
=======
    add_std_alpha = 0
    ensemble_size = 5
    ensemble_member_config = {
        "net_cls": reward_nets.BasicRewardNet,
        "net_kwargs": {},
        "normalize_output_layer": networks.RunningNorm,
    }
    locals()
>>>>>>> c78f05bb


@reward_ingredient.config_hook
def config_hook(config, command_name, logger):
    """Sets default values for `net_cls` and `net_kwargs`."""
    del logger
    res = {}
    if config["reward"]["net_cls"] is None:
        default_net = reward_nets.BasicRewardNet
        if command_name == "airl":
            default_net = reward_nets.BasicShapedRewardNet
        res["net_cls"] = default_net
    if "normalize_input_layer" not in config["reward"]["net_kwargs"]:
        res["net_kwargs"] = {"normalize_input_layer": networks.RunningNorm}

    if config["reward"]["net_cls"] is reward_nets.RewardEnsemble:
        del res["net_kwargs"]["normalize_input_layer"]
    return res


def _make_reward_net(
    venv: vec_env.VecEnv,
    net_cls: Type[reward_nets.RewardNet],
    net_kwargs: Mapping[str, Any],
    normalize_output_layer: Optional[Type[nn.Module]],
):
    """Helper function for creating reward nets."""
    reward_net = net_cls(
        venv.observation_space,
        venv.action_space,
        **net_kwargs,
    )

    if normalize_output_layer is not None:
        reward_net = reward_nets.NormalizedRewardNet(
            reward_net,
            normalize_output_layer,
        )

    return reward_net


@reward_ingredient.capture
def make_reward_net(
    venv: vec_env.VecEnv,
    net_cls: Type[reward_nets.RewardNet],
    net_kwargs: Mapping[str, Any],
    normalize_output_layer: Optional[Type[nn.Module]],
    add_std_alpha: Optional[float],
    ensemble_size: Optional[int],
    ensemble_member_config: Optional[Mapping[str, Any]],
) -> reward_nets.RewardNet:
    """Builds a reward network.

    Args:
        venv: Vectorized environment reward network will predict reward for.
        net_cls: Class of reward network to construct.
        net_kwargs: Keyword arguments passed to reward network constructor.
        normalize_output_layer: Wrapping the reward_net with NormalizedRewardNet
            to normalize the reward output.
        add_std_alpha: multiple of reward function standard deviation to add to the
            reward in predict_processed. Must be None when using a reward function that
            does not keep track of variance. Defaults to None.
        ensemble_size: The number of ensemble members to create. Must set if using
            `net_cls =` :class: `reward_nets.RewardEnsemble`.
        ensemble_member_config: The configuration for individual ensemble
            members. Note that ensemble_members.net_cls must not be
            :class: `reward_nets.RewardEnsemble`. Must be set if using
            `net_cls = ` :class: `reward_nets.RewardEnsemble`.

    Returns:
        A, possibly wrapped, instance of `net_cls`.

    Raises:
        ValueError: Using a reward ensemble but failed to provide configuration.
    """
    if issubclass(net_cls, reward_nets.RewardEnsemble):
        net_cls = typing.cast(Type[reward_nets.RewardEnsemble], net_cls)
        if ensemble_member_config is None:
            raise ValueError("Must specify ensemble_member_config.")

        if ensemble_size is None:
            raise ValueError("Must specify ensemble_size.")

        members = [
            _make_reward_net(venv, **ensemble_member_config)
            for _ in range(ensemble_size)
        ]

        reward_net = net_cls(venv.observation_space, venv.observation_space, members)

        if add_std_alpha is not None:
            reward_net = reward_nets.AddSTDRewardWrapper(
                reward_net,
                default_alpha=add_std_alpha,
            )

        # TODO should we support normalization on top of the ensemble or just within
        # it?
        return reward_net
    else:
        return _make_reward_net(venv, net_cls, net_kwargs, normalize_output_layer)<|MERGE_RESOLUTION|>--- conflicted
+++ resolved
@@ -50,12 +50,6 @@
 @reward_ingredient.named_config
 def reward_ensemble():
     net_cls = reward_nets.RewardEnsemble
-<<<<<<< HEAD
-    normalize_output_layer = None
-    net_kwargs = {"member_normalize_output_layer": networks.RunningNorm}
-    add_std_alpha = 0
-    locals()  # quieten flake8
-=======
     add_std_alpha = 0
     ensemble_size = 5
     ensemble_member_config = {
@@ -64,7 +58,6 @@
         "normalize_output_layer": networks.RunningNorm,
     }
     locals()
->>>>>>> c78f05bb
 
 
 @reward_ingredient.config_hook
