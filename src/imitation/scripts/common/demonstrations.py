"""Common configuration element for scripts learning from demonstrations."""

import logging
<<<<<<< HEAD
import pathlib
from typing import Dict, Optional, Sequence
=======
from typing import Optional, Sequence
>>>>>>> 6364dc38

import sacred

from imitation.data import rollout, types, wrappers
from imitation.scripts.common import common, expert

demonstrations_ingredient = sacred.Ingredient(
    "demonstrations",
    ingredients=[expert.expert_ingredient, common.common_ingredient],
)
logger = logging.getLogger(__name__)


@demonstrations_ingredient.config
def config():
    # Demonstrations
    rollout_path = None  # path to file containing rollouts
    n_expert_demos = None  # Num demos used. None uses every demo possible
    locals()  # quieten flake8


@demonstrations_ingredient.named_config
def fast():
<<<<<<< HEAD
    n_expert_demos = 1  # noqa: F841


def guess_expert_dir(data_dir: pathlib.Path, env_name: str) -> pathlib.Path:
    rollout_hint = env_name.rsplit("-", 1)[0].replace("/", "_").lower()
    return data_dir / "expert_models" / f"{rollout_hint}_0"


@demonstrations_ingredient.config_hook
def hook(config, command_name, logger):
    """If rollout_path not set explicitly, then guess it based on environment name."""
    del command_name, logger
    updates: Dict[str, str] = {}
    if config["demonstrations"]["rollout_path"] is None:
        data_dir = types.parse_path(config["demonstrations"]["data_dir"])
        env_name = config["common"]["env_name"].replace("/", "_")
        updates["rollout_path"] = str(
            guess_expert_dir(data_dir, env_name) / "rollouts" / "final.pkl",
=======
    # Note: we can't pick `n_expert_demos=1` here because for envs with short episodes
    #   that does not generate the minimum number of transitions required for one batch.
    n_expert_demos = 10  # noqa: F841


@demonstrations_ingredient.capture
def get_expert_trajectories(
    rollout_path: str,
) -> Sequence[types.Trajectory]:
    if rollout_path is not None:
        return load_expert_trajs()
    else:
        return generate_expert_trajs()


@demonstrations_ingredient.capture
def generate_expert_trajs(
    n_expert_demos: Optional[int],
) -> Optional[Sequence[types.Trajectory]]:
    """Generates expert demonstrations.

    Args:
        n_expert_demos: The number of trajectories to load.
            Dataset is truncated to this length if specified.

    Returns:
        The expert trajectories.

    Raises:
        ValueError: If n_expert_demos is None.
    """
    rng = common.make_rng()
    if n_expert_demos is None:
        raise ValueError("n_expert_demos must be specified when rollout_path is None")

    with common.make_venv(
        log_dir=None,
        post_wrappers=[lambda env, i: wrappers.RolloutInfoWrapper(env)],
    ) as rollout_env:
        return rollout.rollout(
            expert.get_expert_policy(rollout_env),
            rollout_env,
            rollout.make_sample_until(min_episodes=n_expert_demos),
            rng=rng,
>>>>>>> 6364dc38
        )


@demonstrations_ingredient.capture
def load_expert_trajs(
    rollout_path: str,
    n_expert_demos: Optional[int],
) -> Sequence[types.Trajectory]:
    """Loads expert demonstrations.

    Args:
        rollout_path: A path containing a pickled sequence of `types.Trajectory`.
        n_expert_demos: The number of trajectories to load.
            Dataset is truncated to this length if specified.

    Returns:
        The expert trajectories.

    Raises:
        ValueError: There are fewer trajectories than `n_expert_demos`.
    """
    expert_trajs = types.load(rollout_path)
    logger.info(f"Loaded {len(expert_trajs)} expert trajectories from '{rollout_path}'")
    if n_expert_demos is not None:
        if len(expert_trajs) < n_expert_demos:
            raise ValueError(
                f"Want to use n_expert_demos={n_expert_demos} trajectories, but only "
                f"{len(expert_trajs)} are available via {rollout_path}.",
            )
        expert_trajs = expert_trajs[:n_expert_demos]
        logger.info(f"Truncated to {n_expert_demos} expert trajectories")
    return expert_trajs<|MERGE_RESOLUTION|>--- conflicted
+++ resolved
@@ -1,12 +1,7 @@
 """Common configuration element for scripts learning from demonstrations."""
 
 import logging
-<<<<<<< HEAD
-import pathlib
-from typing import Dict, Optional, Sequence
-=======
 from typing import Optional, Sequence
->>>>>>> 6364dc38
 
 import sacred
 
@@ -30,26 +25,6 @@
 
 @demonstrations_ingredient.named_config
 def fast():
-<<<<<<< HEAD
-    n_expert_demos = 1  # noqa: F841
-
-
-def guess_expert_dir(data_dir: pathlib.Path, env_name: str) -> pathlib.Path:
-    rollout_hint = env_name.rsplit("-", 1)[0].replace("/", "_").lower()
-    return data_dir / "expert_models" / f"{rollout_hint}_0"
-
-
-@demonstrations_ingredient.config_hook
-def hook(config, command_name, logger):
-    """If rollout_path not set explicitly, then guess it based on environment name."""
-    del command_name, logger
-    updates: Dict[str, str] = {}
-    if config["demonstrations"]["rollout_path"] is None:
-        data_dir = types.parse_path(config["demonstrations"]["data_dir"])
-        env_name = config["common"]["env_name"].replace("/", "_")
-        updates["rollout_path"] = str(
-            guess_expert_dir(data_dir, env_name) / "rollouts" / "final.pkl",
-=======
     # Note: we can't pick `n_expert_demos=1` here because for envs with short episodes
     #   that does not generate the minimum number of transitions required for one batch.
     n_expert_demos = 10  # noqa: F841
@@ -94,7 +69,6 @@
             rollout_env,
             rollout.make_sample_until(min_episodes=n_expert_demos),
             rng=rng,
->>>>>>> 6364dc38
         )
 
 
