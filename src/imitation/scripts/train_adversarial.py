--- conflicted
+++ resolved
@@ -85,8 +85,7 @@
     init_trainer_kwargs: Keyword arguments passed to `init_trainer`,
       used to initialize the trainer.
     n_episodes_eval: The number of episodes to average over when calculating
-      the average ground truth reward return of the imitation policy for return
-      and for `ray.tune.track`.
+      the average episode reward of the imitation policy for return.
 
     plot_interval: The number of epochs between each plot. (If nonpositive,
       then plots are disabled).
@@ -98,26 +97,14 @@
     show_plots: Figures are always saved to `f"{log_dir}/plots/*.png"`. If
       `show_plots` is True, then also show plots as they are created.
 
-<<<<<<< HEAD
-    ray_tune_interval: The number of epochs between calls to `ray.tune.track`.
-      If nonpositive, disables ray tune. Otherwise, enables hooks
-      that call `ray.tune.track` to track the imitation policy's mean episode
-      reward over time. The script will crash unless `ray.tune` was
-      externally initialized.
-
-=======
-    n_episodes_eval: The number of episodes to average over when calculating
-      the average ground truth reward return of the imitation policy for return
-      and for `ray.tune.track`.
->>>>>>> efb557ba
     checkpoint_interval: Save the discriminator and generator models every
       `checkpoint_interval` epochs and after training is complete. If <=0,
       then only save weights after training is complete.
 
   Returns:
     A dictionary with the following keys: "ep_reward_mean",
-    "ep_reward_std_err", "log_dir", "transfer_reward_path",
-    "transfer_reward_type".
+      "ep_reward_std_err", "log_dir", "transfer_reward_path",
+      "transfer_reward_type".
   """
   with util.make_session():
     trainer = init_trainer(env_name, rollout_glob=rollout_glob,
