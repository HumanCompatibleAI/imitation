--- conflicted
+++ resolved
@@ -1,7 +1,6 @@
 """Train GAIL or AIRL and plot its output.
 
-Can be used as a CLI script, or the `train_and_plot` function can be
-called directly.
+Can be used as a CLI script, or the `train_and_plot` function can be called directly.
 """
 
 import os
@@ -11,17 +10,12 @@
 import tensorflow as tf
 from sacred.observers import FileStorageObserver
 
-import imitation.util as util
-import imitation.util.sacred as sacred_util
 from imitation.algorithms.adversarial import init_trainer
 from imitation.policies import serialize
 from imitation.scripts.config.train_adversarial import train_ex
-<<<<<<< HEAD
-=======
 from imitation.util import data, rollout
 from imitation.util import sacred as sacred_util
 from imitation.util import util
->>>>>>> b8b3de00
 
 
 def save(trainer, save_path):
@@ -39,7 +33,6 @@
 
 
 @train_ex.main
-<<<<<<< HEAD
 def train(
     _run,
     _seed: int,
@@ -122,14 +115,13 @@
     sacred_util.build_sacred_symlink(log_dir, _run)
 
     # Calculate stats for expert rollouts. Used for plot and return value.
-    with open(rollout_path, "rb") as f:
-        expert_trajs = pickle.load(f)
+    expert_trajs = data.load(rollout_path)
 
     if n_expert_demos is not None:
         assert len(expert_trajs) >= n_expert_demos
         expert_trajs = expert_trajs[:n_expert_demos]
 
-    expert_stats = util.rollout.rollout_stats(expert_trajs)
+    expert_stats = rollout.rollout_stats(expert_trajs)
 
     with util.make_session():
         if init_tensorboard:
@@ -154,134 +146,13 @@
 
         # Final evaluation of imitation policy.
         results = {}
-        sample_until_eval = util.rollout.min_episodes(n_episodes_eval)
-        trajs = util.rollout.generate_trajectories(
+        sample_until_eval = rollout.min_episodes(n_episodes_eval)
+        trajs = rollout.generate_trajectories(
             trainer.gen_policy, trainer.venv_test, sample_until=sample_until_eval
         )
-        results["imit_stats"] = util.rollout.rollout_stats(trajs)
+        results["imit_stats"] = rollout.rollout_stats(trajs)
         results["expert_stats"] = expert_stats
         return results
-=======
-def train(_run,
-          _seed: int,
-          env_name: str,
-          rollout_path: str,
-          n_expert_demos: Optional[int],
-          log_dir: str,
-          init_trainer_kwargs: dict,
-          total_timesteps: int,
-          n_episodes_eval: int,
-          init_tensorboard: bool,
-          checkpoint_interval: int,
-          ) -> dict:
-  """Train an adversarial-network-based imitation learning algorithm.
-
-  Plots (turn on using `plot_interval > 0`):
-    - Plot discriminator loss during discriminator training steps in blue and
-      discriminator loss during generator training steps in red.
-    - Plot the performance of the generator policy versus the performance of
-      a random policy. Also plot the performance of an expert policy if that is
-      provided in the arguments.
-
-  Checkpoints:
-    - DiscrimNets are saved to f"{log_dir}/checkpoints/{step}/discrim/",
-      where step is either the training epoch or "final".
-    - Generator policies are saved to
-      f"{log_dir}/checkpoints/{step}/gen_policy/".
-
-  Args:
-    _seed: Random seed.
-    env_name: The environment to train in.
-    rollout_path: Path to pickle containing list of Trajectories. Used as
-      expert demonstrations.
-    n_expert_demos: The number of expert trajectories to actually use
-      after loading them from `rollout_path`.
-      If None, then use all available trajectories.
-      If `n_expert_demos` is an `int`, then use exactly `n_expert_demos`
-      trajectories, erroring if there aren't enough trajectories. If there are
-      surplus trajectories, then use the
-      first `n_expert_demos` trajectories and drop the rest.
-    log_dir: Directory to save models and other logging to.
-
-    init_trainer_kwargs: Keyword arguments passed to `init_trainer`,
-      used to initialize the trainer.
-    total_timesteps: The number of transitions to sample from the environment
-      during training.
-    n_episodes_eval: The number of episodes to average over when calculating
-      the average episode reward of the imitation policy for return.
-
-    plot_interval: The number of epochs between each plot. If negative,
-      then plots are disabled. If zero, then only plot at the end of training.
-    n_plot_episodes: The number of episodes averaged over when
-      calculating the average episode reward of a policy for the performance
-      plots.
-    extra_episode_data_interval: Usually mean episode rewards are calculated
-      immediately before every plot. Set this parameter to a nonnegative number
-      to also add episode reward data points every
-      `extra_episodes_data_interval` epochs.
-    show_plots: Figures are always saved to `f"{log_dir}/plots/*.png"`. If
-      `show_plots` is True, then also show plots as they are created.
-    init_tensorboard: If True, then write tensorboard logs to `{log_dir}/sb_tb`.
-
-    checkpoint_interval: Save the discriminator and generator models every
-      `checkpoint_interval` epochs and after training is complete. If 0,
-      then only save weights after training is complete. If <0, then don't
-      save weights at all.
-
-  Returns:
-    A dictionary with two keys. "imit_stats" gives the return value of
-      `rollout_stats()` on rollouts test-reward-wrapped
-      environment, using the final policy (remember that the ground-truth reward
-      can be recovered from the "monitor_return" key). "expert_stats" gives the
-      return value of `rollout_stats()` on the expert demonstrations loaded from
-      `rollout_path`.
-  """
-  total_timesteps = int(total_timesteps)
-
-  tf.logging.info("Logging to %s", log_dir)
-  os.makedirs(log_dir, exist_ok=True)
-  sacred_util.build_sacred_symlink(log_dir, _run)
-
-  # Calculate stats for expert rollouts. Used for plot and return value.
-  expert_trajs = data.load(rollout_path)
-
-  if n_expert_demos is not None:
-    assert len(expert_trajs) >= n_expert_demos
-    expert_trajs = expert_trajs[:n_expert_demos]
-
-  expert_stats = rollout.rollout_stats(expert_trajs)
-
-  with util.make_session():
-    if init_tensorboard:
-      sb_tensorboard_dir = osp.join(log_dir, "sb_tb")
-      kwargs = init_trainer_kwargs
-      kwargs["init_rl_kwargs"] = kwargs.get("init_rl_kwargs", {})
-      kwargs["init_rl_kwargs"]["tensorboard_log"] = sb_tensorboard_dir
-
-    trainer = init_trainer(env_name, expert_trajs,
-                           seed=_seed, log_dir=log_dir,
-                           **init_trainer_kwargs)
-
-    def callback(epoch):
-      if checkpoint_interval > 0 and epoch % checkpoint_interval == 0:
-        save(trainer, os.path.join(log_dir, "checkpoints", f"{epoch:05d}"))
-
-    trainer.train(total_timesteps, callback)
-
-    # Save final artifacts.
-    if checkpoint_interval >= 0:
-      save(trainer, os.path.join(log_dir, "checkpoints", "final"))
-
-    # Final evaluation of imitation policy.
-    results = {}
-    sample_until_eval = rollout.min_episodes(n_episodes_eval)
-    trajs = rollout.generate_trajectories(trainer.gen_policy,
-                                          trainer.venv_test,
-                                          sample_until=sample_until_eval)
-    results["imit_stats"] = rollout.rollout_stats(trajs)
-    results["expert_stats"] = expert_stats
-    return results
->>>>>>> b8b3de00
 
 
 def main_console():
