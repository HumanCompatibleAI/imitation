--- conflicted
+++ resolved
@@ -8,11 +8,6 @@
 import math
 import os
 import os.path as osp
-<<<<<<< HEAD
-from typing import Optional
-=======
-from typing import Dict
->>>>>>> af054660
 
 from matplotlib import pyplot as plt
 from sacred.observers import FileStorageObserver
@@ -40,27 +35,6 @@
 
 
 @train_ex.main
-<<<<<<< HEAD
-def train_and_plot(_seed: int,
-                   env_name: str,
-                   rollout_glob: str,
-                   log_dir: str,
-                   *,
-                   n_epochs: int = 100,
-                   n_epochs_per_plot: Optional[float] = None,
-                   n_disc_steps_per_epoch: int = 10,
-                   n_gen_steps_per_epoch: int = 10000,
-                   n_episodes_per_reward_data: int = 5,
-                   n_episodes_eval: int = 50,
-                   checkpoint_interval: int = 5,
-                   interactive: bool = True,
-                   expert_policy=None,
-                   init_trainer_kwargs: dict = {},
-                   ) -> dict:
-  """Alternate between training the generator and discriminator.
-
-  Every epoch:
-=======
 def train(_seed: int,
           env_name: str,
           rollout_glob: str,
@@ -79,11 +53,10 @@
           show_plots: bool = True,
 
           checkpoint_interval: int = 5,
-          ) -> Dict[str, float]:
+          ) -> dict:
   """Train an adversarial-network-based imitation learning algorithm.
 
   Plots (turn on using `enable_plots`):
->>>>>>> af054660
     - Plot discriminator loss during discriminator training steps in blue and
       discriminator loss during generator training steps in red.
     - Plot the performance of the generator policy versus the performance of
@@ -132,15 +105,9 @@
       used to initialize the trainer.
 
   Returns:
-<<<<<<< HEAD
-      A dictionary with the following keys: "ep_reward_mean" and
-      "ep_reward_std_err", "log_dir", "transfer_reward_path",
-      "transfer_reward_type".
-=======
-    results: A dictionary with two keys, "ep_reward_mean" and
-      "ep_reward_std_err". The corresponding values are the mean and standard
-      error of ground truth episode return for the imitation learning algorithm.
->>>>>>> af054660
+    A dictionary with the following keys: "ep_reward_mean" and
+    "ep_reward_std_err", "log_dir", "transfer_reward_path",
+    "transfer_reward_type".
   """
   with util.make_session():
     trainer = init_trainer(env_name, rollout_glob=rollout_glob,
@@ -166,14 +133,14 @@
     # Main training loop.
     for epoch in tqdm.tqdm(range(1, n_epochs+1), desc="epoch"):
       trainer.train_disc(n_disc_steps_per_epoch)
-      if enable_plots:
+      if visualizer:
         visualizer.disc_plot_add_data(False)
 
       trainer.train_gen(n_gen_steps_per_epoch)
-      if enable_plots:
+      if visualizer:
         visualizer.disc_plot_add_data(True)
 
-      if enable_plots and visualizer.should_plot_now(epoch):
+      if visualizer and visualizer.should_plot_now(epoch):
         visualizer.disc_plot_show()
         visualizer.ep_reward_plot_add_data(trainer.env, "Ground Truth Reward")
         visualizer.ep_reward_plot_add_data(trainer.env_train, "Train Reward")
@@ -197,7 +164,6 @@
           f"{ep_reward_mean:.4g} ± {ep_reward_std_err:.3g} "
           f"(n={stats['n_traj']})")
 
-<<<<<<< HEAD
     reward_path = os.path.join(log_dir, "checkpoints", "final", "discrim")
     # TODO(shwang): I think Serializable should store the save_type, and
     # Serializable.save() should return save_type.
@@ -213,10 +179,6 @@
                 log_dir=log_dir,
                 transfer_reward_path=reward_path,
                 transfer_reward_type=reward_type)
-
-=======
-    return dict(ep_reward_mean=ep_reward_mean,
-                ep_reward_std_err=ep_reward_std_err)
 
 
 class _TrainVisualizer:
@@ -254,7 +216,6 @@
     self.gen_ep_reward = defaultdict(list)
     self.rand_ep_reward = defaultdict(list)
     self.exp_ep_reward = defaultdict(list)
->>>>>>> af054660
 
     # Collect data for epoch 0.
     self.disc_plot_add_data(False)
