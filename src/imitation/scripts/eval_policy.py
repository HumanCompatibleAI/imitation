--- conflicted
+++ resolved
@@ -5,10 +5,7 @@
 import time
 from typing import Any, Mapping, Optional
 
-<<<<<<< HEAD
-=======
 import gymnasium as gym
->>>>>>> 8db6bfb0
 import numpy as np
 from sacred.observers import FileStorageObserver
 from stable_baselines3.common.vec_env import VecEnvWrapper
