"""Evaluate policies: render policy interactively, save videos, log episode return."""

import logging
import pathlib
import time
from typing import Any, Mapping, Optional

import gymnasium as gym
import numpy as np
from sacred.observers import FileStorageObserver
from stable_baselines3.common.vec_env import VecEnvWrapper

from imitation.data import rollout, serialize
from imitation.policies.exploration_wrapper import ExplorationWrapper
from imitation.rewards import reward_wrapper
from imitation.rewards.serialize import load_reward
from imitation.scripts.config.eval_policy import eval_policy_ex
from imitation.scripts.ingredients import environment, expert
from imitation.scripts.ingredients import logging as logging_ingredient
from imitation.util import video_wrapper


class InteractiveRender(VecEnvWrapper):
    """Render the wrapped environment(s) on screen."""

    def __init__(self, venv, fps):
        """Builds renderer for `venv` running at `fps` frames per second."""
        super().__init__(venv)
        self.render_fps = fps

    def reset(self):
        ob = self.venv.reset()
        self.venv.render()
        return ob

    def step_wait(self):
        ob = self.venv.step_wait()
        if self.render_fps > 0:
            time.sleep(1 / self.render_fps)
        self.venv.render()
        return ob


@eval_policy_ex.main
def eval_policy(
    eval_n_timesteps: Optional[int],
    eval_n_episodes: Optional[int],
    render: bool,
    render_fps: int,
    videos: bool,
    video_kwargs: Mapping[str, Any],
    _run,
    _rnd: np.random.Generator,
    reward_type: Optional[str] = None,
    reward_path: Optional[str] = None,
    rollout_save_path: Optional[str] = None,
    explore_kwargs: Optional[Mapping[str, Any]] = None,
):
    """Rolls a policy out in an environment, collecting statistics.

    Args:
        eval_n_timesteps: Minimum number of timesteps to evaluate for. Set exactly
            one of `eval_n_episodes` and `eval_n_timesteps`.
        eval_n_episodes: Minimum number of episodes to evaluate for. Set exactly
            one of `eval_n_episodes` and `eval_n_timesteps`.
        render: If True, renders interactively to the screen.
        render_fps: The target number of frames per second to render on screen.
        videos: If True, saves videos to `log_dir`.
        video_kwargs: Keyword arguments passed through to `video_wrapper.VideoWrapper`.
        _rnd: Random number generator provided by Sacred.
        reward_type: If specified, overrides the environment reward with
            a reward of this.
        reward_path: If reward_type is specified, the path to a serialized reward
            of `reward_type` to override the environment reward with.
        rollout_save_path: where to save rollouts used for computing stats to disk;
            if None, then do not save.
        explore_kwargs: keyword arguments to an exploration wrapper to apply before
            rolling out, not including policy_callable, venv, and rng; if None, then
            do not wrap.

    Returns:
        Return value of `imitation.util.rollout.rollout_stats()`.
    """
    log_dir = logging_ingredient.make_log_dir()
    sample_until = rollout.make_sample_until(eval_n_timesteps, eval_n_episodes)
<<<<<<< HEAD
    post_wrappers = (
        {"VideoWrapper": video_wrapper.video_wrapper_factory(log_dir, **video_kwargs)}
        if videos
        else {}
    )
    with environment.make_venv(post_wrappers=post_wrappers) as venv:
=======
    post_wrappers = [video_wrapper_factory(log_dir, **video_kwargs)] if videos else None
    render_mode = "rgb_array" if videos else None
    with environment.make_venv(  # type: ignore[wrong-keyword-args]
        post_wrappers=post_wrappers,
        env_make_kwargs=dict(render_mode=render_mode),
    ) as venv:
>>>>>>> de589d46
        if render:
            venv = InteractiveRender(venv, render_fps)

        if reward_type is not None:
            reward_fn = load_reward(reward_type, reward_path, venv)
            venv = reward_wrapper.RewardVecEnvWrapper(venv, reward_fn)
            logging.info(f"Wrapped env in reward {reward_type} from {reward_path}.")

        policy = expert.get_expert_policy(venv)
        if explore_kwargs is not None:
            policy = ExplorationWrapper(
                policy,
                venv,
                rng=_rnd,
                **explore_kwargs,
            )
            log_str = (
                f"Wrapped policy in ExplorationWrapper with kwargs {explore_kwargs}"
            )
            logging.info(log_str)
        trajs = rollout.generate_trajectories(policy, venv, sample_until, rng=_rnd)

    if rollout_save_path:
        serialize.save(log_dir / rollout_save_path.replace("{log_dir}/", ""), trajs)

    return rollout.rollout_stats(trajs)


def main_console():
    observer_path = pathlib.Path.cwd() / "output" / "sacred" / "eval_policy"
    observer = FileStorageObserver(observer_path)
    eval_policy_ex.observers.append(observer)
    eval_policy_ex.run_commandline()


if __name__ == "__main__":  # pragma: no cover
    main_console()<|MERGE_RESOLUTION|>--- conflicted
+++ resolved
@@ -39,6 +39,17 @@
             time.sleep(1 / self.render_fps)
         self.venv.render()
         return ob
+
+
+def video_wrapper_factory(log_dir: pathlib.Path, **kwargs):
+    """Returns a function that wraps the environment in a video recorder."""
+
+    def f(env: gym.Env, i: int) -> video_wrapper.VideoWrapper:
+        """Wraps `env` in a recorder saving videos to `{log_dir}/videos/{i}`."""
+        directory = log_dir / "videos" / str(i)
+        return video_wrapper.VideoWrapper(env, directory=directory, **kwargs)
+
+    return f
 
 
 @eval_policy_ex.main
@@ -83,21 +94,12 @@
     """
     log_dir = logging_ingredient.make_log_dir()
     sample_until = rollout.make_sample_until(eval_n_timesteps, eval_n_episodes)
-<<<<<<< HEAD
-    post_wrappers = (
-        {"VideoWrapper": video_wrapper.video_wrapper_factory(log_dir, **video_kwargs)}
-        if videos
-        else {}
-    )
-    with environment.make_venv(post_wrappers=post_wrappers) as venv:
-=======
-    post_wrappers = [video_wrapper_factory(log_dir, **video_kwargs)] if videos else None
+    post_wrappers = {"VideoWrapper": video_wrapper.video_wrapper_factory(log_dir, **video_kwargs)} if videos else None
     render_mode = "rgb_array" if videos else None
     with environment.make_venv(  # type: ignore[wrong-keyword-args]
         post_wrappers=post_wrappers,
         env_make_kwargs=dict(render_mode=render_mode),
     ) as venv:
->>>>>>> de589d46
         if render:
             venv = InteractiveRender(venv, render_fps)
 
