--- conflicted
+++ resolved
@@ -97,22 +97,11 @@
             venv = reward_wrapper.RewardVecEnvWrapper(venv, reward_fn)
             logging.info(f"Wrapped env in reward {reward_type} from {reward_path}.")
 
-<<<<<<< HEAD
-        policy = None
-        if policy_type is not None:
-            assert policy_path is not None
-            policy = serialize.load_policy(policy_type, policy_path, venv)
-        trajs = rollout.generate_trajectories(
-            policy,
-            venv,
-            sample_until,
-            rng=rng,
-=======
         trajs = rollout.generate_trajectories(
             expert.get_expert_policy(venv),
             venv,
             sample_until,
->>>>>>> 91c66b73
+            rng=rng,
         )
 
     if rollout_save_path:
