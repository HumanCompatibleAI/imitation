--- conflicted
+++ resolved
@@ -157,13 +157,9 @@
             serialize.save_stable_model(output_dir, rl_algo)
 
         # Final evaluation of expert policy.
-<<<<<<< HEAD
-        eval_stats = train.eval_policy(rl_algo, venv)
+        eval_stats = policy_evaluation.eval_policy(rl_algo, venv)
         eval_stats["mean_return"] = eval_stats["monitor_return_mean"]
         return eval_stats
-=======
-        return policy_evaluation.eval_policy(rl_algo, venv)
->>>>>>> 785e31b2
 
 
 def main_console():
