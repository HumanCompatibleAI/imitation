import collections
import itertools
import json
import logging
import os
import os.path as osp
import tempfile
import warnings
from collections import OrderedDict
from typing import Any, Callable, List, Mapping, Optional, Sequence, Set

import pandas as pd
from sacred.observers import FileStorageObserver

import imitation.util.sacred as sacred_util
from imitation.scripts.config.analyze import analysis_ex
from imitation.util.sacred import dict_get_nested as get


@analysis_ex.capture
def _gather_sacred_dicts(
    source_dirs: Sequence[str], run_name: str, env_name: str, skip_failed_runs: bool
) -> List[sacred_util.SacredDicts]:
    """Helper function for parsing and selecting Sacred experiment JSON files.

    Args:
        source_dirs: A directory containing Sacred FileObserver subdirectories
            associated with the `train_adversarial` Sacred script. Behavior is
            undefined if there are Sacred subdirectories associated with other
            scripts. (Captured argument)
        run_name: If provided, then only analyze results from Sacred directories
            associated with this run name. `run_name` is compared against the
            "experiment.name" key in `run.json`. (Captured argument)
        skip_failed_runs: If True, then filter out runs where the status is FAILED.
            (Captured argument)

    Returns:
        A list of `SacredDicts` corresponding to the selected Sacred directories.
    """
    # e.g. chain.from_iterable([["pathone", "pathtwo"], [], ["paththree"]]) =>
    # ("pathone", "pathtwo", "paththree")
    sacred_dirs = itertools.chain.from_iterable(
        sacred_util.filter_subdirs(source_dir) for source_dir in source_dirs
    )
    sacred_dicts = []

    for sacred_dir in sacred_dirs:
        try:
            sacred_dicts.append(sacred_util.SacredDicts.load_from_dir(sacred_dir))
        except json.JSONDecodeError:
            warnings.warn(f"Invalid JSON file in {sacred_dir}", RuntimeWarning)

    if run_name is not None:
        sacred_dicts = filter(
            lambda sd: get(sd.run, "experiment.name") == run_name, sacred_dicts
        )

    if env_name is not None:
        sacred_dicts = filter(
            lambda sd: get(sd.config, "env_name") == env_name, sacred_dicts
        )

    if skip_failed_runs:
        sacred_dicts = filter(
            lambda sd: get(sd.run, "status") != "FAILED", sacred_dicts
        )

    return list(sacred_dicts)


@analysis_ex.command
def gather_tb_directories() -> dict:
    """Gather Tensorboard directories from a `parallel_ex` run.

    The directories are copied to a unique directory in `/tmp/analysis_tb/` under
    subdirectories matching the Tensorboard events' Ray Tune trial names.

    This function calls the helper `_gather_sacred_dicts`, which captures its arguments
    automatically via Sacred. Provide those arguments to select which Sacred
    results to parse.

    Returns:
      A dict with two keys. "gather_dir" (str) is a path to a /tmp/
      directory containing all the TensorBoard runs filtered from `source_dir`.
      "n_tb_dirs" (int) is the number of TensorBoard directories that were
      filtered.
    """

    os.makedirs("/tmp/analysis_tb", exist_ok=True)
    tmp_dir = tempfile.mkdtemp(dir="/tmp/analysis_tb/")

    tb_dirs_count = 0
    for sd in _gather_sacred_dicts():
        # Expecting a path like "~/ray_results/{run_name}/sacred/1".
        # Want to search for all Tensorboard dirs inside
        # "~/ray_results/{run_name}".
        sacred_dir = sd.sacred_dir.rstrip("/")
        run_dir = osp.dirname(osp.dirname(sacred_dir))
        run_name = osp.basename(run_dir)

        # "tb" is TensorBoard directory built by our codebase. "sb_tb" is Stable
        # Baselines TensorBoard directory. There should be at most one of each
        # directory.
        for basename in ["rl", "tb", "sb_tb"]:
            tb_src_dirs = tuple(
                sacred_util.filter_subdirs(
                    run_dir, lambda path: osp.basename(path) == basename
                )
            )
            if tb_src_dirs:
                assert len(tb_src_dirs) == 1, "expect at most one TB dir of each type"
                tb_src_dir = tb_src_dirs[0]

                symlinks_dir = osp.join(tmp_dir, basename)
                os.makedirs(symlinks_dir, exist_ok=True)

                tb_symlink = osp.join(symlinks_dir, run_name)
                os.symlink(tb_src_dir, tb_symlink)
                tb_dirs_count += 1

    logging.info(f"Symlinked {tb_dirs_count} TensorBoard dirs to {tmp_dir}.")
    logging.info(f"Start Tensorboard with `tensorboard --logdir {tmp_dir}`.")
    return {"n_tb_dirs": tb_dirs_count, "gather_dir": tmp_dir}


def _get_exp_command(sd: sacred_util.SacredDicts) -> str:
    return str(sd.run.get("command"))


def _get_algo_name(sd: sacred_util.SacredDicts) -> str:
    exp_command = _get_exp_command(sd)

    if exp_command == "train_adversarial":
        algo = get(sd.config, "algorithm")
        if algo is not None:
            algo = algo.upper()
        return algo
    elif exp_command == "train_bc":
        return "BC"
    elif exp_command == "train_dagger":
        return "DAgger"
    else:
        return f"??exp_command={exp_command}"


def _return_summaries(sd: sacred_util.SacredDicts) -> dict:
    imit_stats = get(sd.run, "result.imit_stats")
    expert_stats = get(sd.run, "result.expert_stats")

    expert_return_summary = None
    if expert_stats is not None:
        expert_return_summary = _make_return_summary(expert_stats)

    imit_return_summary = None
    if imit_stats is not None:
        imit_return_summary = _make_return_summary(imit_stats, "monitor_")

    if imit_stats is not None and expert_stats is not None:
        # Assuming here that `result.imit_stats` and `result.expert_stats` are
        # formatted correctly.
        imit_expert_ratio = (
            imit_stats["monitor_return_mean"] / expert_stats["return_mean"]
        )
    else:
        imit_expert_ratio = None

    return dict(
        expert_stats=expert_stats,
        imit_stats=imit_stats,
        expert_return_summary=expert_return_summary,
        imit_return_summary=imit_return_summary,
        imit_expert_ratio=imit_expert_ratio,
    )


sd_to_table_entry_type = Mapping[str, Callable[[sacred_util.SacredDicts], Any]]

# This OrderedDict maps column names to functions that get table entries, given the
# row's unique SacredDicts object.
table_entry_fns: sd_to_table_entry_type = collections.OrderedDict(
    [
        ("status", lambda sd: get(sd.run, "status")),
        ("exp_command", _get_exp_command),
        ("algo", _get_algo_name),
        ("env_name", lambda sd: get(sd.config, "env_name")),
        ("n_expert_demos", lambda sd: get(sd.config, "n_expert_demos")),
        ("run_name", lambda sd: get(sd.run, "experiment.name")),
        (
            "expert_return_summary",
            lambda sd: _return_summaries(sd)["expert_return_summary"],
        ),
        (
            "imit_return_summary",
            lambda sd: _return_summaries(sd)["imit_return_summary"],
        ),
        ("imit_expert_ratio", lambda sd: _return_summaries(sd)["imit_expert_ratio"]),
    ]
)


# If `verbosity` is at least the length of this list, then we use all table_entry_fns
# as columns of table.
# Otherwise, use only the subset at index `verbosity`. The subset of columns is
# still arranged in the same order as in the `table_entry_fns` OrderedDict.
table_verbosity_mapping: List[Set[str]] = []

# verbosity 0
table_verbosity_mapping.append(
    {
        "algo",
        "env_name",
        "expert_return_summary",
        "imit_return_summary",
    }
)

# verbosity 1
table_verbosity_mapping.append(table_verbosity_mapping[-1] | {"n_expert_demos"})

# verbosity 2
table_verbosity_mapping.append(
    table_verbosity_mapping[-1]
    | {"status", "imit_expert_ratio", "exp_command", "run_name"}
)


def _get_table_entry_fns_subset(table_verbosity: int) -> sd_to_table_entry_type:
    assert table_verbosity >= 0
    if table_verbosity >= len(table_verbosity_mapping):
        return table_entry_fns
    else:
        keys_subset = table_verbosity_mapping[table_verbosity]
        result = OrderedDict()
        for k, v in table_entry_fns.items():
            if k not in keys_subset:
                continue
            result[k] = v
        return result


@analysis_ex.command
def analyze_imitation(
    csv_output_path: Optional[str],
    tex_output_path: Optional[str],
    print_table: bool,
    table_verbosity: int,
) -> pd.DataFrame:
    """Parse Sacred logs and generate a DataFrame for imitation learning results.

    This function calls the helper `_gather_sacred_dicts`, which captures its arguments
    automatically via Sacred. Provide those arguments to select which Sacred
    results to parse.

    Args:
        csv_output_path: If provided, then save a CSV output file to this path.
        tex_output_path: If provided, then save a LaTeX-format table to this path.
        print_table: If True, then print the dataframe to stdout.
        table_verbosity: Increasing levels of verbosity, from 0 to 2, increase the
            number of columns in the table.

    Returns:
        The DataFrame generated from the Sacred logs.
    """
    table_entry_fns_subset = _get_table_entry_fns_subset(table_verbosity)

    rows = []
    for sd in _gather_sacred_dicts():
        row = OrderedDict()
        for col_name, make_entry_fn in table_entry_fns_subset.items():
            row[col_name] = make_entry_fn(sd)
        rows.append(row)
<<<<<<< HEAD
        for col_name, make_entry_fn in table_entry_fns_subset.items():
            row[col_name] = make_entry_fn(sd)

    df = pd.DataFrame(rows)
    if len(df) > 0:
        assert set(df.columns) == set(table_verbosity_mapping[table_verbosity])
=======

    df = pd.DataFrame(rows)
    if len(df) > 0:
>>>>>>> fe739f01
        df.sort_values(by=["algo", "env_name"], inplace=True)

    display_options = dict(index=False)
    if csv_output_path is not None:
        df.to_csv(csv_output_path, **display_options)
        print(f"Wrote CSV file to {csv_output_path}")
    if tex_output_path is not None:
        s: str = df.to_latex(**display_options)
        with open(tex_output_path, "w") as f:
            f.write(s)
        print(f"Wrote TeX file to {tex_output_path}")

    if print_table:
        print(df.to_string(**display_options))
    return df


def _make_return_summary(stats: dict, prefix="") -> str:
    return "{:3g} ± {:3g} (n={})".format(
        stats[f"{prefix}return_mean"], stats[f"{prefix}return_std"], stats["n_traj"]
    )


def main_console():
    observer = FileStorageObserver(osp.join("output", "sacred", "analyze"))
    analysis_ex.observers.append(observer)
    analysis_ex.run_commandline()


if __name__ == "__main__":  # pragma: no cover
    main_console()<|MERGE_RESOLUTION|>--- conflicted
+++ resolved
@@ -269,18 +269,9 @@
         for col_name, make_entry_fn in table_entry_fns_subset.items():
             row[col_name] = make_entry_fn(sd)
         rows.append(row)
-<<<<<<< HEAD
-        for col_name, make_entry_fn in table_entry_fns_subset.items():
-            row[col_name] = make_entry_fn(sd)
 
     df = pd.DataFrame(rows)
     if len(df) > 0:
-        assert set(df.columns) == set(table_verbosity_mapping[table_verbosity])
-=======
-
-    df = pd.DataFrame(rows)
-    if len(df) > 0:
->>>>>>> fe739f01
         df.sort_values(by=["algo", "env_name"], inplace=True)
 
     display_options = dict(index=False)
