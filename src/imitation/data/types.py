--- conflicted
+++ resolved
@@ -496,13 +496,9 @@
         ValueError: If the trajectories are not all of the same type, i.e. some are
             `Trajectory` and others are `TrajectoryWithRew`.
     """
-<<<<<<< HEAD
     if isinstance(path, bytes):
         path = path.decode("utf-8")
     p = pathlib.Path(path)
-=======
-    p = pathlib.Path(path_to_str(path))
->>>>>>> 005c15fe
     p.parent.mkdir(parents=True, exist_ok=True)
     tmp_path = f"{p}.tmp"
 
