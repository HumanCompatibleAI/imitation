"""Heatmaps and reward plotting code for debugging MountainCar."""

import pathlib
import pickle
from typing import Dict, List, Optional, Sequence, Union

import gym
import numpy as np
from matplotlib import pyplot as plt
from stable_baselines.common import vec_env

from imitation.policies import serialize as policies_serialize
from imitation.rewards import common
from imitation.rewards import serialize as rewards_serialize
from imitation.util import data, rollout

MC_POS_MIN, MC_POS_MAX = -1.2, 0.6
MC_VEL_MIN, MC_VEL_MAX = -0.07, 0.07
MC_GOAL_POS = 0.5
MC_NUM_ACTS = 3

ACT_NAMES = ["left", "neutral", "right"]


def _make_next_mc_obs(obs, acts) -> np.ndarray:
    """Utility for calculating the MountainCar-v0 next observation s'.

    Required for evaluating AIRL reward at arbitrary (s, a) points.
    """
    env = gym.make("MountainCar-v0")
    obs = np.array(obs)
    acts = np.array(acts)
    next_obs = []
    for ob, act in zip(obs, acts):
        assert ob.shape == (2,)
        env.reset()
        env.unwrapped.state = ob
        next_ob = env.step(act)[0]
        next_obs.append(next_ob)
    return np.array(next_obs)


def make_heatmap(
    act: int,
    reward_fn: common.RewardFn,
    n_pos_step: int = 18,
    n_vel_step: int = 14,
    mark_goal: bool = True,
    gen_trajs: Optional[List[data.Trajectory]] = None,
    exp_trajs: Optional[List[data.Trajectory]] = None,
    legend_on: bool = True,
    title: bool = None,
    heatmap: bool = True,
    filter_trans_by_act: bool = True,
) -> plt.Figure:
<<<<<<< HEAD
    """Make a MountainCar heatmap of rewards for a particular action. X axis is
    position. Y axis is velocity.

    Args:
      act: The MountainCar action number whose reward we are evaluating.
        Should be 0, 1, or 2.
      reward_fn: Reward function. Should accept unnormalized inputs.
      n_pos_step: The number of squares that the x axis of the heatmap is divided
        into.
      n_vel_step: The number of squares that the y axis of the heatmap is divided
        into.
      gen_trajs: A list of generator trajectories to
        scatterplot on top of the heatmap.
      exp_trajs: A list of exp trajectories to scatterplot on
        top of the heatmap.
      legend_on: Whether to plot the legend.
      title: Custom title.
      heatmap: Whether to plot the heatmap.
      filter_trans_by_act: If True, then filter out transitions from
        `gen_trajs` and `exp_trajs` that don't use action `act` before
        scatterplotting.
    """
    assert 0 <= act < MC_NUM_ACTS

    def convert_traj_to_coords_filtered(trajs):
        trans = rollout.flatten_trajectories(trajs)
        obs = trans.obs
        if filter_trans_by_act:
            obs = obs[trans.acts == act]
        return obs[:, 0], obs[:, 1]

    fig, ax = plt.subplots()
    if heatmap:
        pos_space = np.linspace(MC_POS_MIN, MC_POS_MAX, n_pos_step, endpoint=True)
        vel_space = np.linspace(MC_VEL_MIN, MC_VEL_MAX, n_vel_step, endpoint=True)
        obs_vec = np.array([[p, v] for p in pos_space for v in vel_space])
        acts_vec = np.array([act] * len(obs_vec))
        next_obs_vec = _make_next_mc_obs(obs_vec, acts_vec)
        steps = np.arange(len(acts_vec))

        rew = reward_fn(obs_vec, acts_vec, next_obs_vec, steps)
        # Transpose because `pcolor` (confusingly) expects its first two arguments
        # to be XY, but its matrix argument to be in RC format.
        rew_matrix = rew.reshape(n_pos_step, n_vel_step).T
        c = ax.pcolor(pos_space, vel_space, rew_matrix)
        fig.colorbar(c, ax=ax)

    if mark_goal:
        ax.axvline(
            x=MC_GOAL_POS, linestyle="--", label=f"goal state (pos={MC_GOAL_POS})"
        )
    if exp_trajs is not None:
        X, Y = convert_traj_to_coords_filtered(exp_trajs)
        ax.scatter(X, Y, marker="o", label="expert samples", alpha=0.2)
    if gen_trajs is not None:
        X, Y = convert_traj_to_coords_filtered(gen_trajs)
        ax.scatter(X, Y, marker="o", c="yellow", label="policy samples", alpha=0.2)

    if title is None:
        title = f"Action {ACT_NAMES[act]}"
    ax.set_title(title)
    if legend_on:
        ax.legend(loc="center left", bbox_to_anchor=(0, 1.3))

    return fig
=======
  """
  Make a MountainCar heatmap of rewards for a particular action. X axis
  is position. Y axis is velocity.

  Args:
    act: The MountainCar action number whose reward we are evaluating.
      Should be 0, 1, or 2.
    reward_fn: Reward function. Should accept unnormalized inputs.
    n_pos_step: The number of squares that the x axis of the heatmap is divided
      into.
    n_vel_step: The number of squares that the y axis of the heatmap is divided
      into.
    gen_trajs: A list of generator trajectories to
      scatterplot on top of the heatmap.
    exp_trajs: A list of exp trajectories to scatterplot on
      top of the heatmap.
    legend_on: Whether to plot the legend.
    title: Custom title.
    heatmap: Whether to plot the heatmap.
    filter_trans_by_act: If True, then filter out transitions from
      `gen_trajs` and `exp_trajs` that don't use action `act` before
      scatterplotting.
  """
  assert 0 <= act < MC_NUM_ACTS

  def convert_traj_to_coords_filtered(trajs: Sequence[data.Trajectory]):
    trans = rollout.flatten_trajectories(trajs)
    obs = trans.obs
    if filter_trans_by_act:
      obs = obs[trans.acts == act]
    return obs[:, 0], obs[:, 1]

  fig, ax = plt.subplots()
  if heatmap:
    pos_space = np.linspace(MC_POS_MIN, MC_POS_MAX, n_pos_step, endpoint=True)
    vel_space = np.linspace(MC_VEL_MIN, MC_VEL_MAX, n_vel_step, endpoint=True)
    obs_vec = np.array([[p, v] for p in pos_space for v in vel_space])
    acts_vec = np.array([act] * len(obs_vec))
    next_obs_vec = _make_next_mc_obs(obs_vec, acts_vec)
    steps = np.arange(len(acts_vec))

    rew = reward_fn(obs_vec, acts_vec, next_obs_vec, steps)
    # Transpose because `pcolor` (confusingly) expects its first two arguments
    # to be XY, but its matrix argument to be in RC format.
    rew_matrix = rew.reshape(n_pos_step, n_vel_step).T
    c = ax.pcolor(pos_space, vel_space, rew_matrix)
    fig.colorbar(c, ax=ax)

  if mark_goal:
    ax.axvline(x=MC_GOAL_POS, linestyle="--",
               label=f"goal state (pos={MC_GOAL_POS})")
  if exp_trajs is not None:
    X, Y = convert_traj_to_coords_filtered(exp_trajs)
    ax.scatter(X, Y, marker="o", label="expert samples", alpha=0.2)
  if gen_trajs is not None:
    X, Y = convert_traj_to_coords_filtered(gen_trajs)
    ax.scatter(X, Y, marker="o", c="yellow", label="policy samples",
               alpha=0.2)

  if title is None:
    title = f"Action {ACT_NAMES[act]}"
  ax.set_title(title)
  if legend_on:
    ax.legend(loc="center left", bbox_to_anchor=(0, 1.3))

  return fig
>>>>>>> b8b3de00


def batch_reward_heatmaps(
    checkpoints_dir: Union[str, pathlib.Path],
    n_gen_trajs: int = 50,
    exp_trajs: Optional[List[data.Trajectory]] = None,
) -> Dict[pathlib.Path, plt.Figure]:
    """Build multiple mountain car reward heatmaps from a checkpoint directory.

    One plot is generated for every combination of action and checkpoint timestep.

    Args:
      checkpoints_dir: Path to `checkpoint/` directory from AIRL or GAIL output
        directory.
      n_gen_trajs: The number of trajectories to rollout using each generator
        checkpoint. The transitions in the trajectory are scatterplotted on top of
        the heatmap from the same checkpoint timestamp. Nonpositive indicates that
        no trajectories should be plotted.
      exp_trajs: Expert trajectories for scatterplotting. Generator trajectories
        are dynamically generated from generator checkpoints.

    Returns:
      A dictionary mapping relative paths to `plt.Figure`. Every key is of the
      form "{action_name}/{checkpoint_step}" where action_name is "left",
      "neutral", or "right".
    """
    result = {}
    venv = vec_env.DummyVecEnv([lambda: gym.make("MountainCar-v0")])
    checkpoints_dir = pathlib.Path(checkpoints_dir)
    for checkpoint_dir in sorted(checkpoints_dir.iterdir()):
        vec_normalize_path = checkpoint_dir / "gen_policy" / "vec_normalize.pkl"
        discrim_path = checkpoint_dir / "discrim"
        policy_path = checkpoint_dir / "gen_policy"

        if n_gen_trajs > 0:
            # `load_policy` automatically loads VecNormalize for policy evaluation.
            with policies_serialize.load_policy(
                "ppo2", str(policy_path), venv
            ) as gen_policy:
                gen_trajs = rollout.generate_trajectories(
                    gen_policy, venv, sample_until=rollout.min_episodes(n_gen_trajs)
                )
        else:
            gen_trajs = None

        # `gen_trajs` contains unnormalized observations.
        # Load VecNormalize for use in RewardFn, which doesn't automatically
        # normalize input observations.
        with open(vec_normalize_path, "rb") as f:
            vec_normalize = pickle.load(f)  # type: vec_env.VecNormalize
        vec_normalize.training = False

        reward_fn_ctx = rewards_serialize.load_reward("DiscrimNet", discrim_path, venv)
        with reward_fn_ctx as reward_fn:
            norm_rew_fn = common.build_norm_reward_fn(
                reward_fn=reward_fn, vec_normalize=vec_normalize
            )
            for act in range(MC_NUM_ACTS):
                fig = make_heatmap(
                    act=act,
                    reward_fn=norm_rew_fn,
                    gen_trajs=gen_trajs,
                    exp_trajs=exp_trajs,
                )
                path = pathlib.Path(ACT_NAMES[act], checkpoint_dir.name)
                result[path] = fig
    return result


def plot_reward_vs_time(
    trajs_dict: Dict[str, List[data.Trajectory]],
    reward_fn: common.RewardFn,
    preferred_colors: Optional[Dict[str, str]] = None,
) -> plt.Figure:
    """Plots a reward versus timestep line for each Trajectory.

    Args:
        trajs_dict: A dictionary mapping rollout labels (e.g. "expert" or
          "gen policy") to rollouts associated with those labels.
        reward_fn: Reward function for evaluating rollout rewards.
        preferred_colors: An optional dictionary mapping rollout labels to
          preferred line colors.

    Returns:
      The figure.
    """
    if preferred_colors is None:
        preferred_colors = {}
    fig, ax = plt.subplots()

    for i, (trajs_label, trajs_list) in enumerate(trajs_dict.items()):
        X = []
        Y = []
        for traj in trajs_list:
            T = len(traj.rews)
            X.extend(range(T))
            steps = np.arange(len(traj.acts))
            rews = reward_fn(traj.obs[:-1], traj.acts, traj.obs[1:], steps)
            Y.extend(rews)
        color = preferred_colors.get(trajs_label, None)
        ax.plot(X, Y, label=trajs_label, c=color)
    ax.set_xlabel("timestep")
    ax.set_ylabel("test reward")
    ax.legend()
    return fig<|MERGE_RESOLUTION|>--- conflicted
+++ resolved
@@ -53,7 +53,6 @@
     heatmap: bool = True,
     filter_trans_by_act: bool = True,
 ) -> plt.Figure:
-<<<<<<< HEAD
     """Make a MountainCar heatmap of rewards for a particular action. X axis is
     position. Y axis is velocity.
 
@@ -78,7 +77,7 @@
     """
     assert 0 <= act < MC_NUM_ACTS
 
-    def convert_traj_to_coords_filtered(trajs):
+    def convert_traj_to_coords_filtered(trajs: Sequence[data.Trajectory]):
         trans = rollout.flatten_trajectories(trajs)
         obs = trans.obs
         if filter_trans_by_act:
@@ -119,74 +118,6 @@
         ax.legend(loc="center left", bbox_to_anchor=(0, 1.3))
 
     return fig
-=======
-  """
-  Make a MountainCar heatmap of rewards for a particular action. X axis
-  is position. Y axis is velocity.
-
-  Args:
-    act: The MountainCar action number whose reward we are evaluating.
-      Should be 0, 1, or 2.
-    reward_fn: Reward function. Should accept unnormalized inputs.
-    n_pos_step: The number of squares that the x axis of the heatmap is divided
-      into.
-    n_vel_step: The number of squares that the y axis of the heatmap is divided
-      into.
-    gen_trajs: A list of generator trajectories to
-      scatterplot on top of the heatmap.
-    exp_trajs: A list of exp trajectories to scatterplot on
-      top of the heatmap.
-    legend_on: Whether to plot the legend.
-    title: Custom title.
-    heatmap: Whether to plot the heatmap.
-    filter_trans_by_act: If True, then filter out transitions from
-      `gen_trajs` and `exp_trajs` that don't use action `act` before
-      scatterplotting.
-  """
-  assert 0 <= act < MC_NUM_ACTS
-
-  def convert_traj_to_coords_filtered(trajs: Sequence[data.Trajectory]):
-    trans = rollout.flatten_trajectories(trajs)
-    obs = trans.obs
-    if filter_trans_by_act:
-      obs = obs[trans.acts == act]
-    return obs[:, 0], obs[:, 1]
-
-  fig, ax = plt.subplots()
-  if heatmap:
-    pos_space = np.linspace(MC_POS_MIN, MC_POS_MAX, n_pos_step, endpoint=True)
-    vel_space = np.linspace(MC_VEL_MIN, MC_VEL_MAX, n_vel_step, endpoint=True)
-    obs_vec = np.array([[p, v] for p in pos_space for v in vel_space])
-    acts_vec = np.array([act] * len(obs_vec))
-    next_obs_vec = _make_next_mc_obs(obs_vec, acts_vec)
-    steps = np.arange(len(acts_vec))
-
-    rew = reward_fn(obs_vec, acts_vec, next_obs_vec, steps)
-    # Transpose because `pcolor` (confusingly) expects its first two arguments
-    # to be XY, but its matrix argument to be in RC format.
-    rew_matrix = rew.reshape(n_pos_step, n_vel_step).T
-    c = ax.pcolor(pos_space, vel_space, rew_matrix)
-    fig.colorbar(c, ax=ax)
-
-  if mark_goal:
-    ax.axvline(x=MC_GOAL_POS, linestyle="--",
-               label=f"goal state (pos={MC_GOAL_POS})")
-  if exp_trajs is not None:
-    X, Y = convert_traj_to_coords_filtered(exp_trajs)
-    ax.scatter(X, Y, marker="o", label="expert samples", alpha=0.2)
-  if gen_trajs is not None:
-    X, Y = convert_traj_to_coords_filtered(gen_trajs)
-    ax.scatter(X, Y, marker="o", c="yellow", label="policy samples",
-               alpha=0.2)
-
-  if title is None:
-    title = f"Action {ACT_NAMES[act]}"
-  ax.set_title(title)
-  if legend_on:
-    ax.legend(loc="center left", bbox_to_anchor=(0, 1.3))
-
-  return fig
->>>>>>> b8b3de00
 
 
 def batch_reward_heatmaps(
