--- conflicted
+++ resolved
@@ -427,22 +427,6 @@
         if self.use_done:
             combined_size += 1
 
-<<<<<<< HEAD
-        # kwargs except for in_size, out_size, squeeze_output keys,
-        # so they are not overridden.
-        kwargs = {
-            k: v
-            for k, v in kwargs.items()
-            if k not in ("in_size", "out_size", "squeeze_output", "hid_sizes")
-        }
-        self.mlp = networks.build_mlp(
-            hid_sizes=(32, 32),
-            in_size=combined_size,
-            out_size=1,
-            squeeze_output=True,
-            **kwargs,
-        )
-=======
         full_build_mlp_kwargs = {
             "hid_sizes": (32, 32),
             **kwargs,
@@ -451,7 +435,8 @@
             "out_size": 1,
             "squeeze_output": True,
         }
->>>>>>> 91c66b73
+
+        self.mlp = networks.build_mlp(**full_build_mlp_kwargs)
 
     def forward(self, state, action, next_state, done):
         inputs = []
