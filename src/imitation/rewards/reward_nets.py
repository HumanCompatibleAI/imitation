"""Constructs deep network reward models."""

import abc
from typing import Any, Callable, Iterable, Mapping, Optional, Sequence, Tuple, Type

import gym
import numpy as np
import torch as th
from stable_baselines3.common import preprocessing
from torch import nn

from imitation.util import networks, util


class RewardNet(nn.Module, abc.ABC):
    """Minimal abstract reward network.

    Only requires the implementation of a forward pass (calculating rewards given
    a batch of states, actions, next states and dones).
    """

    def __init__(
        self,
        observation_space: gym.Space,
        action_space: gym.Space,
        normalize_images: bool = True,
    ):
        """Initialize the RewardNet.

        Args:
            observation_space: the observation space of the environment
            action_space: the action space of the environment
            normalize_images: whether to automatically normalize
                image observations to [0, 1] (from 0 to 255). Defaults to True.
        """
        super().__init__()
        self.observation_space = observation_space
        self.action_space = action_space
        self.normalize_images = normalize_images

    @abc.abstractmethod
    def forward(
        self,
        state: th.Tensor,
        action: th.Tensor,
        next_state: th.Tensor,
        done: th.Tensor,
    ) -> th.Tensor:
        """Compute rewards for a batch of transitions and keep gradients."""

    def preprocess(
        self,
        state: np.ndarray,
        action: np.ndarray,
        next_state: np.ndarray,
        done: np.ndarray,
    ) -> Tuple[th.Tensor, th.Tensor, th.Tensor, th.Tensor]:
        """Preprocess a batch of input transitions and convert it to PyTorch tensors.

        The output of this function is suitable for its forward pass,
        so a typical usage would be ``model(*model.preprocess(transitions))``.

        Args:
            state: The observation input. Its shape is
                `(batch_size,) + observation_space.shape`.
            action: The action input. Its shape is
                `(batch_size,) + action_space.shape`. The None dimension is
                expected to be the same as None dimension from `obs_input`.
            next_state: The observation input. Its shape is
                `(batch_size,) + observation_space.shape`.
            done: Whether the episode has terminated. Its shape is `(batch_size,)`.

        Returns:
            Preprocessed transitions: a Tuple of tensors containing
            observations, actions, next observations and dones.
        """
        state_th = util.safe_to_tensor(state).to(self.device)
        action_th = util.safe_to_tensor(action).to(self.device)
        next_state_th = util.safe_to_tensor(next_state).to(self.device)
        done_th = util.safe_to_tensor(done).to(self.device)

        del state, action, next_state, done  # unused

        # preprocess
        state_th = preprocessing.preprocess_obs(
            state_th,
            self.observation_space,
            self.normalize_images,
        )
        action_th = preprocessing.preprocess_obs(
            action_th,
            self.action_space,
            self.normalize_images,
        )
        next_state_th = preprocessing.preprocess_obs(
            next_state_th,
            self.observation_space,
            self.normalize_images,
        )
        done_th = done_th.to(th.float32)

        n_gen = len(state_th)
        assert state_th.shape == next_state_th.shape
        assert len(action_th) == n_gen

        return state_th, action_th, next_state_th, done_th

    def predict_th(
        self,
        state: np.ndarray,
        action: np.ndarray,
        next_state: np.ndarray,
        done: np.ndarray,
    ) -> th.Tensor:
        """Compute th.Tensor rewards for a batch of transitions without gradients.

        Preprocesses the inputs, output th.Tensor reward arrays.

        Args:
            state: Current states of shape `(batch_size,) + state_shape`.
            action: Actions of shape `(batch_size,) + action_shape`.
            next_state: Successor states of shape `(batch_size,) + state_shape`.
            done: End-of-episode (terminal state) indicator of shape `(batch_size,)`.

        Returns:
            Computed th.Tensor rewards of shape `(batch_size,`).
        """
        with networks.evaluating(self):
            # switch to eval mode (affecting normalization, dropout, etc)

            state_th, action_th, next_state_th, done_th = self.preprocess(
                state,
                action,
                next_state,
                done,
            )
            with th.no_grad():
                rew_th = self(state_th, action_th, next_state_th, done_th)

            assert rew_th.shape == state.shape[:1]
            return rew_th

    def predict(
        self,
        state: np.ndarray,
        action: np.ndarray,
        next_state: np.ndarray,
        done: np.ndarray,
    ) -> np.ndarray:
        """Compute rewards for a batch of transitions without gradients.

        Converting th.Tensor rewards from `predict_th` to NumPy arrays.

        Args:
            state: Current states of shape `(batch_size,) + state_shape`.
            action: Actions of shape `(batch_size,) + action_shape`.
            next_state: Successor states of shape `(batch_size,) + state_shape`.
            done: End-of-episode (terminal state) indicator of shape `(batch_size,)`.

        Returns:
            Computed rewards of shape `(batch_size,`).
        """
        rew_th = self.predict_th(state, action, next_state, done)
        return rew_th.detach().cpu().numpy().flatten()

    def predict_processed(
        self,
        state: np.ndarray,
        action: np.ndarray,
        next_state: np.ndarray,
        done: np.ndarray,
        **kwargs,
    ) -> np.ndarray:
        """Compute the processed rewards for a batch of transitions without gradients.

        Defaults to calling `predict`. Subclasses can override this to normalize or
        otherwise modify the rewards in ways that may help RL training or other
        applications of the reward function.

        Args:
            state: Current states of shape `(batch_size,) + state_shape`.
            action: Actions of shape `(batch_size,) + action_shape`.
            next_state: Successor states of shape `(batch_size,) + state_shape`.
            done: End-of-episode (terminal state) indicator of shape `(batch_size,)`.
            kwargs: additional kwargs may be passed to change the functionality of
                subclasses.

        Returns:
            Computed processed rewards of shape `(batch_size,`).
        """
        del kwargs
        return self.predict(state, action, next_state, done)

    @property
    def device(self) -> th.device:
        """Heuristic to determine which device this module is on."""
        try:
            first_param = next(self.parameters())
            return first_param.device
        except StopIteration:
            # if the model has no parameters, we use the CPU
            return th.device("cpu")

    @property
    def dtype(self) -> th.dtype:
        """Heuristic to determine dtype of module."""
        try:
            first_param = next(self.parameters())
            return first_param.dtype
        except StopIteration:
            # if the model has no parameters, default to float32
            return th.get_default_dtype()


class RewardNetWrapper(RewardNet):
    """An abstract RewardNet wrapping a base network.

    A concrete implementation of the `forward` method is needed.
    Note: by default, `predict`, `predict_th`, `preprocess`,
    `device` and all the PyTorch `nn.Module` methods will be inherited from `RewardNet`
    and not passed through to the base network. If any of these methods is overridden
    in the base `RewardNet`, this will not affect `RewardNetWrapper`. However,
    `predict_processed` is overridden and will call predict processed on the base
    net passing along all kwargs.
    """

    def __init__(
        self,
        base: RewardNet,
    ):
        """Initialize a RewardNet wrapper.

        Args:
            base: the base RewardNet to wrap.
        """
        super().__init__(
            base.observation_space,
            base.action_space,
            base.normalize_images,
        )
        self._base = base

    @property
    def base(self) -> RewardNet:
        return self._base

    def predict_processed(
        self,
        state: np.ndarray,
        action: np.ndarray,
        next_state: np.ndarray,
        done: np.ndarray,
        **kwargs,
    ) -> np.ndarray:
        __doc__ = super().predict_processed.__doc__  # noqa: F841
        return self.base.predict_processed(state, action, next_state, done, **kwargs)


class RewardNetWithVariance(RewardNet):
    """A reward net that keeps track of its epistemic uncertainty through variance."""

    @abc.abstractmethod
    def predict_reward_moments(
        self,
        state: np.ndarray,
        action: np.ndarray,
        next_state: np.ndarray,
        done: np.ndarray,
    ) -> Tuple[np.ndarray, np.ndarray]:
        """Compute the mean and variance of the reward distribution.

        Args:
            state: Current states of shape `(batch_size,) + state_shape`.
            action: Actions of shape `(batch_size,) + action_shape`.
            next_state: Successor states of shape `(batch_size,) + state_shape`.
            done: End-of-episode (terminal state) indicator of shape `(batch_size,)`.

        Returns:
            * Estimated reward mean of shape `(batch_size,)`.
            * Estimated reward variance of shape `(batch_size,)`. # noqa: DAR202
        """


class BasicRewardNet(RewardNet):
    """MLP that takes as input the state, action, next state and done flag.

    These inputs are flattened and then concatenated to one another. Each input
    can enabled or disabled by the `use_*` constructor keyword arguments.
    """

    def __init__(
        self,
        observation_space: gym.Space,
        action_space: gym.Space,
        use_state: bool = True,
        use_action: bool = True,
        use_next_state: bool = False,
        use_done: bool = False,
        **kwargs,
    ):
        """Builds reward MLP.

        Args:
            observation_space: The observation space.
            action_space: The action space.
            use_state: should the current state be included as an input to the MLP?
            use_action: should the current action be included as an input to the MLP?
            use_next_state: should the next state be included as an input to the MLP?
            use_done: should the "done" flag be included as an input to the MLP?
            kwargs: passed straight through to `build_mlp`.
        """
        super().__init__(observation_space, action_space)
        combined_size = 0

        self.use_state = use_state
        if self.use_state:
            combined_size += preprocessing.get_flattened_obs_dim(observation_space)

        self.use_action = use_action
        if self.use_action:
            combined_size += preprocessing.get_flattened_obs_dim(action_space)

        self.use_next_state = use_next_state
        if self.use_next_state:
            combined_size += preprocessing.get_flattened_obs_dim(observation_space)

        self.use_done = use_done
        if self.use_done:
            combined_size += 1

        full_build_mlp_kwargs = {
            "hid_sizes": (32, 32),
        }
        full_build_mlp_kwargs.update(kwargs)
        full_build_mlp_kwargs.update(
            {
                # we do not want these overridden
                "in_size": combined_size,
                "out_size": 1,
                "squeeze_output": True,
            },
        )

        self.mlp = networks.build_mlp(**full_build_mlp_kwargs)

    def forward(self, state, action, next_state, done):
        inputs = []
        if self.use_state:
            inputs.append(th.flatten(state, 1))
        if self.use_action:
            inputs.append(th.flatten(action, 1))
        if self.use_next_state:
            inputs.append(th.flatten(next_state, 1))
        if self.use_done:
            inputs.append(th.reshape(done, [-1, 1]))

        inputs_concat = th.cat(inputs, dim=1)

        outputs = self.mlp(inputs_concat)
        assert outputs.shape == state.shape[:1]

        return outputs


class NormalizedRewardNet(RewardNetWrapper):
    """A reward net that normalizes the output of its base network."""

    def __init__(
        self,
        base: RewardNet,
        normalize_output_layer: Type[nn.Module],
    ):
        """Initialize the NormalizedRewardNet.

        Args:
            base: a base RewardNet
            normalize_output_layer: The class to use to normalize rewards. This
                can be any nn.Module that preserves the shape; e.g. `nn.Identity`,
                `nn.LayerNorm`, or `networks.RunningNorm`.
        """
        # Note(yawen): by default, the reward output is squeezed to produce
        # tensors with (N,) shape for predict_processed. This works for
        # `networks.RunningNorm`, but not for `nn.BatchNorm1d` that requires
        # shape of (N,C).
        super().__init__(base=base)
        # Assuming reward is scalar, norm layer should be initialized with shape (1,).
        self.normalize_output_layer = normalize_output_layer(1)

    def predict_processed(
        self,
        state: np.ndarray,
        action: np.ndarray,
        next_state: np.ndarray,
        done: np.ndarray,
        update_stats: bool = True,
        **kwargs,
    ) -> np.ndarray:
        """Compute normalized rewards for a batch of transitions without gradients.

        Args:
            state: Current states of shape `(batch_size,) + state_shape`.
            action: Actions of shape `(batch_size,) + action_shape`.
            next_state: Successor states of shape `(batch_size,) + state_shape`.
            done: End-of-episode (terminal state) indicator of shape `(batch_size,)`.
            update_stats: Whether to update the running stats of the normalization
                layer.
            **kwargs: kwargs passed to base predict_processed call.

        Returns:
            Computed normalized rewards of shape `(batch_size,`).
        """
        with networks.evaluating(self):
            # switch to eval mode (affecting normalization, dropout, etc)
            rew_th = th.tensor(
                self.base.predict_processed(state, action, next_state, done, **kwargs),
                device=self.device,
            )
            rew = self.normalize_output_layer(rew_th).detach().cpu().numpy().flatten()
        if update_stats:
            with th.no_grad():
                self.normalize_output_layer.update_stats(rew_th)
        assert rew.shape == state.shape[:1]
        return rew

    def forward(
        self,
        state: th.Tensor,
        action: th.Tensor,
        next_state: th.Tensor,
        done: th.Tensor,
    ):
        return self.base(state, action, next_state, done)


class ShapedRewardNet(RewardNetWrapper):
    """A RewardNet consisting of a base network and a potential shaping."""

    def __init__(
        self,
        base: RewardNet,
        potential: Callable[[th.Tensor], th.Tensor],
        discount_factor: float,
    ):
        """Setup a ShapedRewardNet instance.

        Args:
            base: the base reward net to which the potential shaping
                will be added.
            potential: A callable which takes
                a batch of states (as a PyTorch tensor) and returns a batch of
                potentials for these states. If this is a PyTorch Module, it becomes
                a submodule of the ShapedRewardNet instance.
            discount_factor: discount factor to use for the potential shaping.
        """
        super().__init__(
            base=base,
        )
        self.potential = potential
        self.discount_factor = discount_factor

    def forward(
        self,
        state: th.Tensor,
        action: th.Tensor,
        next_state: th.Tensor,
        done: th.Tensor,
    ):
        base_reward_net_output = self.base(state, action, next_state, done)
        new_shaping_output = self.potential(next_state).flatten()
        old_shaping_output = self.potential(state).flatten()
        # NOTE(ejnnr): We fix the potential of terminal states to zero, which is
        # necessary for valid potential shaping in a variable-length horizon setting.
        #
        # In more detail: variable-length episodes are usually modeled
        # as infinite-length episodes where we transition to a terminal state
        # in which we then remain forever. The transition to this final
        # state contributes gamma * Phi(s_T) - Phi(s_{T - 1}) to the returns,
        # where Phi is the potential and s_T the final state. But on every step
        # afterwards, the potential shaping leads to a reward of (gamma - 1) * Phi(s_T).
        # The discounted series of these rewards, which is added to the return,
        # is gamma / (1 - gamma) times this reward, i.e. just -gamma * Phi(s_T).
        # This cancels the contribution of the final state to the last "real"
        # transition, so instead of computing the infinite series, we can
        # equivalently fix the final potential to zero without loss of generality.
        # Not fixing the final potential to zero and also not adding this infinite
        # series of remaining potential shapings can lead to reward shaping
        # that does not preserve the optimal policy if the episodes have variable
        # length!
        new_shaping = (1 - done.float()) * new_shaping_output
        final_rew = (
            base_reward_net_output
            + self.discount_factor * new_shaping
            - old_shaping_output
        )
        assert final_rew.shape == state.shape[:1]
        return final_rew


class BasicShapedRewardNet(ShapedRewardNet):
    """Shaped reward net based on MLPs.

    This is just a very simple convenience class for instantiating a BasicRewardNet
    and a BasicPotentialShaping and wrapping them inside a ShapedRewardNet.
    Mainly exists for backwards compatibility after
    https://github.com/HumanCompatibleAI/imitation/pull/311
    to keep the scripts working.

    TODO(ejnnr): if we ever modify AIRL so that it takes in a RewardNet instance
        directly (instead of a class and kwargs) and instead instantiate the
        RewardNet inside the scripts, then it probably makes sense to get rid
        of this class.

    """

    def __init__(
        self,
        observation_space: gym.Space,
        action_space: gym.Space,
        *,
        reward_hid_sizes: Sequence[int] = (32,),
        potential_hid_sizes: Sequence[int] = (32, 32),
        use_state: bool = True,
        use_action: bool = True,
        use_next_state: bool = False,
        use_done: bool = False,
        discount_factor: float = 0.99,
        **kwargs,
    ):
        """Builds a simple shaped reward network.

        Args:
            observation_space: The observation space.
            action_space: The action space.
            reward_hid_sizes: sequence of widths for the hidden layers
                of the base reward MLP.
            potential_hid_sizes: sequence of widths for the hidden layers
                of the potential MLP.
            use_state: should the current state be included as an input
                to the reward MLP?
            use_action: should the current action be included as an input
                to the reward MLP?
            use_next_state: should the next state be included as an input
                to the reward MLP?
            use_done: should the "done" flag be included as an input to the reward MLP?
            discount_factor: discount factor for the potential shaping.
            kwargs: passed straight through to `BasicRewardNet` and `BasicPotentialMLP`.
        """
        base_reward_net = BasicRewardNet(
            observation_space=observation_space,
            action_space=action_space,
            use_state=use_state,
            use_action=use_action,
            use_next_state=use_next_state,
            use_done=use_done,
            hid_sizes=reward_hid_sizes,
            **kwargs,
        )

        potential_net = BasicPotentialMLP(
            observation_space=observation_space,
            hid_sizes=potential_hid_sizes,
            **kwargs,
        )

        super().__init__(
            base_reward_net,
            potential_net,
            discount_factor=discount_factor,
        )


class BasicPotentialMLP(nn.Module):
    """Simple implementation of a potential using an MLP."""

    def __init__(
        self,
        observation_space: gym.Space,
        hid_sizes: Iterable[int],
        **kwargs,
    ):
        """Initialize the potential.

        Args:
            observation_space: observation space of the environment.
            hid_sizes: widths of the hidden layers of the MLP.
            kwargs: passed straight through to `build_mlp`.
        """
        super().__init__()
        potential_in_size = preprocessing.get_flattened_obs_dim(observation_space)
        self._potential_net = networks.build_mlp(
            in_size=potential_in_size,
            hid_sizes=hid_sizes,
            squeeze_output=True,
            flatten_input=True,
            **kwargs,
        )

    def forward(self, state: th.Tensor) -> th.Tensor:
        return self._potential_net(state)


class RewardEnsemble(RewardNetWithVariance):
    """A mean ensemble of reward networks."""

    members: nn.ModuleList

    def __init__(
        self,
        observation_space: gym.Space,
        action_space: gym.Space,
        num_members: int = 5,
        member_cls: Type[RewardNet] = BasicRewardNet,
        member_kwargs: Mapping[str, Any] = {},
        member_normalize_output_layer: Optional[Type[nn.Module]] = None,
        **kwargs,
    ):
        """Initialize the RewardEnsemble.

        Args:
            observation_space: the observation space of the environment
            action_space: the action space of the environment
            num_members: the number of members in the ensemble. Must be at least 1.
            member_cls: class of the constituent reward networks
            member_kwargs: keyword arguments to pass to the ensemble members
            member_normalize_output_layer: The normalization layer to use for the
                member classes. Defaults to None.
            **kwargs: ignored

        Raises:
            ValueError: if num_members is less than 1
        """
        del kwargs
        super().__init__(observation_space, action_space)
        if num_members < 1:
            raise ValueError("Must be at least 1 member in the ensemble.")

        self.members = nn.ModuleList(
            make_reward_net(
                observation_space,
                action_space,
                member_cls,
                member_kwargs,
                member_normalize_output_layer,
            )
            for _ in range(num_members)
        )

    @property
    def num_members(self):
        """The number of members in the ensemble."""
        return len(self.members)

    def forward_all(
        self,
        state: th.Tensor,
        action: th.Tensor,
        next_state: th.Tensor,
        done: th.Tensor,
    ):
        """Return the results reward from each member of the ensemble.

        Args:
            state: The current state as a torch tensor
            action: The current action as a torch tensor
            next_state: The next state as a torch tensor
            done: The done flags as a torch tensor

        Returns:
            The reward given by each ensemble member. This tenor has a shape of
                `(batch_size, num_members)`.
        """
        rewards = []
        for net in self.members:
            rewards.append(net(state, action, next_state, done))
        rewards = th.stack(rewards, dim=-1)
        return rewards

    def forward(
        self,
        state: th.Tensor,
        action: th.Tensor,
        next_state: th.Tensor,
        done: th.Tensor,
    ) -> th.Tensor:
<<<<<<< HEAD
        """Compute rewards for a batch of transitions and keep gradients."""
        return self.forward_all(state, action, next_state, done)  # .mean(-1)
=======
        """Compute rewards the mean of all ensemble members.

        Note: This should not be used to to train the ensemble directly! This is because
        the mean of each members loss almost never equals the loss of their mean.
        """
        return self.forward_all(state, action, next_state, done).mean(-1)
>>>>>>> 077c3668

    @th.no_grad()
    def predict_reward_moments(
        self,
        state: np.ndarray,
        action: np.ndarray,
        next_state: np.ndarray,
        done: np.ndarray,
    ) -> Tuple[np.ndarray, np.ndarray]:
        """Compute the standard deviation of the reward distribution for a batch.

        Args:
            state: Current states of shape `(batch_size,) + state_shape`.
            action: Actions of shape `(batch_size,) + action_shape`.
            next_state: Successor states of shape `(batch_size,) + state_shape`.
            done: End-of-episode (terminal state) indicator of shape `(batch_size,)`.

        Returns:
            Computed reward std of shape `(batch_size,)`.
        """
        state, action, next_state, done = self.preprocess(
            state,
            action,
            next_state,
            done,
        )

        all_rewards = self.forward_all(state, action, next_state, done)
        return all_rewards.mean(-1).cpu().numpy(), all_rewards.var(-1).cpu().numpy()

    def predict_th(
        self,
        state: np.ndarray,
        action: np.ndarray,
        next_state: np.ndarray,
        done: np.ndarray,
    ) -> th.Tensor:
        """Compute th.Tensor rewards for a batch of transitions without gradients.

        Preprocesses the inputs, output th.Tensor reward arrays.

        Args:
            state: Current states of shape `(batch_size,) + state_shape`.
            action: Actions of shape `(batch_size,) + action_shape`.
            next_state: Successor states of shape `(batch_size,) + state_shape`.
            done: End-of-episode (terminal state) indicator of shape `(batch_size,)`.

        Returns:
            Computed th.Tensor rewards of shape `(batch_size,`).
        """
        with networks.evaluating(self):
            # switch to eval mode (affecting normalization, dropout, etc)

            state_th, action_th, next_state_th, done_th = self.preprocess(
                state,
                action,
                next_state,
                done,
            )
            with th.no_grad():
                rew_th = self(state_th, action_th, next_state_th, done_th)

            assert rew_th.shape == (state.shape[0], self.num_members)
            return rew_th


class AddSTDRewardWrapper(RewardNetWrapper):
    """That adds a multiple of the standard deviation to the reward function."""

    base: RewardNetWithVariance

    def __init__(self, base: RewardNetWithVariance, default_alpha: float = 0.0):
        """Create a conservative reward network.

        Args:
            base: An uncertain rewarard network
            default_alpha: multiple of standard deviation to add to the reward mean.
                Defaults to 0.0.
        """
        super().__init__(base)
        self.default_alpha = default_alpha

    def predict_processed(
        self,
        state: np.ndarray,
        action: np.ndarray,
        next_state: np.ndarray,
        done: np.ndarray,
        alpha: Optional[float] = None,
        **kwargs,
    ) -> np.ndarray:
        """Compute a lower confidence bound on the reward without gradients.

        Args:
            state: Current states of shape `(batch_size,) + state_shape`.
            action: Actions of shape `(batch_size,) + action_shape`.
            next_state: Successor states of shape `(batch_size,) + state_shape`.
            done: End-of-episode (terminal state) indicator of shape `(batch_size,)`.
            alpha: multiple of standard deviation to add to the reward mean. Defaults
                to the value provided at initialization.
            **kwargs: are not used

        Returns:
            Estimated lower confidence bounds on rewards of shape `(batch_size,`).
        """
        del kwargs

        if alpha is None:
            alpha = self.default_alpha

        reward_mean, reward_var = self.base.predict_reward_moments(
            state,
            action,
            next_state,
            done,
        )

        return reward_mean + alpha * np.sqrt(reward_var)

    def forward(self, *args):
        return self.base.forward(*args)


def make_reward_net(
    observation_space: gym.Space,
    action_space: gym.Space,
    net_cls: Type[RewardNet],
    net_kwargs: Mapping[str, Any],
    normalize_output_layer: Type[nn.Module],
    add_std_alpha: Optional[float] = None,
) -> RewardNet:
    """Builds a reward network.

    Args:
        observation_space: the observation space of the environment.
        action_space: the action space of the environment.
        net_cls: Class of reward network to construct.
        net_kwargs: Keyword arguments passed to reward network constructor.
        normalize_output_layer: Wrapping the reward_net with NormalizedRewardNet
            to normalize the reward output.
        add_std_alpha: multiple of reward function standard deviation to add to the
            reward in predict_processed. Must be None when using a reward function that
            does not keep track of variance. Defaults to None.

    Returns:
        A, possibly wrapped, instance of `net_cls`.

    Raises:
        ValueError: if you try to specify add_std_alpha for a reward network that
            is not an instance of `RewardNetWithVariance`.
    """
    reward_net = net_cls(
        observation_space,
        action_space,
        **net_kwargs,
    )

    if add_std_alpha is not None:
        if isinstance(reward_net, RewardNetWithVariance):
            reward_net = AddSTDRewardWrapper(reward_net, default_alpha=add_std_alpha)
        else:
            raise ValueError(
                "Cannot add standard deviation to reward net that "
                "is not an instance of RewardNetWithVariance!",
            )

    if normalize_output_layer is not None:
        reward_net = NormalizedRewardNet(
            reward_net,
            normalize_output_layer,
        )

    return reward_net<|MERGE_RESOLUTION|>--- conflicted
+++ resolved
@@ -666,7 +666,7 @@
             done: The done flags as a torch tensor
 
         Returns:
-            The reward given by each ensemble member. This tenor has a shape of
+            The reward given by each ensemble member. This tensor has a shape of
                 `(batch_size, num_members)`.
         """
         rewards = []
@@ -682,17 +682,22 @@
         next_state: th.Tensor,
         done: th.Tensor,
     ) -> th.Tensor:
-<<<<<<< HEAD
-        """Compute rewards for a batch of transitions and keep gradients."""
-        return self.forward_all(state, action, next_state, done)  # .mean(-1)
-=======
         """Compute rewards the mean of all ensemble members.
 
         Note: This should not be used to to train the ensemble directly! This is because
         the mean of each members loss almost never equals the loss of their mean.
+
+        Args:
+            state: The current state as a torch tensor
+            action: The current action as a torch tensor
+            next_state: The next state as a torch tensor
+            done: The done flags as a torch tensor
+
+        Returns:
+            The mean reward given by the ensemble model. This tensor has a shape of
+                `(batch_size,)`.
         """
         return self.forward_all(state, action, next_state, done).mean(-1)
->>>>>>> 077c3668
 
     @th.no_grad()
     def predict_reward_moments(
@@ -722,41 +727,6 @@
 
         all_rewards = self.forward_all(state, action, next_state, done)
         return all_rewards.mean(-1).cpu().numpy(), all_rewards.var(-1).cpu().numpy()
-
-    def predict_th(
-        self,
-        state: np.ndarray,
-        action: np.ndarray,
-        next_state: np.ndarray,
-        done: np.ndarray,
-    ) -> th.Tensor:
-        """Compute th.Tensor rewards for a batch of transitions without gradients.
-
-        Preprocesses the inputs, output th.Tensor reward arrays.
-
-        Args:
-            state: Current states of shape `(batch_size,) + state_shape`.
-            action: Actions of shape `(batch_size,) + action_shape`.
-            next_state: Successor states of shape `(batch_size,) + state_shape`.
-            done: End-of-episode (terminal state) indicator of shape `(batch_size,)`.
-
-        Returns:
-            Computed th.Tensor rewards of shape `(batch_size,`).
-        """
-        with networks.evaluating(self):
-            # switch to eval mode (affecting normalization, dropout, etc)
-
-            state_th, action_th, next_state_th, done_th = self.preprocess(
-                state,
-                action,
-                next_state,
-                done,
-            )
-            with th.no_grad():
-                rew_th = self(state_th, action_th, next_state_th, done_th)
-
-            assert rew_th.shape == (state.shape[0], self.num_members)
-            return rew_th
 
 
 class AddSTDRewardWrapper(RewardNetWrapper):
