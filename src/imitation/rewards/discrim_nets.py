import abc
import logging
from typing import Optional

import gym
import numpy as np
import torch as th
import torch.nn.functional as F
from stable_baselines3.common import preprocessing
from torch import nn

from imitation.rewards import common as rewards_common
from imitation.rewards import reward_nets
from imitation.util import networks


class DiscrimNet(nn.Module, abc.ABC):
    """Abstract base class for discriminator, used in AIRL and GAIL.

    `self.forward()` is not implemented for this `th.nn.Module` subclass.
    We subclass `Module` mainly to get pretty-printing of network internals via
    `print(self)`.
    """

    def __init__(
        self,
        observation_space: gym.Space,
        action_space: gym.Space,
        normalize_images: bool = False,
    ):
        super().__init__()
        self.observation_space = observation_space
        self.action_space = action_space
        self.normalize_images = normalize_images

    @abc.abstractmethod
    def logits_gen_is_high(
        self,
        state: th.Tensor,
        action: th.Tensor,
        next_state: th.Tensor,
        done: th.Tensor,
        log_policy_act_prob: Optional[th.Tensor] = None,
    ) -> th.Tensor:
        """Compute the discriminator's logits for each state-action sample.

        A high value corresponds to predicting generator, and a low value corresponds to
        predicting expert.

        Args:
            state: state at time t.
            action: action taken at time t.
            next_state: state at time t+1.
            done: binary episode completion flag after action at time t.
            log_policy_act_prob: log policy of novice taking `action`. This is
                only used for AIRL.

        Returns:
            disc_logits_gen_is_high: discriminator logits for a sigmoid
                activation. A high output indicates a generator-like transition.
        """

    def disc_loss(self, disc_logits_gen_is_high, labels_gen_is_one) -> th.Tensor:
        """Compute discriminator loss.

        Args:
            disc_logits_gen_is_high: discriminator logits, as produced by
                `logits_gen_is_high`.
            labels_gen_is_one: integer labels, with zero for expert and one for
                generator (novice).

        Returns:
            loss: scalar-valued discriminator loss."""
        return F.binary_cross_entropy_with_logits(
            disc_logits_gen_is_high, labels_gen_is_one.float()
        )

    def device(self) -> th.device:
        """Heuristic to determine which device this module is on."""
        first_param = next(self.parameters())
        return first_param.device

    @abc.abstractmethod
    def reward_test(
        self,
        state: th.Tensor,
        action: th.Tensor,
        next_state: th.Tensor,
        done: th.Tensor,
    ) -> th.Tensor:
        """Test-time reward for given states/actions."""

    @abc.abstractmethod
    def reward_train(
        self,
        state: th.Tensor,
        action: th.Tensor,
        next_state: th.Tensor,
        done: th.Tensor,
    ) -> th.Tensor:
        """Train-time reward for given states/actions."""

    def predict_reward_train(
        self,
        state: np.ndarray,
        action: np.ndarray,
        next_state: np.ndarray,
        done: np.ndarray,
    ) -> np.ndarray:
        """Vectorized reward for training an imitation learning algorithm.

        Args:
            state: The observation input. Its shape is
                `(batch_size,) + observation_space.shape`.
            action: The action input. Its shape is
                `(batch_size,) + action_space.shape`. The None dimension is
                expected to be the same as None dimension from `obs_input`.
            next_state: The observation input. Its shape is
                `(batch_size,) + observation_space.shape`.
            done: Whether the episode has terminated. Its shape is `(batch_size,)`.
        Returns:
            The rewards. Its shape is `(batch_size,)`.
        """
        return self._eval_reward(
            is_train=True, state=state, action=action, next_state=next_state, done=done
        )

    def predict_reward_test(
        self,
        state: np.ndarray,
        action: np.ndarray,
        next_state: np.ndarray,
        done: np.ndarray,
    ) -> np.ndarray:
        """Vectorized reward for training an expert during transfer learning.

        Args:
            state: The observation input. Its shape is
                `(batch_size,) + observation_space.shape`.
            action: The action input. Its shape is
                `(batch_size,) + action_space.shape`. The None dimension is
                expected to be the same as None dimension from `obs_input`.
            next_state: The observation input. Its shape is
                `(batch_size,) + observation_space.shape`.
            done: Whether the episode has terminated. Its shape is `(batch_size,)`.
        Returns:
            The rewards. Its shape is `(batch_size,)`.
        """
        return self._eval_reward(
            is_train=False, state=state, action=action, next_state=next_state, done=done
        )

    def _eval_reward(
        self,
        is_train: bool,
        state: th.Tensor,
        action: th.Tensor,
        next_state: th.Tensor,
        done: th.Tensor,
    ) -> np.ndarray:
        (
            state_th,
            action_th,
            next_state_th,
            done_th,
        ) = rewards_common.disc_rew_preprocess_inputs(
            observation_space=self.observation_space,
            action_space=self.action_space,
            state=state,
            action=action,
            next_state=next_state,
            done=done,
            device=self.device(),
            normalize_images=self.normalize_images,
        )

        with th.no_grad():
            if is_train:
                rew_th = self.reward_train(state_th, action_th, next_state_th, done_th)
            else:
                rew_th = self.reward_test(state_th, action_th, next_state_th, done_th)

        rew = rew_th.detach().cpu().numpy().flatten()
        assert rew.shape == (len(state),)

        return rew


class DiscrimNetAIRL(DiscrimNet):
    r"""The AIRL discriminator for a given RewardNet.

    The AIRL discriminator is of the form
    .. math:: D_{\theta}(s,a) = \frac{\exp(f_{\theta}(s,a)}{\exp(f_{\theta}(s,a) + \pi(a \mid s)}

    where :math:`f_{\theta}` is `self.reward_net`.
    """  # noqa: E501

    def __init__(self, reward_net: reward_nets.RewardNet, entropy_weight: float = 1.0):
        """Builds a DiscrimNetAIRL.

        Args:
            reward_net: A RewardNet, used as $f_{\theta}$ in the discriminator.
            entropy_weight: The coefficient for the entropy regularization term.
                To match the AIRL derivation, it should be 1.0.
                However, empirically a lower value sometimes work better.
        """
        super().__init__(
            observation_space=reward_net.observation_space,
            action_space=reward_net.action_space,
        )
        self.reward_net = reward_net
        # if the reward net has potential shaping, we disable that for testing
        if isinstance(reward_net, reward_nets.ShapedRewardNet):
            self.test_reward_net = reward_net.base
        else:
            self.test_reward_net = reward_net
        self.entropy_weight = entropy_weight
        logging.info("Using AIRL")

    def logits_gen_is_high(
        self,
        state: th.Tensor,
        action: th.Tensor,
        next_state: th.Tensor,
        done: th.Tensor,
        log_policy_act_prob: Optional[th.Tensor] = None,
    ) -> th.Tensor:
        """Compute the discriminator's logits for each state-action sample.

        A high value corresponds to predicting generator, and a low value corresponds to
        predicting expert.
        """
<<<<<<< HEAD
        if log_policy_act_prob is None:
            raise TypeError(
                "Non-None `log_policy_act_prob` is required for this method."
            )
        reward_output_train = self.reward_net.reward_train(
            state, action, next_state, done
        )
=======
        reward_output_train = self.reward_net(state, action, next_state, done)
>>>>>>> 87013041
        # In Fu's AIRL paper (https://arxiv.org/pdf/1710.11248.pdf), the
        # discriminator output was given as exp(r_theta(s,a)) /
        # (exp(r_theta(s,a)) - log pi(a|s)), with a high value corresponding to
        # expert and a low value corresponding to generator (the opposite of
        # our convention).
        #
        # Observe that sigmoid(log pi(a|s) - r(s,a)) = exp(log pi(a|s) -
        # r(s,a)) / (1 + exp(log pi(a|s) - r(s,a))). If we multiply through by
        # exp(r(s,a)), we get pi(a|s) / (pi(a|s) + exp(r(s,a))). This is the
        # original AIRL discriminator expression with reversed logits to match
        # our convention of low = expert and high = generator (like GAIL).
        return log_policy_act_prob - reward_output_train

    def reward_test(
        self,
        state: th.Tensor,
        action: th.Tensor,
        next_state: th.Tensor,
        done: th.Tensor,
    ) -> th.Tensor:
        rew = self.test_reward_net(state, action, next_state, done)
        assert rew.shape == state.shape[:1]
        return rew

    def reward_train(
        self,
        state: th.Tensor,
        action: th.Tensor,
        next_state: th.Tensor,
        done: th.Tensor,
    ) -> th.Tensor:
        """Compute train reward.

        Computed reward does *not* include an entropy bonus. Instead, the
        entropy bonus should be added directly to PPO, SAC, etc."""
        rew = self.reward_net(state, action, next_state, done)
        assert rew.shape == state.shape[:1]
        return rew


class ActObsMLP(nn.Module):
    """Simple MLP that takes an action and observation and produces a single
    output."""

    def __init__(
        self, action_space: gym.Space, observation_space: gym.Space, **mlp_kwargs
    ):
        super().__init__()

        in_size = preprocessing.get_flattened_obs_dim(
            observation_space
        ) + preprocessing.get_flattened_obs_dim(action_space)
        self.mlp = networks.build_mlp(
            **{"in_size": in_size, "out_size": 1, **mlp_kwargs}
        )

    def forward(self, obs: th.Tensor, acts: th.Tensor) -> th.Tensor:
        cat_inputs = th.cat((obs, acts), dim=1)
        outputs = self.mlp(cat_inputs)
        return outputs.squeeze(1)


class DiscrimNetGAIL(DiscrimNet):
    """The discriminator to use for GAIL."""

    def __init__(
        self,
        observation_space: gym.Space,
        action_space: gym.Space,
        discrim_net: Optional[nn.Module] = None,
        normalize_images: bool = False,
    ):
        """Construct discriminator network.

        Args:
          observation_space: observation space for this environment.
          action_space: action space for this environment:
          discrim_net: a Torch module that takes an observation and action
            tensor as input, then computes the logits for GAIL.
          normalize_images: should image observations be normalized to [0, 1]?
        """
        super().__init__(
            observation_space=observation_space,
            action_space=action_space,
            normalize_images=normalize_images,
        )

        if discrim_net is None:
            self.discriminator = ActObsMLP(
                action_space=action_space,
                observation_space=observation_space,
                hid_sizes=(32, 32),
            )
        else:
            self.discriminator = discrim_net

        logging.info("using GAIL")

    def logits_gen_is_high(
        self,
        state: th.Tensor,
        action: th.Tensor,
        next_state: th.Tensor,
        done: th.Tensor,
        log_policy_act_prob: Optional[th.Tensor] = None,
    ) -> th.Tensor:
        """Compute the discriminator's logits for each state-action sample.

        A high value corresponds to predicting generator, and a low value corresponds to
        predicting expert.
        """
        logits = self.discriminator(state, action)
        return logits

    def reward_test(
        self,
        state: th.Tensor,
        action: th.Tensor,
        next_state: th.Tensor,
        done: th.Tensor,
    ) -> th.Tensor:
        rew = self.reward_train(state, action, next_state, done)
        assert rew.shape == state.shape[:1]
        return rew

    def reward_train(
        self,
        state: th.Tensor,
        action: th.Tensor,
        next_state: th.Tensor,
        done: th.Tensor,
    ) -> th.Tensor:
        logits = self.logits_gen_is_high(state, action, next_state, done)
        rew = -F.logsigmoid(logits)
        assert rew.shape == state.shape[:1]
        return rew<|MERGE_RESOLUTION|>--- conflicted
+++ resolved
@@ -230,17 +230,11 @@
         A high value corresponds to predicting generator, and a low value corresponds to
         predicting expert.
         """
-<<<<<<< HEAD
         if log_policy_act_prob is None:
             raise TypeError(
                 "Non-None `log_policy_act_prob` is required for this method."
             )
-        reward_output_train = self.reward_net.reward_train(
-            state, action, next_state, done
-        )
-=======
         reward_output_train = self.reward_net(state, action, next_state, done)
->>>>>>> 87013041
         # In Fu's AIRL paper (https://arxiv.org/pdf/1710.11248.pdf), the
         # discriminator output was given as exp(r_theta(s,a)) /
         # (exp(r_theta(s,a)) - log pi(a|s)), with a high value corresponding to
