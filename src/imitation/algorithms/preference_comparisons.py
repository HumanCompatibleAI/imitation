"""Learning reward models using preference comparisons.

Trains a reward model and optionally a policy based on preferences
between trajectory fragments.
"""
import abc
import math
import pickle
import random
from typing import Any, Callable, List, Mapping, Optional, Sequence, Tuple, Union

import numpy as np
import torch as th
from scipy import special
from stable_baselines3.common import base_class, vec_env

from imitation.algorithms import base
from imitation.data import rollout, types, wrappers
from imitation.data.types import (
    AnyPath,
    TrajectoryPair,
    TrajectoryWithRew,
    TrajectoryWithRewPair,
    Transitions,
)
from imitation.policies import exploration_wrapper
from imitation.rewards import common as rewards_common
from imitation.rewards import reward_nets, reward_wrapper
from imitation.util import logger as imit_logger
from imitation.util import networks


class TrajectoryGenerator(abc.ABC):
    """Generator of trajectories with optional training logic."""

    _logger: imit_logger.HierarchicalLogger
    """Object to log statistics and natural language messages to."""

    def __init__(self, custom_logger: Optional[imit_logger.HierarchicalLogger] = None):
        """Builds TrajectoryGenerator.

        Args:
            custom_logger: Where to log to; if None (default), creates a new logger.
        """
        self.logger = custom_logger or imit_logger.configure()

    @abc.abstractmethod
    def sample(self, steps: int) -> Sequence[TrajectoryWithRew]:
        """Sample a batch of trajectories.

        Args:
            steps: All trajectories taken together should
                have at least this many steps.

        Returns:
            A list of sampled trajectories with rewards (which should
            be the environment rewards, not ones from a reward model).
        """  # noqa: DAR202

    def train(self, steps: int, **kwargs):
        """Train an agent if the trajectory generator uses one.

        By default, this method does nothing and doesn't need
        to be overridden in subclasses that don't require training.

        Args:
            steps: number of environment steps to train for.
            **kwargs: additional keyword arguments to pass on to
                the training procedure.
        """

    @property
    def logger(self) -> imit_logger.HierarchicalLogger:
        return self._logger

    @logger.setter
    def logger(self, value: imit_logger.HierarchicalLogger):
        self._logger = value


class TrajectoryDataset(TrajectoryGenerator):
    """A fixed dataset of trajectories."""

    def __init__(
        self,
        trajectories: Sequence[TrajectoryWithRew],
        seed: Optional[int] = None,
        custom_logger: Optional[imit_logger.HierarchicalLogger] = None,
    ):
        """Creates a dataset loaded from `path`.

        Args:
            trajectories: the dataset of rollouts.
            seed: Seed for RNG used for shuffling dataset.
            custom_logger: Where to log to; if None (default), creates a new logger.
        """
        super().__init__(custom_logger=custom_logger)
        self._trajectories = trajectories
        self.rng = random.Random(seed)

    def sample(self, steps: int) -> Sequence[TrajectoryWithRew]:
        # make a copy before shuffling
        trajectories = list(self._trajectories)
        self.rng.shuffle(trajectories)
        return _get_trajectories(trajectories, steps)


class AgentTrainer(TrajectoryGenerator):
    """Wrapper for training an SB3 algorithm on an arbitrary reward function."""

    def __init__(
        self,
        algorithm: base_class.BaseAlgorithm,
        reward_fn: Union[rewards_common.RewardFn, reward_nets.RewardNet],
        exploration_frac: float = 0.0,
        switch_prob: float = 0.5,
        random_prob: float = 0.5,
        seed: Optional[int] = None,
        custom_logger: Optional[imit_logger.HierarchicalLogger] = None,
        normalize_wrapped_reward: bool = False,
    ):
        """Initialize the agent trainer.

        Args:
            algorithm: the stable-baselines algorithm to use for training.
                Its environment must be set.
            reward_fn: either a RewardFn or a RewardNet instance that will supply
                the rewards used for training the agent.
            exploration_frac: fraction of the trajectories that will be generated
                partially randomly rather than only by the agent when sampling.
            switch_prob: the probability of switching the current policy at each
                step for the exploratory samples.
            random_prob: the probability of picking the random policy when switching
                during exploration.
            seed: random seed for exploratory trajectories.
            custom_logger: Where to log to; if None (default), creates a new logger.
            normalize_wrapped_reward: Whether to normalize the wrapped reward
                with the mean and std of the episode rewards.

        Raises:
            ValueError: `algorithm` does not have an environment set.
        """
        self.algorithm = algorithm
        # NOTE: this has to come after setting self.algorithm because super().__init__
        # will set self.logger, which also sets the logger for the algorithm
        super().__init__(custom_logger)
        if isinstance(reward_fn, reward_nets.RewardNet):
            reward_fn = reward_fn.predict
        self.reward_fn = reward_fn
        self.exploration_frac = exploration_frac

        venv = self.algorithm.get_env()
        if not isinstance(venv, vec_env.VecEnv):
            raise ValueError("The environment for the agent algorithm must be set.")
        # The BufferingWrapper records all trajectories, so we can return
        # them after training. This should come first (before the wrapper that
        # changes the reward function), so that we return the original environment
        # rewards.
        self.buffering_wrapper = wrappers.BufferingWrapper(venv)
        self.venv = reward_wrapper.RewardVecEnvWrapper(
            self.buffering_wrapper,
            self.reward_fn,
        )
        if normalize_wrapped_reward:
            self.venv = vec_env.VecNormalize(self.venv, norm_obs=False)
        self.log_callback = self.venv.make_log_callback()

        self.algorithm.set_env(self.venv)
        policy_callable = rollout._policy_to_callable(
            self.algorithm,
            self.venv,
<<<<<<< HEAD
=======
            # By setting deterministic_policy to False, we ensure that the rollouts
            # are collected from a deterministic policy only if self.algorithm is
            # deterministic. If self.algorithm is stochastic, then policy_callable
            # will also be stochastic.
>>>>>>> 215a36e6
            deterministic_policy=False,
        )
        self.exploration_wrapper = exploration_wrapper.ExplorationWrapper(
            policy_callable=policy_callable,
            venv=self.venv,
            random_prob=random_prob,
            switch_prob=switch_prob,
            seed=seed,
        )

    def train(self, steps: int, **kwargs) -> None:
        """Train the agent using the reward function specified during instantiation.

        Args:
            steps: number of environment timesteps to train for
            **kwargs: other keyword arguments to pass to BaseAlgorithm.train()

        Raises:
            RuntimeError: Transitions left in `self.buffering_wrapper`; call
                `self.sample` first to clear them.
        """
        n_transitions = self.buffering_wrapper.n_transitions
        if n_transitions:
            raise RuntimeError(
                f"There are {n_transitions} transitions left in the buffer. "
                "Call AgentTrainer.sample() first to clear them.",
            )
        self.algorithm.learn(
            total_timesteps=steps,
            reset_num_timesteps=False,
            callback=self.log_callback,
            **kwargs,
        )

    def sample(self, steps: int) -> Sequence[types.TrajectoryWithRew]:
        agent_trajs, _ = self.buffering_wrapper.pop_finished_trajectories()
        # We typically have more trajectories than are needed.
        # In that case, we use the final trajectories because
        # they are the ones with the most relevant version of
        # the agent.
        # The easiest way to do this will be to first invert the
        # list and then later just take the first trajectories:
        agent_trajs = agent_trajs[::-1]
        avail_steps = sum(len(traj) for traj in agent_trajs)

        exploration_steps = int(self.exploration_frac * steps)
        if self.exploration_frac > 0 and exploration_steps == 0:
            self.logger.warn(
                "No exploration steps included: exploration_frac = "
                f"{self.exploration_frac} > 0 but steps={steps} is too small.",
            )
        agent_steps = steps - exploration_steps

        if avail_steps < agent_steps:
            self.logger.log(
                f"Requested {agent_steps} transitions but only {avail_steps} in buffer."
                f" Sampling {agent_steps - avail_steps} additional transitions.",
            )
            sample_until = rollout.make_sample_until(
                min_timesteps=agent_steps - avail_steps,
                min_episodes=None,
            )
            # Important note: we don't want to use the trajectories returned
            # here because 1) they might miss initial timesteps taken by the RL agent
            # and 2) their rewards are the ones provided by the reward model!
            # Instead, we collect the trajectories using the BufferingWrapper.
            rollout.generate_trajectories(
                self.algorithm,
                self.venv,
                sample_until=sample_until,
                # By setting deterministic_policy to False, we ensure that the rollouts
                # are collected from a deterministic policy only if self.algorithm is
                # deterministic. If self.algorithm is stochastic, then policy_callable
                # will also be stochastic.
                deterministic_policy=False,
            )
            additional_trajs, _ = self.buffering_wrapper.pop_finished_trajectories()
            agent_trajs = list(agent_trajs) + list(additional_trajs)

        agent_trajs = _get_trajectories(agent_trajs, agent_steps)

        exploration_trajs = []
        if exploration_steps > 0:
            self.logger.log(f"Sampling {exploration_steps} exploratory transitions.")
            sample_until = rollout.make_sample_until(
                min_timesteps=exploration_steps,
                min_episodes=None,
            )
            rollout.generate_trajectories(
                policy=self.exploration_wrapper,
                venv=self.venv,
                sample_until=sample_until,
                # buffering_wrapper collects rollouts from a non-deterministic policy
                # so we do that here as well for consistency.
                deterministic_policy=False,
            )
            exploration_trajs, _ = self.buffering_wrapper.pop_finished_trajectories()
            exploration_trajs = _get_trajectories(exploration_trajs, exploration_steps)
        # We call _get_trajectories separately on agent_trajs and exploration_trajs
        # and then just concatenate. This could mean we return slightly too many
        # transitions, but it gets the proportion of exploratory and agent transitions
        # roughly right.
        return list(agent_trajs) + list(exploration_trajs)

    @TrajectoryGenerator.logger.setter
    def logger(self, value: imit_logger.HierarchicalLogger):
        self._logger = value
        self.algorithm.set_logger(self.logger)


def _get_trajectories(
    trajectories: Sequence[TrajectoryWithRew],
    steps: int,
) -> Sequence[TrajectoryWithRew]:
    """Get enough trajectories to have at least `steps` transitions in total."""
    if steps == 0:
        return []

    available_steps = sum(len(traj) for traj in trajectories)
    if available_steps < steps:
        raise RuntimeError(
            f"Asked for {steps} transitions but only {available_steps} available",
        )
    # We need the cumulative sum of trajectory lengths
    # to determine how many trajectories to return:
    steps_cumsum = np.cumsum([len(traj) for traj in trajectories])
    # Now we find the first index that gives us enough
    # total steps:
    idx = (steps_cumsum >= steps).argmax()
    # we need to include the element at position idx
    trajectories = trajectories[: idx + 1]
    # sanity check
    assert sum(len(traj) for traj in trajectories) >= steps
    return trajectories


class Fragmenter(abc.ABC):
    """Class for creating pairs of trajectory fragments from a set of trajectories."""

    def __init__(self, custom_logger: Optional[imit_logger.HierarchicalLogger] = None):
        """Initialize the fragmenter.

        Args:
            custom_logger: Where to log to; if None (default), creates a new logger.
        """
        self.logger = custom_logger or imit_logger.configure()

    @abc.abstractmethod
    def __call__(
        self,
        trajectories: Sequence[TrajectoryWithRew],
        fragment_length: int,
        num_pairs: int,
    ) -> Sequence[TrajectoryWithRewPair]:
        """Create fragment pairs out of a sequence of trajectories.

        Args:
            trajectories: collection of trajectories that will be split up into
                fragments
            fragment_length: the length of each sampled fragment
            num_pairs: the number of fragment pairs to sample

        Returns:
            a sequence of fragment pairs
        """  # noqa: DAR202


class RandomFragmenter(Fragmenter):
    """Sample fragments of trajectories uniformly at random with replacement.

    Note that each fragment is part of a single episode and has a fixed
    length. This leads to a bias: transitions at the beginning and at the
    end of episodes are less likely to occur as part of fragments (this affects
    the first and last fragment_length transitions).

    An additional bias is that trajectories shorter than the desired fragment
    length are never used.
    """

    def __init__(
        self,
        seed: Optional[float] = None,
        warning_threshold: int = 10,
        custom_logger: Optional[imit_logger.HierarchicalLogger] = None,
    ):
        """Initialize the fragmenter.

        Args:
            seed: an optional seed for the internal RNG
            warning_threshold: give a warning if the number of available
                transitions is less than this many times the number of
                required samples. Set to 0 to disable this warning.
            custom_logger: Where to log to; if None (default), creates a new logger.
        """
        super().__init__(custom_logger)
        self.rng = random.Random(seed)
        self.warning_threshold = warning_threshold

    def __call__(
        self,
        trajectories: Sequence[TrajectoryWithRew],
        fragment_length: int,
        num_pairs: int,
    ) -> Sequence[TrajectoryWithRewPair]:
        fragments: List[TrajectoryWithRew] = []

        prev_num_trajectories = len(trajectories)
        # filter out all trajectories that are too short
        trajectories = [traj for traj in trajectories if len(traj) >= fragment_length]
        if len(trajectories) == 0:
            raise ValueError(
                "No trajectories are long enough for the desired fragment length "
                f"of {fragment_length}.",
            )
        num_discarded = prev_num_trajectories - len(trajectories)
        if num_discarded:
            self.logger.log(
                f"Discarded {num_discarded} out of {prev_num_trajectories} "
                "trajectories because they are shorter than the desired length "
                f"of {fragment_length}.",
            )

        weights = [len(traj) for traj in trajectories]

        # number of transitions that will be contained in the fragments
        num_transitions = 2 * num_pairs * fragment_length
        if sum(weights) < num_transitions:
            self.logger.warn(
                "Fewer transitions available than needed for desired number "
                "of fragment pairs. Some transitions will appear multiple times.",
            )
        elif (
            self.warning_threshold
            and sum(weights) < self.warning_threshold * num_transitions
        ):
            # If the number of available transitions is not much larger
            # than the number of requires ones, we already give a warning.
            # But only if self.warning_threshold is non-zero.
            self.logger.warn(
                f"Samples will contain {num_transitions} transitions in total "
                f"and only {sum(weights)} are available. "
                f"Because we sample with replacement, a significant number "
                "of transitions are likely to appear multiple times.",
            )

        # we need two fragments for each comparison
        for _ in range(2 * num_pairs):
            traj = self.rng.choices(trajectories, weights, k=1)[0]
            n = len(traj)
            start = self.rng.randint(0, n - fragment_length)
            end = start + fragment_length
            terminal = (end == n) and traj.terminal
            fragment = TrajectoryWithRew(
                obs=traj.obs[start : end + 1],
                acts=traj.acts[start:end],
                infos=traj.infos[start:end] if traj.infos is not None else None,
                rews=traj.rews[start:end],
                terminal=terminal,
            )
            fragments.append(fragment)
        # fragments is currently a list of single fragments. We want to pair up
        # fragments to get a list of (fragment1, fragment2) tuples. To do so,
        # we create a single iterator of the list and zip it with itself:
        iterator = iter(fragments)
        return list(zip(iterator, iterator))


class PreferenceGatherer(abc.ABC):
    """Base class for gathering preference comparisons between trajectory fragments."""

    def __init__(
        self,
        seed: Optional[int] = None,
        custom_logger: Optional[imit_logger.HierarchicalLogger] = None,
    ):
        """Initializes the preference gatherer.

        Args:
            seed: seed for the internal RNG, if applicable
            custom_logger: Where to log to; if None (default), creates a new logger.
        """
        # The random seed isn't used here, but it's useful to have this
        # as an argument nevertheless because that means we can always
        # pass in a seed in training scripts (without worrying about whether
        # the PreferenceGatherer we use needs one).
        del seed
        self.logger = custom_logger or imit_logger.configure()

    @abc.abstractmethod
    def __call__(self, fragment_pairs: Sequence[TrajectoryWithRewPair]) -> np.ndarray:
        """Gathers the probabilities that fragment 1 is preferred in `fragment_pairs`.

        Args:
            fragment_pairs: sequence of pairs of trajectory fragments

        Returns:
            A numpy array with shape (b, ), where b is the length of the input
            (i.e. batch size). Each item in the array is the probability that
            fragment 1 is preferred over fragment 2 for the corresponding
            pair of fragments.

            Note that for human feedback, these probabilities are simply 0 or 1
            (or 0.5 in case of indifference), but synthetic models may yield other
            probabilities.
        """  # noqa: DAR202


class SyntheticGatherer(PreferenceGatherer):
    """Computes synthetic preferences using ground-truth environment rewards."""

    def __init__(
        self,
        temperature: float = 1,
        discount_factor: float = 1,
        sample: bool = True,
        seed: Optional[int] = None,
        threshold: float = 50,
        custom_logger: Optional[imit_logger.HierarchicalLogger] = None,
    ):
        """Initialize the synthetic preference gatherer.

        Args:
            temperature: the preferences are sampled from a softmax, this is
                the temperature used for sampling. temperature=0 leads to deterministic
                results (for equal rewards, 0.5 will be returned).
            discount_factor: discount factor that is used to compute
                how good a fragment is. Default is to use undiscounted
                sums of rewards (as in the DRLHP paper).
            sample: if True (default), the preferences are 0 or 1, sampled from
                a Bernoulli distribution (or 0.5 in the case of ties with zero
                temperature). If False, then the underlying Bernoulli probabilities
                are returned instead.
            seed: seed for the internal RNG (only used if temperature > 0 and sample)
            threshold: preferences are sampled from a softmax of returns.
                To avoid overflows, we clip differences in returns that are
                above this threshold (after multiplying with temperature).
                This threshold is therefore in logspace. The default value
                of 50 means that probabilities below 2e-22 are rounded up to 2e-22.
            custom_logger: Where to log to; if None (default), creates a new logger.
        """
        super().__init__(custom_logger=custom_logger)
        self.temperature = temperature
        self.discount_factor = discount_factor
        self.sample = sample
        self.rng = np.random.default_rng(seed=seed)
        self.threshold = threshold

    def __call__(self, fragment_pairs: Sequence[TrajectoryWithRewPair]) -> np.ndarray:
        """Computes probability fragment 1 is preferred over fragment 2."""
        returns1, returns2 = self._reward_sums(fragment_pairs)
        if self.temperature == 0:
            return (np.sign(returns1 - returns2) + 1) / 2

        returns1 /= self.temperature
        returns2 /= self.temperature

        # clip the returns to avoid overflows in the softmax below
        returns_diff = np.clip(returns2 - returns1, -self.threshold, self.threshold)
        # Instead of computing exp(rews1) / (exp(rews1) + exp(rews2)) directly,
        # we divide enumerator and denominator by exp(rews1) to prevent overflows:
        model_probs = 1 / (1 + np.exp(returns_diff))
        # Compute the mean binary entropy. This metric helps estimate
        # how good we can expect the performance of the learned reward
        # model to be at predicting preferences.
        entropy = -(
            special.xlogy(model_probs, model_probs)
            + special.xlogy(1 - model_probs, 1 - model_probs)
        ).mean()
        self.logger.record("entropy", entropy)

        if self.sample:
            return self.rng.binomial(n=1, p=model_probs).astype(np.float32)
        return model_probs

    def _reward_sums(self, fragment_pairs) -> Tuple[np.ndarray, np.ndarray]:
        rews1, rews2 = zip(
            *[
                (
                    rollout.discounted_sum(f1.rews, self.discount_factor),
                    rollout.discounted_sum(f2.rews, self.discount_factor),
                )
                for f1, f2 in fragment_pairs
            ],
        )
        return np.array(rews1, dtype=np.float32), np.array(rews2, dtype=np.float32)


class PreferenceDataset(th.utils.data.Dataset):
    """A PyTorch Dataset for preference comparisons.

    Each item is a tuple consisting of two trajectory fragments
    and a probability that fragment 1 is preferred over fragment 2.

    This dataset is meant to be generated piece by piece during the
    training process, which is why data can be added via the .push()
    method.
    """

    def __init__(self):
        """Builds an empty PreferenceDataset."""
        self.fragments1: List[TrajectoryWithRew] = []
        self.fragments2: List[TrajectoryWithRew] = []
        self.preferences = np.array([])

    def push(
        self,
        fragments: Sequence[TrajectoryWithRewPair],
        preferences: np.ndarray,
    ):
        """Add more samples to the dataset.

        Args:
            fragments: list of pairs of trajectory fragments to add
            preferences: corresponding preference probabilities (probability
                that fragment 1 is preferred over fragment 2)

        Raises:
            ValueError: `preferences` shape does not match `fragments` or
                has non-float32 dtype.
        """
        fragments1, fragments2 = zip(*fragments)
        if preferences.shape != (len(fragments),):
            raise ValueError(
                f"Unexpected preferences shape {preferences.shape}, "
                f"expected {(len(fragments), )}",
            )
        if preferences.dtype != np.float32:
            raise ValueError("preferences should have dtype float32")

        self.fragments1.extend(fragments1)
        self.fragments2.extend(fragments2)
        self.preferences = np.concatenate((self.preferences, preferences))

    def __getitem__(self, i) -> Tuple[TrajectoryWithRewPair, float]:
        return (self.fragments1[i], self.fragments2[i]), self.preferences[i]

    def __len__(self) -> int:
        assert len(self.fragments1) == len(self.fragments2) == len(self.preferences)
        return len(self.fragments1)

    def save(self, path: AnyPath) -> None:
        with open(path, "wb") as file:
            pickle.dump(self, file)

    @staticmethod
    def load(path: AnyPath) -> "PreferenceDataset":
        with open(path, "rb") as file:
            return pickle.load(file)


def preference_collate_fn(
    batch: Sequence[Tuple[TrajectoryWithRewPair, float]],
) -> Tuple[Sequence[TrajectoryWithRewPair], np.ndarray]:
    fragment_pairs, preferences = zip(*batch)
    return list(fragment_pairs), np.array(preferences)


class RewardTrainer(abc.ABC):
    """Abstract base class for training reward models using preference comparisons.

    This class contains only the actual reward model training code,
    it is not responsible for gathering trajectories and preferences
    or for agent training (see PreferenceComparisons for that).
    """

    def __init__(
        self,
        model: reward_nets.RewardNet,
        custom_logger: Optional[imit_logger.HierarchicalLogger] = None,
    ):
        """Initialize the reward trainer.

        Args:
            model: the RewardNet instance to be trained
            custom_logger: Where to log to; if None (default), creates a new logger.
        """
        self.model = model
        self.logger = custom_logger or imit_logger.configure()

    def train(self, dataset: PreferenceDataset, epoch_multiplier: float = 1.0):
        """Train the reward model on a batch of fragment pairs and preferences.

        Args:
            dataset: the dataset of preference comparisons to train on.
            epoch_multiplier: how much longer to train for than usual
                (measured relatively).
        """
        with networks.training(self.model):
            self._train(dataset, epoch_multiplier)

    @abc.abstractmethod
    def _train(self, dataset: PreferenceDataset, epoch_multiplier: float):
        """Train the reward model; see ``train`` for details."""


class CrossEntropyRewardTrainer(RewardTrainer):
    """Train a reward model using a cross entropy loss."""

    def __init__(
        self,
        model: reward_nets.RewardNet,
        noise_prob: float = 0.0,
        batch_size: int = 32,
        epochs: int = 1,
        lr: float = 1e-3,
        discount_factor: float = 1.0,
        threshold: float = 50,
        weight_decay: float = 0.0,
        custom_logger: Optional[imit_logger.HierarchicalLogger] = None,
    ):
        """Initialize the reward model trainer.

        Args:
            model: the RewardNet instance to be trained
            noise_prob: assumed probability with which the preference
                is uniformly random (used for the model of preference generation
                that is used for the loss)
            batch_size: number of fragment pairs per batch
            epochs: number of epochs on each training iteration (can be adjusted
                on the fly by specifying an `epoch_multiplier` in `self.train()`
                if longer training is desired in specific cases).
            lr: the learning rate
            discount_factor: the model of preference generation uses a softmax
                of returns as the probability that a fragment is preferred.
                This is the discount factor used to calculate those returns.
                Default is 1, i.e. undiscounted sums of rewards (which is what
                the DRLHP paper uses).
            threshold: the preference model used to compute the loss contains
                a softmax of returns. To avoid overflows, we clip differences
                in returns that are above this threshold. This threshold
                is therefore in logspace. The default value of 50 means
                that probabilities below 2e-22 are rounded up to 2e-22.
            weight_decay: the weight decay factor for the reward model's weights
                to use with ``th.optim.AdamW``. This is similar to but not equivalent
                to L2 regularization, see https://arxiv.org/abs/1711.05101
            custom_logger: Where to log to; if None (default), creates a new logger.
        """
        super().__init__(model, custom_logger)
        self.noise_prob = noise_prob
        self.batch_size = batch_size
        self.epochs = epochs
        self.discount_factor = discount_factor
        self.threshold = threshold
        self.optim = th.optim.AdamW(
            self.model.parameters(),
            lr=lr,
            weight_decay=weight_decay,
        )

    def _loss(
        self,
        fragment_pairs: Sequence[TrajectoryPair],
        preferences: np.ndarray,
    ) -> th.Tensor:
        """Computes the loss.

        Args:
            fragment_pairs: Batch consisting of pairs of trajectory fragments.
            preferences: The probability that the first fragment is preferred
                over the second. Typically 0, 1 or 0.5 (tie).

        Returns:
            The cross-entropy loss between the probability predicted by the
            reward model and the target probabilities in `preferences`.
        """
        probs = th.empty(len(fragment_pairs), dtype=th.float32)
        for i, fragment in enumerate(fragment_pairs):
            frag1, frag2 = fragment
            trans1 = rollout.flatten_trajectories([frag1])
            trans2 = rollout.flatten_trajectories([frag2])
            rews1 = self._rewards(trans1)
            rews2 = self._rewards(trans2)
            probs[i] = self._probability(rews1, rews2)
        # TODO(ejnnr): Here and below, > 0.5 is problematic
        # because getting exactly 0.5 is actually somewhat
        # common in some environments (as long as sample=False or temperature=0).
        # In a sense that "only" creates class imbalance
        # but it's still misleading.
        predictions = (probs > 0.5).float()
        preferences_th = th.as_tensor(preferences, dtype=th.float32)
        ground_truth = (preferences_th > 0.5).float()
        accuracy = (predictions == ground_truth).float().mean()
        self.logger.record("accuracy", accuracy.item())
        return th.nn.functional.binary_cross_entropy(probs, preferences_th)

    def _rewards(self, transitions: Transitions) -> th.Tensor:
        preprocessed = self.model.preprocess(
            state=transitions.obs,
            action=transitions.acts,
            next_state=transitions.next_obs,
            done=transitions.dones,
        )
        return self.model(*preprocessed)

    def _probability(self, rews1: th.Tensor, rews2: th.Tensor) -> th.Tensor:
        """Computes the Boltzmann rational probability that the first trajectory is best.

        Args:
            rews1: A 1-dimensional array of rewards for the first trajectory fragment.
            rews2: A 1-dimensional array of rewards for the second trajectory fragment.

        Returns:
            The softmax of the difference between the (discounted) return of the
            first and second trajectory.
        """
        assert rews1.ndim == rews2.ndim == 1
        # First, we compute the difference of the returns of
        # the two fragments. We have a special case for a discount
        # factor of 1 to avoid unnecessary computation (especially
        # since this is the default setting).
        if self.discount_factor == 1:
            returns_diff = (rews2 - rews1).sum()
        else:
            discounts = self.discount_factor ** th.arange(len(rews1))
            returns_diff = (discounts * (rews2 - rews1)).sum()
        # Clip to avoid overflows (which in particular may occur
        # in the backwards pass even if they do not in the forward pass).
        returns_diff = th.clip(returns_diff, -self.threshold, self.threshold)
        # We take the softmax of the returns. model_probability
        # is the first dimension of that softmax, representing the
        # probability that fragment 1 is preferred.
        model_probability = 1 / (1 + returns_diff.exp())
        return self.noise_prob * 0.5 + (1 - self.noise_prob) * model_probability

    def _train(self, dataset: PreferenceDataset, epoch_multiplier: float = 1.0):
        """Trains for `epoch_multiplier * self.epochs` epochs over `dataset`."""
        # TODO(ejnnr): This isn't specific to the loss function or probability model.
        # In general, it might be best to split the probability model, the loss and
        # the optimization procedure a bit more cleanly so that different versions
        # can be combined
        dataloader = th.utils.data.DataLoader(
            dataset,
            batch_size=self.batch_size,
            shuffle=True,
            collate_fn=preference_collate_fn,
        )
        epochs = round(self.epochs * epoch_multiplier)
        for _ in range(epochs):
            for fragment_pairs, preferences in dataloader:
                self.optim.zero_grad()
                loss = self._loss(fragment_pairs, preferences)
                loss.backward()
                self.optim.step()
                self.logger.record("loss", loss.item())


class PreferenceComparisons(base.BaseImitationAlgorithm):
    """Main interface for reward learning using preference comparisons."""

    def __init__(
        self,
        trajectory_generator: TrajectoryGenerator,
        reward_model: reward_nets.RewardNet,
        fragmenter: Optional[Fragmenter] = None,
        preference_gatherer: Optional[PreferenceGatherer] = None,
        reward_trainer: Optional[RewardTrainer] = None,
        comparisons_per_iteration: int = 100,
        fragment_length: int = 100,
        transition_oversampling: float = 1,
        initial_comparison_frac: float = 0.1,
        initial_epoch_multiplier: float = 200.0,
        custom_logger: Optional[imit_logger.HierarchicalLogger] = None,
        allow_variable_horizon: bool = False,
        seed: Optional[int] = None,
    ):
        """Initialize the preference comparison trainer.

        The loggers of all subcomponents are overridden with the logger used
        by this class.

        Args:
            trajectory_generator: generates trajectories while optionally training
                an RL agent on the learned reward function (can also be a sampler
                from a static dataset of trajectories though).
            reward_model: a RewardNet instance to be used for learning the reward
            fragmenter: takes in a set of trajectories and returns pairs of fragments
                for which preferences will be gathered. These fragments could be random,
                or they could be selected more deliberately (active learning).
                Default is a random fragmenter.
            preference_gatherer: how to get preferences between trajectory fragments.
                Default (and currently the only option) is to use synthetic preferences
                based on ground-truth rewards. Human preferences could be implemented
                here in the future.
            reward_trainer: trains the reward model based on pairs of fragments and
                associated preferences. Default is to use the preference model
                and loss function from DRLHP.
            comparisons_per_iteration: number of preferences to gather at once (before
                switching back to agent training). This doesn't impact the total number
                of comparisons that are gathered, only the frequency of switching
                between preference gathering and agent training.
            fragment_length: number of timesteps per fragment that is used to elicit
                preferences
            transition_oversampling: factor by which to oversample transitions before
                creating fragments. Since fragments are sampled with replacement,
                this is usually chosen > 1 to avoid having the same transition
                in too many fragments.
            initial_comparison_frac: fraction of the total_comparisons argument
                to train() that will be sampled before the rest of training begins
                (using a randomly initialized agent). This can be used to pretrain the
                reward model before the agent is trained on the learned reward, to
                help avoid irreversibly learning a bad policy from an untrained reward.
                Note that there will often be some additional pretraining comparisons
                since `comparisons_per_iteration` won't exactly divide the total number
                of comparisons. How many such comparisons there are depends
                discontinuously on `total_comparisons` and `comparisons_per_iteration`.
            initial_epoch_multiplier: before agent training begins, train the reward
                model for this many more epochs than usual (on fragments sampled from a
                random agent).
            custom_logger: Where to log to; if None (default), creates a new logger.
            allow_variable_horizon: If False (default), algorithm will raise an
                exception if it detects trajectories of different length during
                training. If True, overrides this safety check. WARNING: variable
                horizon episodes leak information about the reward via termination
                condition, and can seriously confound evaluation. Read
                https://imitation.readthedocs.io/en/latest/guide/variable_horizon.html
                before overriding this.
            seed: seed to use for initializing subcomponents such as fragmenter.
                Only used when default components are used; if you instantiate your
                own fragmenter, preference gatherer, etc., you are responsible for
                seeding them!
        """
        super().__init__(
            custom_logger=custom_logger,
            allow_variable_horizon=allow_variable_horizon,
        )

        # for keeping track of the global iteration, in case train() is called
        # multiple times
        self._iteration = 0

        self.model = reward_model
        self.reward_trainer = reward_trainer or CrossEntropyRewardTrainer(
            reward_model,
            custom_logger=self.logger,
        )
        # If the reward trainer was created in the previous line, we've already passed
        # the correct logger. But if the user created a RewardTrainer themselves and
        # didn't manually set a logger, it would be annoying if a separate one was used.
        self.reward_trainer.logger = self.logger
        # the reward_trainer's model should refer to the same object as our copy
        assert self.reward_trainer.model is self.model
        self.trajectory_generator = trajectory_generator
        self.trajectory_generator.logger = self.logger
        self.fragmenter = fragmenter or RandomFragmenter(
            custom_logger=self.logger,
            seed=seed,
        )
        self.fragmenter.logger = self.logger
        self.preference_gatherer = preference_gatherer or SyntheticGatherer(
            custom_logger=self.logger,
            seed=seed,
        )
        self.preference_gatherer.logger = self.logger

        self.comparisons_per_iteration = comparisons_per_iteration
        self.fragment_length = fragment_length
        self.transition_oversampling = transition_oversampling
        self.initial_comparison_frac = initial_comparison_frac
        self.initial_epoch_multiplier = initial_epoch_multiplier

        self.dataset = PreferenceDataset()

    def train(
        self,
        total_timesteps: int,
        total_comparisons: int,
        callback: Optional[Callable[[int], None]] = None,
    ) -> Mapping[str, Any]:
        """Train the reward model and the policy if applicable.

        Args:
            total_timesteps: number of environment interaction steps
            total_comparisons: number of preferences to gather in total
            callback: callback functions called at the end of each iteration

        Returns:
            A dictionary with final metrics such as loss and accuracy
            of the reward model.

        Raises:
            ValueError: `total_comparisons < self.comparisons_per_iteration`.
        """
        initial_comparisons = int(total_comparisons * self.initial_comparison_frac)
        total_comparisons -= initial_comparisons
        iterations, extra_comparisons = divmod(
            total_comparisons,
            self.comparisons_per_iteration,
        )
        if iterations == 0:
            raise ValueError(
                f"total_comparisons={total_comparisons} is less than "
                f"comparisons_per_iteration={self.comparisons_per_iteration}",
            )
        timesteps_per_iteration, extra_timesteps = divmod(total_timesteps, iterations)

        reward_loss = None
        reward_accuracy = None

        for i in range(iterations):
            ##########################
            # Gather new preferences #
            ##########################
            num_pairs = self.comparisons_per_iteration
            # If the number of comparisons per iterations doesn't exactly divide
            # the desired total number of comparisons, we collect the remainder
            # right at the beginning to pretrain the reward model slightly.
            # WARNING: This means that slightly changing the total number of
            # comparisons or the number of comparisons per iteration can
            # significantly change the proportion of pretraining comparisons!
            #
            # In addition, we collect the comparisons specified via
            # initial_comparison_frac.
            if i == 0:
                num_pairs += extra_comparisons + initial_comparisons
            num_steps = math.ceil(
                self.transition_oversampling * 2 * num_pairs * self.fragment_length,
            )
            self.logger.log(f"Collecting {num_steps} trajectory steps")
            trajectories = self.trajectory_generator.sample(num_steps)
            # This assumes there are no fragments missing initial timesteps
            # (but allows for fragments missing terminal timesteps).
            horizons = (len(traj) for traj in trajectories if traj.terminal)
            self._check_fixed_horizon(horizons)
            self.logger.log("Creating fragment pairs")
            fragments = self.fragmenter(trajectories, self.fragment_length, num_pairs)
            with self.logger.accumulate_means("preferences"):
                self.logger.log("gathering preferences")
                preferences = self.preference_gatherer(fragments)
            self.dataset.push(fragments, preferences)
            self.logger.log(f"Dataset now contains {len(self.dataset)} samples")

            ##########################
            # Train the reward model #
            ##########################

            # On the first iteration, we train the reward model for longer,
            # as specified by initial_epoch_multiplier.
            epoch_multiplier = 1.0
            if i == 0:
                epoch_multiplier = self.initial_epoch_multiplier

            with self.logger.accumulate_means("reward"):
                self.logger.log("Training reward model")
                self.reward_trainer.train(
                    self.dataset,
                    epoch_multiplier=epoch_multiplier,
                )
            reward_loss = self.logger.name_to_value["mean/reward/loss"]
            reward_accuracy = self.logger.name_to_value["mean/reward/accuracy"]

            ###################
            # Train the agent #
            ###################
            num_steps = timesteps_per_iteration
            # if the number of timesteps per iterations doesn't exactly divide
            # the desired total number of timesteps, we train the agent a bit longer
            # at the end of training (where the reward model is presumably best)
            if i == iterations - 1:
                num_steps += extra_timesteps
            with self.logger.accumulate_means("agent"):
                self.logger.log(f"Training agent for {num_steps} timesteps")
                self.trajectory_generator.train(steps=num_steps)

            self.logger.dump(self._iteration)

            ########################
            # Additional Callbacks #
            ########################
            if callback:
                callback(self._iteration)
            self._iteration += 1

        return {"reward_loss": reward_loss, "reward_accuracy": reward_accuracy}<|MERGE_RESOLUTION|>--- conflicted
+++ resolved
@@ -169,13 +169,10 @@
         policy_callable = rollout._policy_to_callable(
             self.algorithm,
             self.venv,
-<<<<<<< HEAD
-=======
             # By setting deterministic_policy to False, we ensure that the rollouts
             # are collected from a deterministic policy only if self.algorithm is
             # deterministic. If self.algorithm is stochastic, then policy_callable
             # will also be stochastic.
->>>>>>> 215a36e6
             deterministic_policy=False,
         )
         self.exploration_wrapper = exploration_wrapper.ExplorationWrapper(
