"""Learning reward models using preference comparisons.

Trains a reward model and optionally a policy based on preferences
between trajectory fragments.
"""
import abc
import math
import pickle
<<<<<<< HEAD
=======
import random
from collections import defaultdict
>>>>>>> 32467bf3
from typing import (
    Any,
    Callable,
    Dict,
    List,
    Mapping,
    NamedTuple,
    Optional,
    Sequence,
    Tuple,
    Union,
    cast,
)

import numpy as np
import torch as th
from scipy import special
from stable_baselines3.common import base_class, type_aliases, utils, vec_env
from torch import nn
from torch.utils import data as data_th
from tqdm.auto import tqdm

from imitation.algorithms import base
from imitation.data import rollout, types, wrappers
from imitation.data.types import (
    AnyPath,
    TrajectoryPair,
    TrajectoryWithRew,
    TrajectoryWithRewPair,
    Transitions,
)
from imitation.policies import exploration_wrapper
from imitation.regularization import regularizers
from imitation.rewards import reward_function, reward_nets, reward_wrapper
from imitation.util import logger as imit_logger
from imitation.util import networks, util


class TrajectoryGenerator(abc.ABC):
    """Generator of trajectories with optional training logic."""

    _logger: imit_logger.HierarchicalLogger
    """Object to log statistics and natural language messages to."""

    def __init__(self, custom_logger: Optional[imit_logger.HierarchicalLogger] = None):
        """Builds TrajectoryGenerator.

        Args:
            custom_logger: Where to log to; if None (default), creates a new logger.
        """
        self.logger = custom_logger or imit_logger.configure()

    @abc.abstractmethod
    def sample(self, steps: int) -> Sequence[TrajectoryWithRew]:
        """Sample a batch of trajectories.

        Args:
            steps: All trajectories taken together should
                have at least this many steps.

        Returns:
            A list of sampled trajectories with rewards (which should
            be the environment rewards, not ones from a reward model).
        """  # noqa: DAR202

    def train(self, steps: int, **kwargs):
        """Train an agent if the trajectory generator uses one.

        By default, this method does nothing and doesn't need
        to be overridden in subclasses that don't require training.

        Args:
            steps: number of environment steps to train for.
            **kwargs: additional keyword arguments to pass on to
                the training procedure.
        """

    @property
    def logger(self) -> imit_logger.HierarchicalLogger:
        return self._logger

    @logger.setter
    def logger(self, value: imit_logger.HierarchicalLogger):
        self._logger = value


class TrajectoryDataset(TrajectoryGenerator):
    """A fixed dataset of trajectories."""

    def __init__(
        self,
        trajectories: Sequence[TrajectoryWithRew],
        rng: np.random.Generator,
        custom_logger: Optional[imit_logger.HierarchicalLogger] = None,
    ):
        """Creates a dataset loaded from `path`.

        Args:
            trajectories: the dataset of rollouts.
            rng: RNG used for shuffling dataset.
            custom_logger: Where to log to; if None (default), creates a new logger.
        """
        super().__init__(custom_logger=custom_logger)
        self._trajectories = trajectories
        self.rng = rng

    def sample(self, steps: int) -> Sequence[TrajectoryWithRew]:
        # make a copy before shuffling
        trajectories = list(self._trajectories)
        self.rng.shuffle(trajectories)
        return _get_trajectories(trajectories, steps)


class AgentTrainer(TrajectoryGenerator):
    """Wrapper for training an SB3 algorithm on an arbitrary reward function."""

    def __init__(
        self,
        algorithm: base_class.BaseAlgorithm,
        reward_fn: Union[reward_function.RewardFn, reward_nets.RewardNet],
        venv: vec_env.VecEnv,
        rng: np.random.Generator,
        exploration_frac: float = 0.0,
        switch_prob: float = 0.5,
        random_prob: float = 0.5,
        custom_logger: Optional[imit_logger.HierarchicalLogger] = None,
    ):
        """Initialize the agent trainer.

        Args:
            algorithm: the stable-baselines algorithm to use for training.
            reward_fn: either a RewardFn or a RewardNet instance that will supply
                the rewards used for training the agent.
            venv: vectorized environment to train in.
            rng: random number generator used for exploration and for sampling.
            exploration_frac: fraction of the trajectories that will be generated
                partially randomly rather than only by the agent when sampling.
            switch_prob: the probability of switching the current policy at each
                step for the exploratory samples.
            random_prob: the probability of picking the random policy when switching
                during exploration.
            custom_logger: Where to log to; if None (default), creates a new logger.
        """
        self.algorithm = algorithm
        # NOTE: this has to come after setting self.algorithm because super().__init__
        # will set self.logger, which also sets the logger for the algorithm
        super().__init__(custom_logger)
        if isinstance(reward_fn, reward_nets.RewardNet):
            utils.check_for_correct_spaces(
                venv,
                reward_fn.observation_space,
                reward_fn.action_space,
            )
            reward_fn = reward_fn.predict_processed
        self.reward_fn = reward_fn
        self.exploration_frac = exploration_frac
        self.rng = rng

        # The BufferingWrapper records all trajectories, so we can return
        # them after training. This should come first (before the wrapper that
        # changes the reward function), so that we return the original environment
        # rewards.
        # When applying BufferingWrapper and RewardVecEnvWrapper, we should use `venv`
        # instead of `algorithm.get_env()` because SB3 may apply some wrappers to
        # `algorithm`'s env under the hood. In particular, in image-based environments,
        # SB3 may move the image-channel dimension in the observation space, making
        # `algorithm.get_env()` not match with `reward_fn`.
        self.buffering_wrapper = wrappers.BufferingWrapper(venv)
        self.venv = self.reward_venv_wrapper = reward_wrapper.RewardVecEnvWrapper(
            self.buffering_wrapper,
            reward_fn=self.reward_fn,
        )

        self.log_callback = self.reward_venv_wrapper.make_log_callback()

        self.algorithm.set_env(self.venv)
        # Unlike with BufferingWrapper, we should use `algorithm.get_env()` instead
        # of `venv` when interacting with `algorithm`.
        algo_venv = self.algorithm.get_env()
        assert algo_venv is not None
        policy_callable = rollout._policy_to_callable(
            self.algorithm,
            algo_venv,
            # By setting deterministic_policy to False, we ensure that the rollouts
            # are collected from a deterministic policy only if self.algorithm is
            # deterministic. If self.algorithm is stochastic, then policy_callable
            # will also be stochastic.
            deterministic_policy=False,
        )
        self.exploration_wrapper = exploration_wrapper.ExplorationWrapper(
            policy_callable=policy_callable,
            venv=algo_venv,
            random_prob=random_prob,
            switch_prob=switch_prob,
            rng=self.rng,
        )

    def train(self, steps: int, **kwargs) -> None:
        """Train the agent using the reward function specified during instantiation.

        Args:
            steps: number of environment timesteps to train for
            **kwargs: other keyword arguments to pass to BaseAlgorithm.train()

        Raises:
            RuntimeError: Transitions left in `self.buffering_wrapper`; call
                `self.sample` first to clear them.
        """
        n_transitions = self.buffering_wrapper.n_transitions
        if n_transitions:
            raise RuntimeError(
                f"There are {n_transitions} transitions left in the buffer. "
                "Call AgentTrainer.sample() first to clear them.",
            )
        self.algorithm.learn(
            total_timesteps=steps,
            reset_num_timesteps=False,
            callback=self.log_callback,
            **kwargs,
        )

    def sample(self, steps: int) -> Sequence[types.TrajectoryWithRew]:
        agent_trajs, _ = self.buffering_wrapper.pop_finished_trajectories()
        # We typically have more trajectories than are needed.
        # In that case, we use the final trajectories because
        # they are the ones with the most relevant version of
        # the agent.
        # The easiest way to do this will be to first invert the
        # list and then later just take the first trajectories:
        agent_trajs = agent_trajs[::-1]
        avail_steps = sum(len(traj) for traj in agent_trajs)

        exploration_steps = int(self.exploration_frac * steps)
        if self.exploration_frac > 0 and exploration_steps == 0:
            self.logger.warn(
                "No exploration steps included: exploration_frac = "
                f"{self.exploration_frac} > 0 but steps={steps} is too small.",
            )
        agent_steps = steps - exploration_steps

        if avail_steps < agent_steps:
            self.logger.log(
                f"Requested {agent_steps} transitions but only {avail_steps} in buffer."
                f" Sampling {agent_steps - avail_steps} additional transitions.",
            )
            sample_until = rollout.make_sample_until(
                min_timesteps=agent_steps - avail_steps,
                min_episodes=None,
            )
            # Important note: we don't want to use the trajectories returned
            # here because 1) they might miss initial timesteps taken by the RL agent
            # and 2) their rewards are the ones provided by the reward model!
            # Instead, we collect the trajectories using the BufferingWrapper.
            algo_venv = self.algorithm.get_env()
            assert algo_venv is not None
            rollout.generate_trajectories(
                self.algorithm,
                algo_venv,
                sample_until=sample_until,
                # By setting deterministic_policy to False, we ensure that the rollouts
                # are collected from a deterministic policy only if self.algorithm is
                # deterministic. If self.algorithm is stochastic, then policy_callable
                # will also be stochastic.
                deterministic_policy=False,
                rng=self.rng,
            )
            additional_trajs, _ = self.buffering_wrapper.pop_finished_trajectories()
            agent_trajs = list(agent_trajs) + list(additional_trajs)

        agent_trajs = _get_trajectories(agent_trajs, agent_steps)

        trajectories = list(agent_trajs)

        if exploration_steps > 0:
            self.logger.log(f"Sampling {exploration_steps} exploratory transitions.")
            sample_until = rollout.make_sample_until(
                min_timesteps=exploration_steps,
                min_episodes=None,
            )
            algo_venv = self.algorithm.get_env()
            assert algo_venv is not None
            rollout.generate_trajectories(
                policy=self.exploration_wrapper,
                venv=algo_venv,
                sample_until=sample_until,
                # buffering_wrapper collects rollouts from a non-deterministic policy,
                # so we do that here as well for consistency.
                deterministic_policy=False,
                rng=self.rng,
            )
            exploration_trajs, _ = self.buffering_wrapper.pop_finished_trajectories()
            exploration_trajs = _get_trajectories(exploration_trajs, exploration_steps)
            # We call _get_trajectories separately on agent_trajs and exploration_trajs
            # and then just concatenate. This could mean we return slightly too many
            # transitions, but it gets the proportion of exploratory and agent
            # transitions roughly right.
            trajectories.extend(list(exploration_trajs))
        return trajectories

    @property
    def logger(self):
        return super().logger

    @logger.setter
    def logger(self, value: imit_logger.HierarchicalLogger):
        self._logger = value
        self.algorithm.set_logger(self.logger)


def _get_trajectories(
    trajectories: Sequence[TrajectoryWithRew],
    steps: int,
) -> Sequence[TrajectoryWithRew]:
    """Get enough trajectories to have at least `steps` transitions in total."""
    if steps == 0:
        return []

    available_steps = sum(len(traj) for traj in trajectories)
    if available_steps < steps:
        raise RuntimeError(
            f"Asked for {steps} transitions but only {available_steps} available",
        )
    # We need the cumulative sum of trajectory lengths
    # to determine how many trajectories to return:
    steps_cumsum = np.cumsum([len(traj) for traj in trajectories])
    # Now we find the first index that gives us enough
    # total steps:
    idx = int((steps_cumsum >= steps).argmax())
    # we need to include the element at position idx
    trajectories = trajectories[: idx + 1]
    # sanity check
    assert sum(len(traj) for traj in trajectories) >= steps
    return trajectories


class PreferenceModel(nn.Module):
    """Class to convert two fragments' rewards into preference probability."""

    def __init__(
        self,
        model: reward_nets.RewardNet,
        noise_prob: float = 0.0,
        discount_factor: float = 1.0,
        threshold: float = 50,
    ):
        """Create Preference Prediction Model.

        Args:
            model: base model to compute reward.
            noise_prob: assumed probability with which the preference
                is uniformly random (used for the model of preference generation
                that is used for the loss).
            discount_factor: the model of preference generation uses a softmax
                of returns as the probability that a fragment is preferred.
                This is the discount factor used to calculate those returns.
                Default is 1, i.e. undiscounted sums of rewards (which is what
                the DRLHP paper uses).
            threshold: the preference model used to compute the loss contains
                a softmax of returns. To avoid overflows, we clip differences
                in returns that are above this threshold. This threshold
                is therefore in logspace. The default value of 50 means
                that probabilities below 2e-22 are rounded up to 2e-22.

        Raises:
            ValueError: if `RewardEnsemble` is wrapped around a class
                other than `AddSTDRewardWrapper`.
        """
        super().__init__()
        self.model = model
        self.noise_prob = noise_prob
        self.discount_factor = discount_factor
        self.threshold = threshold
        base_model = get_base_model(model)
        self.ensemble_model = None
        # if the base model is an ensemble model, then keep the base model as
        # model to get rewards from all networks
<<<<<<< HEAD
        if isinstance(base_model, reward_nets.RewardEnsemble):
            self.ensemble_model = base_model
=======
        if self.is_ensemble:
            # reward_model may include an AddSTDRewardWrapper for RL training; but we
            # must train directly on the base model for reward model training.
            is_base = model is base_model
            is_std_wrapper = (
                isinstance(model, reward_nets.AddSTDRewardWrapper)
                and model.base is base_model
            )

            if not (is_base or is_std_wrapper):
                raise ValueError(
                    "RewardEnsemble can only be wrapped"
                    f" by AddSTDRewardWrapper but found {type(model).__name__}.",
                )
            self.model = base_model
>>>>>>> 32467bf3
            self.member_pref_models = []
            for member in self.ensemble_model.members:
                member_pref_model = PreferenceModel(
                    cast(reward_nets.RewardNet, member),  # nn.ModuleList is not generic
                    self.noise_prob,
                    self.discount_factor,
                    self.threshold,
                )
                self.member_pref_models.append(member_pref_model)

    def forward(
        self,
        fragment_pairs: Sequence[TrajectoryPair],
    ) -> Tuple[th.Tensor, Optional[th.Tensor]]:
        """Computes the preference probability of the first fragment for all pairs.

        Note: This function passes the gradient through for non-ensemble models.
              For an ensemble model, this function should not be used for loss
              calculation. It can be used in case where passing the gradient is not
              required such as during active selection or inference time.
              Therefore, the EnsembleTrainer passes each member network through this
              function instead of passing the EnsembleNetwork object with the use of
              `ensemble_member_index`.

        Args:
            fragment_pairs: batch of pair of fragments.

        Returns:
            A tuple with the first element as the preference probabilities for the
            first fragment for all fragment pairs given by the network(s).
            If the ground truth rewards are available, it also returns gt preference
            probabilities in the second element of the tuple (else None).
            Reward probability shape - (num_fragment_pairs, ) for non-ensemble reward
            network and (num_fragment_pairs, num_networks) for an ensemble of networks.

        """
<<<<<<< HEAD
        if self.ensemble_model is not None:
            if ensemble_member_index is None:
                raise ValueError(
                    "`ensemble_member_index` required for ensemble models.",
                )

            pref_model = self.member_pref_models[ensemble_member_index]
            return pref_model(fragment_pairs)

=======
>>>>>>> 32467bf3
        probs = th.empty(len(fragment_pairs), dtype=th.float32)
        gt_reward_available = _trajectory_pair_includes_reward(fragment_pairs[0])
        if gt_reward_available:
            gt_probs = th.empty(len(fragment_pairs), dtype=th.float32)
        for i, fragment in enumerate(fragment_pairs):
            frag1, frag2 = fragment
            trans1 = rollout.flatten_trajectories([frag1])
            trans2 = rollout.flatten_trajectories([frag2])
            rews1 = self.rewards(trans1)
            rews2 = self.rewards(trans2)
            probs[i] = self.probability(rews1, rews2)
            if gt_reward_available:
                frag1 = cast(TrajectoryWithRew, frag1)
                frag2 = cast(TrajectoryWithRew, frag2)
                gt_rews_1 = th.from_numpy(frag1.rews)
                gt_rews_2 = th.from_numpy(frag2.rews)
                gt_probs[i] = self.probability(gt_rews_1, gt_rews_2)

        return probs, (gt_probs if gt_reward_available else None)

    def rewards(self, transitions: Transitions) -> th.Tensor:
        """Computes the reward for all transitions.

        Args:
            transitions: batch of obs-act-obs-done for a fragment of a trajectory.

        Returns:
            The reward given by the network(s) for all the transitions.
            Shape - (num_transitions, ) for Single reward network and
            (num_transitions, num_networks) for ensemble of networks.
        """
        state = transitions.obs
        action = transitions.acts
        next_state = transitions.next_obs
        done = transitions.dones
        if self.ensemble_model is not None:
            rews_np = self.ensemble_model.predict_processed_all(
                state,
                action,
                next_state,
                done,
            )
            assert rews_np.shape == (len(state), self.ensemble_model.num_members)
            rews = util.safe_to_tensor(rews_np).to(self.ensemble_model.device)
        else:
            preprocessed = self.model.preprocess(state, action, next_state, done)
            rews = self.model(*preprocessed)
            assert rews.shape == (len(state),)
        return rews

    def probability(self, rews1: th.Tensor, rews2: th.Tensor) -> th.Tensor:
        """Computes the Boltzmann rational probability that the first trajectory is best.

        Args:
            rews1: array/matrix of rewards for the first trajectory fragment.
                matrix for ensemble models and array for non-ensemble models.
            rews2: array/matrix of rewards for the second trajectory fragment.
                matrix for ensemble models and array for non-ensemble models.

        Returns:
            The softmax of the difference between the (discounted) return of the
            first and second trajectory.
            Shape - (num_ensemble_members, ) for ensemble model and
            () for non-ensemble model which is a torch scalar.
        """
        # check rews has correct shape based on the model
        expected_dims = 2 if self.ensemble_model is not None else 1
        assert rews1.ndim == rews2.ndim == expected_dims
        # First, we compute the difference of the returns of
        # the two fragments. We have a special case for a discount
        # factor of 1 to avoid unnecessary computation (especially
        # since this is the default setting).
        if self.discount_factor == 1:
            returns_diff = (rews2 - rews1).sum(axis=0)  # type: ignore[call-overload]
        else:
            discounts = self.discount_factor ** th.arange(len(rews1))
            if self.ensemble_model is not None:
                discounts = discounts.reshape(-1, 1)
            returns_diff = (discounts * (rews2 - rews1)).sum(axis=0)
        # Clip to avoid overflows (which in particular may occur
        # in the backwards pass even if they do not in the forward pass).
        returns_diff = th.clip(returns_diff, -self.threshold, self.threshold)
        # We take the softmax of the returns. model_probability
        # is the first dimension of that softmax, representing the
        # probability that fragment 1 is preferred.
        model_probability = 1 / (1 + returns_diff.exp())
        probability = self.noise_prob * 0.5 + (1 - self.noise_prob) * model_probability
        if self.ensemble_model is not None:
            assert probability.shape == (self.model.num_members,)
        else:
            assert probability.shape == ()
        return probability


class Fragmenter(abc.ABC):
    """Class for creating pairs of trajectory fragments from a set of trajectories."""

    def __init__(self, custom_logger: Optional[imit_logger.HierarchicalLogger] = None):
        """Initialize the fragmenter.

        Args:
            custom_logger: Where to log to; if None (default), creates a new logger.
        """
        self.logger = custom_logger or imit_logger.configure()

    @abc.abstractmethod
    def __call__(
        self,
        trajectories: Sequence[TrajectoryWithRew],
        fragment_length: int,
        num_pairs: int,
    ) -> Sequence[TrajectoryWithRewPair]:
        """Create fragment pairs out of a sequence of trajectories.

        Args:
            trajectories: collection of trajectories that will be split up into
                fragments
            fragment_length: the length of each sampled fragment
            num_pairs: the number of fragment pairs to sample

        Returns:
            a sequence of fragment pairs
        """  # noqa: DAR202


class RandomFragmenter(Fragmenter):
    """Sample fragments of trajectories uniformly at random with replacement.

    Note that each fragment is part of a single episode and has a fixed
    length. This leads to a bias: transitions at the beginning and at the
    end of episodes are less likely to occur as part of fragments (this affects
    the first and last fragment_length transitions).

    An additional bias is that trajectories shorter than the desired fragment
    length are never used.
    """

    def __init__(
        self,
        rng: np.random.Generator,
        warning_threshold: int = 10,
        custom_logger: Optional[imit_logger.HierarchicalLogger] = None,
    ):
        """Initialize the fragmenter.

        Args:
            rng: the random number generator
            warning_threshold: give a warning if the number of available
                transitions is less than this many times the number of
                required samples. Set to 0 to disable this warning.
            custom_logger: Where to log to; if None (default), creates a new logger.
        """
        super().__init__(custom_logger)
        self.rng = rng
        self.warning_threshold = warning_threshold

    def __call__(
        self,
        trajectories: Sequence[TrajectoryWithRew],
        fragment_length: int,
        num_pairs: int,
    ) -> Sequence[TrajectoryWithRewPair]:
        fragments: List[TrajectoryWithRew] = []

        prev_num_trajectories = len(trajectories)
        # filter out all trajectories that are too short
        trajectories = [traj for traj in trajectories if len(traj) >= fragment_length]
        if len(trajectories) == 0:
            raise ValueError(
                "No trajectories are long enough for the desired fragment length "
                f"of {fragment_length}.",
            )
        num_discarded = prev_num_trajectories - len(trajectories)
        if num_discarded:
            self.logger.log(
                f"Discarded {num_discarded} out of {prev_num_trajectories} "
                "trajectories because they are shorter than the desired length "
                f"of {fragment_length}.",
            )

        weights = [len(traj) for traj in trajectories]

        # number of transitions that will be contained in the fragments
        num_transitions = 2 * num_pairs * fragment_length
        if sum(weights) < num_transitions:
            self.logger.warn(
                "Fewer transitions available than needed for desired number "
                "of fragment pairs. Some transitions will appear multiple times.",
            )
        elif (
            self.warning_threshold
            and sum(weights) < self.warning_threshold * num_transitions
        ):
            # If the number of available transitions is not much larger
            # than the number of requires ones, we already give a warning.
            # But only if self.warning_threshold is non-zero.
            self.logger.warn(
                f"Samples will contain {num_transitions} transitions in total "
                f"and only {sum(weights)} are available. "
                f"Because we sample with replacement, a significant number "
                "of transitions are likely to appear multiple times.",
            )

        # we need two fragments for each comparison
        for _ in range(2 * num_pairs):
            traj = self.rng.choice(trajectories, p=np.array(weights) / sum(weights))
            n = len(traj)
            start = self.rng.integers(0, n - fragment_length, endpoint=True)
            end = start + fragment_length
            terminal = (end == n) and traj.terminal
            fragment = TrajectoryWithRew(
                obs=traj.obs[start : end + 1],
                acts=traj.acts[start:end],
                infos=traj.infos[start:end] if traj.infos is not None else None,
                rews=traj.rews[start:end],
                terminal=terminal,
            )
            fragments.append(fragment)
        # fragments is currently a list of single fragments. We want to pair up
        # fragments to get a list of (fragment1, fragment2) tuples. To do so,
        # we create a single iterator of the list and zip it with itself:
        iterator = iter(fragments)
        return list(zip(iterator, iterator))


class ActiveSelectionFragmenter(Fragmenter):
    """Sample fragments of trajectories based on active selection.

    Actively picks the fragment pairs with the highest uncertainty (variance)
    of rewards/probabilties/predictions from ensemble model.
    """

    def __init__(
        self,
        preference_model: PreferenceModel,
        base_fragmenter: Fragmenter,
        fragment_sample_factor: float,
        uncertainty_on: str = "logits",
        custom_logger: Optional[imit_logger.HierarchicalLogger] = None,
    ):
        """Initialize the active selection fragmenter.

        Args:
            preference_model: an ensemble model that predicts the
                preference of the first fragment over the other.
            base_fragmenter: fragmenter instance to get
                fragment pairs from trajectories
            fragment_sample_factor: the factor of the number of
                fragment pairs to sample from the base_fragmenter
            uncertainty_on: the variable to calculate the variance on.
                Can be logit|probability|label.
            custom_logger: Where to log to; if None (default), creates a new logger.

        Raises:
            ValueError: Preference model not wrapped over an ensemble of networks.
        """
        super().__init__(custom_logger=custom_logger)
        if preference_model.ensemble_model is None:
            raise ValueError(
                "PreferenceModel not wrapped over an ensemble of networks.",
            )
        self.preference_model = preference_model
        self.base_fragmenter = base_fragmenter
        self.fragment_sample_factor = fragment_sample_factor
        self._uncertainty_on = uncertainty_on
        if not (uncertainty_on in ["logit", "probability", "label"]):
            self.raise_uncertainty_on_not_supported()

    @property
    def uncertainty_on(self) -> str:
        return self._uncertainty_on

    def raise_uncertainty_on_not_supported(self):
        raise ValueError(
            f"""{self.uncertainty_on} not supported.
            `uncertainty_on` should be from `logit`, `probability`, or `label`""",
        )

    def __call__(
        self,
        trajectories: Sequence[TrajectoryWithRew],
        fragment_length: int,
        num_pairs: int,
    ) -> Sequence[TrajectoryWithRewPair]:
        # sample a large number (self.fragment_sample_factor*num_pairs)
        # of fragments from all the trajectories
        fragments_to_sample = int(self.fragment_sample_factor * num_pairs)
        fragment_pairs = self.base_fragmenter(
            trajectories=trajectories,
            fragment_length=fragment_length,
            num_pairs=fragments_to_sample,
        )
        var_estimates = np.zeros(len(fragment_pairs))
        for i, fragment in enumerate(fragment_pairs):
            frag1, frag2 = fragment
            trans1 = rollout.flatten_trajectories([frag1])
            trans2 = rollout.flatten_trajectories([frag2])
            with th.no_grad():
                rews1 = self.preference_model.rewards(trans1)
                rews2 = self.preference_model.rewards(trans2)
            var_estimate = self.variance_estimate(rews1, rews2)
            var_estimates[i] = var_estimate
        fragment_idxs = np.argsort(var_estimates)[::-1]  # sort in descending order
        # return fragment pairs that have the highest uncertainty
        return [fragment_pairs[idx] for idx in fragment_idxs[:num_pairs]]

    def variance_estimate(self, rews1, rews2) -> float:
        """Gets the variance estimate from the rewards of a fragment pair.

        Args:
            rews1: rewards obtained by all the ensemble models for the first fragment.
                Shape - (fragment_length, num_ensemble_members)
            rews2: rewards obtained by all the ensemble models for the second fragment.
                Shape - (fragment_length, num_ensemble_members)

        Returns:
            the variance estimate based on the `uncertainty_on` flag.
        """
        if self.uncertainty_on == "logit":
            returns1, returns2 = rews1.sum(0), rews2.sum(0)
            var_estimate = (returns1 - returns2).var().item()
        else:  # uncertainty_on is probability or label
            probs = self.preference_model.probability(rews1, rews2)
            probs_np = probs.cpu().numpy()
            assert probs_np.shape == (self.preference_model.model.num_members,)
            if self.uncertainty_on == "probability":
                var_estimate = probs_np.var()
            elif self.uncertainty_on == "label":  # uncertainty_on is label
                preds = (probs_np > 0.5).astype(np.float32)
                # probability estimate of Bernoulli random variable
                prob_estimate = preds.mean()
                # variance estimate of Bernoulli random variable
                var_estimate = prob_estimate * (1 - prob_estimate)
            else:
                self.raise_uncertainty_on_not_supported()
        return var_estimate


class PreferenceGatherer(abc.ABC):
    """Base class for gathering preference comparisons between trajectory fragments."""

    def __init__(
        self,
        rng: Optional[np.random.Generator] = None,
        custom_logger: Optional[imit_logger.HierarchicalLogger] = None,
    ):
        """Initializes the preference gatherer.

        Args:
            rng: random number generator, if applicable.
            custom_logger: Where to log to; if None (default), creates a new logger.
        """
        # The random seed isn't used here, but it's useful to have this
        # as an argument nevertheless because that means we can always
        # pass in a seed in training scripts (without worrying about whether
        # the PreferenceGatherer we use needs one).
        del rng
        self.logger = custom_logger or imit_logger.configure()

    @abc.abstractmethod
    def __call__(self, fragment_pairs: Sequence[TrajectoryWithRewPair]) -> np.ndarray:
        """Gathers the probabilities that fragment 1 is preferred in `fragment_pairs`.

        Args:
            fragment_pairs: sequence of pairs of trajectory fragments

        Returns:
            A numpy array with shape (b, ), where b is the length of the input
            (i.e. batch size). Each item in the array is the probability that
            fragment 1 is preferred over fragment 2 for the corresponding
            pair of fragments.

            Note that for human feedback, these probabilities are simply 0 or 1
            (or 0.5 in case of indifference), but synthetic models may yield other
            probabilities.
        """  # noqa: DAR202


class SyntheticGatherer(PreferenceGatherer):
    """Computes synthetic preferences using ground-truth environment rewards."""

    def __init__(
        self,
        temperature: float = 1,
        discount_factor: float = 1,
        sample: bool = True,
        rng: Optional[np.random.Generator] = None,
        threshold: float = 50,
        custom_logger: Optional[imit_logger.HierarchicalLogger] = None,
    ):
        """Initialize the synthetic preference gatherer.

        Args:
            temperature: the preferences are sampled from a softmax, this is
                the temperature used for sampling. temperature=0 leads to deterministic
                results (for equal rewards, 0.5 will be returned).
            discount_factor: discount factor that is used to compute
                how good a fragment is. Default is to use undiscounted
                sums of rewards (as in the DRLHP paper).
            sample: if True (default), the preferences are 0 or 1, sampled from
                a Bernoulli distribution (or 0.5 in the case of ties with zero
                temperature). If False, then the underlying Bernoulli probabilities
                are returned instead.
            rng: random number generator, only used if
                ``temperature > 0`` and ``sample=True``
            threshold: preferences are sampled from a softmax of returns.
                To avoid overflows, we clip differences in returns that are
                above this threshold (after multiplying with temperature).
                This threshold is therefore in logspace. The default value
                of 50 means that probabilities below 2e-22 are rounded up to 2e-22.
            custom_logger: Where to log to; if None (default), creates a new logger.

        Raises:
            ValueError: if `sample` is true and no random state is provided.
        """
        super().__init__(custom_logger=custom_logger)
        self.temperature = temperature
        self.discount_factor = discount_factor
        self.sample = sample
        self.rng = rng
        self.threshold = threshold

        if self.sample and self.rng is None:
            raise ValueError("If `sample` is True, then `rng` must be provided.")

    def __call__(self, fragment_pairs: Sequence[TrajectoryWithRewPair]) -> np.ndarray:
        """Computes probability fragment 1 is preferred over fragment 2."""
        returns1, returns2 = self._reward_sums(fragment_pairs)
        if self.temperature == 0:
            return (np.sign(returns1 - returns2) + 1) / 2

        returns1 /= self.temperature
        returns2 /= self.temperature

        # clip the returns to avoid overflows in the softmax below
        returns_diff = np.clip(returns2 - returns1, -self.threshold, self.threshold)
        # Instead of computing exp(rews1) / (exp(rews1) + exp(rews2)) directly,
        # we divide enumerator and denominator by exp(rews1) to prevent overflows:
        model_probs = 1 / (1 + np.exp(returns_diff))
        # Compute the mean binary entropy. This metric helps estimate
        # how good we can expect the performance of the learned reward
        # model to be at predicting preferences.
        entropy = -(
            special.xlogy(model_probs, model_probs)
            + special.xlogy(1 - model_probs, 1 - model_probs)
        ).mean()
        self.logger.record("entropy", entropy)

        if self.sample:
            return self.rng.binomial(n=1, p=model_probs).astype(np.float32)
        return model_probs

    def _reward_sums(self, fragment_pairs) -> Tuple[np.ndarray, np.ndarray]:
        rews1, rews2 = zip(
            *[
                (
                    rollout.discounted_sum(f1.rews, self.discount_factor),
                    rollout.discounted_sum(f2.rews, self.discount_factor),
                )
                for f1, f2 in fragment_pairs
            ],
        )
        return np.array(rews1, dtype=np.float32), np.array(rews2, dtype=np.float32)


class PreferenceDataset(th.utils.data.Dataset):
    """A PyTorch Dataset for preference comparisons.

    Each item is a tuple consisting of two trajectory fragments
    and a probability that fragment 1 is preferred over fragment 2.

    This dataset is meant to be generated piece by piece during the
    training process, which is why data can be added via the .push()
    method.
    """

    def __init__(self, max_size: Optional[int] = None):
        """Builds an empty PreferenceDataset.

        Args:
            max_size: Maximum number of preference comparisons to store in the dataset.
                If None (default), the dataset can grow indefinitely. Otherwise, the
                dataset acts as a FIFO queue, and the oldest comparisons are evicted
                when `push()` is called and the dataset is at max capacity.
        """
        self.fragments1: List[TrajectoryWithRew] = []
        self.fragments2: List[TrajectoryWithRew] = []
        self.max_size = max_size
        self.preferences: np.ndarray = np.array([])

    def push(self, fragments: Sequence[TrajectoryWithRewPair], preferences: np.ndarray):
        """Add more samples to the dataset.

        Args:
            fragments: list of pairs of trajectory fragments to add
            preferences: corresponding preference probabilities (probability
                that fragment 1 is preferred over fragment 2)

        Raises:
            ValueError: `preferences` shape does not match `fragments` or
                has non-float32 dtype.
        """
        fragments1, fragments2 = zip(*fragments)
        if preferences.shape != (len(fragments),):
            raise ValueError(
                f"Unexpected preferences shape {preferences.shape}, "
                f"expected {(len(fragments),)}",
            )
        if preferences.dtype != np.float32:
            raise ValueError("preferences should have dtype float32")

        self.fragments1.extend(fragments1)
        self.fragments2.extend(fragments2)
        self.preferences = np.concatenate((self.preferences, preferences))

        # Evict old samples if the dataset is at max capacity
        if self.max_size is not None:
            extra = len(self.preferences) - self.max_size
            if extra > 0:
                self.fragments1 = self.fragments1[extra:]
                self.fragments2 = self.fragments2[extra:]
                self.preferences = self.preferences[extra:]

    def __getitem__(self, i) -> Tuple[TrajectoryWithRewPair, float]:
        return (self.fragments1[i], self.fragments2[i]), self.preferences[i]

    def __len__(self) -> int:
        assert len(self.fragments1) == len(self.fragments2) == len(self.preferences)
        return len(self.fragments1)

    def save(self, path: AnyPath) -> None:
        with open(path, "wb") as file:
            pickle.dump(self, file)

    @staticmethod
    def load(path: AnyPath) -> "PreferenceDataset":
        with open(path, "rb") as file:
            return pickle.load(file)


def preference_collate_fn(
    batch: Sequence[Tuple[TrajectoryWithRewPair, float]],
) -> Tuple[Sequence[TrajectoryWithRewPair], np.ndarray]:
    fragment_pairs, preferences = zip(*batch)
    return list(fragment_pairs), np.array(preferences)


class LossAndMetrics(NamedTuple):
    """Loss and auxiliary metrics for reward network training."""

    loss: th.Tensor
    metrics: Mapping[str, th.Tensor]


class RewardLoss(nn.Module, abc.ABC):
    """A loss function over preferences."""

    @abc.abstractmethod
    def forward(
        self,
        fragment_pairs: Sequence[TrajectoryPair],
        preferences: np.ndarray,
        preference_model: PreferenceModel,
    ) -> LossAndMetrics:
        """Computes the loss.

        Args:
            fragment_pairs: Batch consisting of pairs of trajectory fragments.
            preferences: The probability that the first fragment is preferred
                over the second. Typically 0, 1 or 0.5 (tie).
            preference_model: model to predict the preferred fragment from a pair.

        Returns: # noqa: DAR202
            loss: the loss
            metrics: a dictionary of metrics that can be logged
        """


def _trajectory_pair_includes_reward(fragment_pair: TrajectoryPair):
    """Return true if and only if both fragments in the pair include rewards."""
    frag1, frag2 = fragment_pair
    return isinstance(frag1, TrajectoryWithRew) and isinstance(frag2, TrajectoryWithRew)


class CrossEntropyRewardLoss(RewardLoss):
    """Compute the cross entropy reward loss."""

    def __init__(self):
        """Create cross entropy reward loss."""
        super().__init__()

    def forward(
        self,
        fragment_pairs: Sequence[TrajectoryPair],
        preferences: np.ndarray,
        preference_model: PreferenceModel,
    ) -> LossAndMetrics:
        """Computes the loss.

        Args:
            fragment_pairs: Batch consisting of pairs of trajectory fragments.
            preferences: The probability that the first fragment is preferred
                over the second. Typically 0, 1 or 0.5 (tie).
            preference_model: model to predict the preferred fragment from a pair.

        Returns:
            The cross-entropy loss between the probability predicted by the
                reward model and the target probabilities in `preferences`. Metrics
                are accuracy, and gt_reward_loss, if the ground truth reward is
                available.
        """
        probs, gt_probs = preference_model(fragment_pairs)
        # TODO(ejnnr): Here and below, > 0.5 is problematic
        #  because getting exactly 0.5 is actually somewhat
        #  common in some environments (as long as sample=False or temperature=0).
        #  In a sense that "only" creates class imbalance
        #  but it's still misleading.
        predictions = probs > 0.5
        preferences_th = th.as_tensor(preferences, dtype=th.float32)
        ground_truth = preferences_th > 0.5
        metrics = {}
        metrics["accuracy"] = (predictions == ground_truth).float().mean()
        if gt_probs is not None:
            metrics["gt_reward_loss"] = th.nn.functional.binary_cross_entropy(
                gt_probs,
                preferences_th,
            )
        metrics = {key: value.detach().cpu() for key, value in metrics.items()}
        return LossAndMetrics(
            loss=th.nn.functional.binary_cross_entropy(probs, preferences_th),
            metrics=metrics,
        )


class RewardTrainer(abc.ABC):
    """Abstract base class for training reward models using preference comparisons.

    This class contains only the actual reward model training code,
    it is not responsible for gathering trajectories and preferences
    or for agent training (see :class: `PreferenceComparisons` for that).
    """

    def __init__(
        self,
        preference_model: PreferenceModel,
        custom_logger: Optional[imit_logger.HierarchicalLogger] = None,
    ):
        """Initialize the reward trainer.

        Args:
            preference_model: the preference model to train the reward network.
            custom_logger: Where to log to; if None (default), creates a new logger.
        """
        self._preference_model = preference_model
        self._logger = custom_logger or imit_logger.configure()

    @property
    def logger(self):
        return self._logger

    @logger.setter
    def logger(self, custom_logger):
        self._logger = custom_logger

    def train(self, dataset: PreferenceDataset, epoch_multiplier: float = 1.0) -> None:
        """Train the reward model on a batch of fragment pairs and preferences.

        Args:
            dataset: the dataset of preference comparisons to train on.
            epoch_multiplier: how much longer to train for than usual
                (measured relatively).
        """
        with networks.training(self._preference_model.model):
            self._train(dataset, epoch_multiplier)

    @abc.abstractmethod
    def _train(self, dataset: PreferenceDataset, epoch_multiplier: float) -> None:
        """Train the reward model; see ``train`` for details."""


class BasicRewardTrainer(RewardTrainer):
    """Train a basic reward model."""

    regularizer: Optional[regularizers.Regularizer]

    def __init__(
        self,
        preference_model: PreferenceModel,
        loss: RewardLoss,
        rng: np.random.Generator,
        batch_size: int = 32,
        epochs: int = 1,
        lr: float = 1e-3,
        custom_logger: Optional[imit_logger.HierarchicalLogger] = None,
        regularizer_factory: Optional[regularizers.RegularizerFactory] = None,
    ):
        """Initialize the reward model trainer.

        Args:
            preference_model: the preference model to train the reward network.
            loss: the loss to use
            rng: the random number generator to use for splitting the dataset into
                training and validation.
            batch_size: number of fragment pairs per batch
            epochs: number of epochs in each training iteration (can be adjusted
                on the fly by specifying an `epoch_multiplier` in `self.train()`
                if longer training is desired in specific cases).
            lr: the learning rate
            custom_logger: Where to log to; if None (default), creates a new logger.
            regularizer_factory: if you would like to apply regularization during
                training, specify a regularizer factory here. The factory will be
                used to construct a regularizer. See
                ``imitation.regularization.RegularizerFactory`` for more details.
        """
        super().__init__(preference_model, custom_logger)
        self.loss = loss
        self.batch_size = batch_size
        self.epochs = epochs
<<<<<<< HEAD
        self.optim = th.optim.AdamW(self._model.parameters(), lr=lr)
        self.rng = rng
=======
        self.optim = th.optim.AdamW(self._preference_model.parameters(), lr=lr)
        self.seed = seed
>>>>>>> 32467bf3
        self.regularizer = (
            regularizer_factory(optimizer=self.optim, logger=self.logger)
            if regularizer_factory is not None
            else None
        )

    def _make_data_loader(self, dataset: PreferenceDataset) -> data_th.DataLoader:
        """Make a dataloader."""
        return data_th.DataLoader(
            dataset,
            batch_size=self.batch_size,
            shuffle=True,
            collate_fn=preference_collate_fn,
        )

    @property
    def requires_regularizer_update(self) -> bool:
        """Whether the regularizer requires updating.

        Returns:
            If true, this means that a validation dataset will be used.
        """
        return self.regularizer is not None and self.regularizer.val_split is not None

    def _train(
        self,
        dataset: PreferenceDataset,
        epoch_multiplier: float = 1.0,
        prefix: Optional[str] = None,
    ) -> None:
        """Trains for `epoch_multiplier * self.epochs` epochs over `dataset`."""
        if self.regularizer is not None and self.regularizer.val_split is not None:
            val_length = int(len(dataset) * self.regularizer.val_split)
            train_length = len(dataset) - val_length
            if val_length < 1 or train_length < 1:
                raise ValueError(
                    "Not enough data samples to split into training and validation, "
                    "or the validation split is too large/small. "
                    "Make sure you've generated enough initial preference data. "
                    "You can adjust this through initial_comparison_frac in "
                    "PreferenceComparisons.",
                )
            train_dataset, val_dataset = data_th.random_split(
                dataset,
                lengths=[train_length, val_length],
                # we convert the numpy generator to the pytorch generator.
                generator=th.Generator().manual_seed(util.make_seeds(self.rng)),
            )
            dataloader = self._make_data_loader(train_dataset)
            val_dataloader = self._make_data_loader(val_dataset)
        else:
            dataloader = self._make_data_loader(dataset)
            val_dataloader = None

        epochs = round(self.epochs * epoch_multiplier)

        assert epochs > 0, "Must train for at least one epoch."
        epoch_num = 0
        with self.logger.accumulate_means("reward"):
            for epoch_num in tqdm(range(epochs), desc="Training reward model"):
                logger_prefix = self._get_logger_key(prefix, f"epoch-{epoch_num}")
                train_loss = 0.0
                for fragment_pairs, preferences in dataloader:
                    self.optim.zero_grad()
                    loss = self._training_inner_loop(
                        fragment_pairs,
                        preferences,
                        prefix=f"{logger_prefix}/train",
                    )
                    train_loss += loss.item()
                    if self.regularizer:
                        self.regularizer.regularize_and_backward(loss)
                    else:
                        loss.backward()
                    self.optim.step()

                if not self.requires_regularizer_update:
                    continue
                assert val_dataloader is not None
                assert self.regularizer is not None

                val_loss = 0.0
                for fragment_pairs, preferences in val_dataloader:
                    loss = self._training_inner_loop(
                        fragment_pairs,
                        preferences,
                        prefix=f"{logger_prefix}/val",
                    )
                    val_loss += loss.item()
                self.regularizer.update_params(train_loss, val_loss)

        # after training all the epochs,
        # record also the final value in a separate key for easy access.
        keys = list(self.logger.name_to_value.keys())
        for key in keys:
            if key.startswith("mean/reward/" + logger_prefix):
                val = self.logger.name_to_value[key]
                new_key = key.replace(
                    "mean/reward/" + logger_prefix,
                    "reward/" + self._get_logger_key(prefix, "final"),
                )
                self.logger.record(new_key, val)

    def _training_inner_loop(
        self,
        fragment_pairs: Sequence[TrajectoryPair],
        preferences: np.ndarray,
        prefix: Optional[str] = None,
    ) -> th.Tensor:
        output = self.loss.forward(fragment_pairs, preferences, self._preference_model)
        loss = output.loss
        self.logger.record(self._get_logger_key(prefix, "loss"), loss.item())
        for name, value in output.metrics.items():
            self.logger.record(self._get_logger_key(prefix, name), value.item())
        return loss

    # TODO(juan) refactor & remove once #529 is merged.
    def _get_logger_key(self, mode: Optional[str], key: str) -> str:
        if mode is None:
            return key
        return f"{mode}/{key}"


class EnsembleTrainer(BasicRewardTrainer):
    """Train a reward ensemble."""

    def __init__(
        self,
        preference_model: PreferenceModel,
        loss: RewardLoss,
        rng: np.random.Generator,
        batch_size: int = 32,
        epochs: int = 1,
        lr: float = 1e-3,
        custom_logger: Optional[imit_logger.HierarchicalLogger] = None,
        regularizer_factory: Optional[regularizers.RegularizerFactory] = None,
    ):
        """Initialize the reward model trainer.

        Args:
            preference_model: the preference model to train the reward network.
            loss: the loss to use
            rng: random state for the internal RNG used in bagging
            batch_size: number of fragment pairs per batch
            epochs: number of epochs in each training iteration (can be adjusted
                on the fly by specifying an `epoch_multiplier` in `self.train()`
                if longer training is desired in specific cases).
            lr: the learning rate
            custom_logger: Where to log to; if None (default), creates a new logger.
            regularizer_factory: A factory for creating a regularizer. If None,
                no regularization is used.

        Raises:
            TypeError: if model is not a RewardEnsemble.
        """
        if not preference_model.is_ensemble:
            raise TypeError(
                "PreferenceModel of a RewardEnsemble expected by EnsembleTrainer.",
            )

        super().__init__(
            preference_model,
            loss=loss,
            batch_size=batch_size,
            epochs=epochs,
            lr=lr,
            custom_logger=custom_logger,
<<<<<<< HEAD
            rng=rng,
            regularizer_factory=regularizer_factory,
        )
        self.rng = rng

    def _training_inner_loop(
        self,
        fragment_pairs: Sequence[TrajectoryPair],
        preferences: np.ndarray,
        prefix: Optional[str] = None,
    ) -> th.Tensor:
        assert len(fragment_pairs) == preferences.shape[0]
        losses_list = []
        metrics_list = []
        for member_idx in range(self._model.num_members):
            # sample fragments for training via bagging
            sample_idx = self.rng.choice(
                np.arange(len(fragment_pairs)),
                size=len(fragment_pairs),
                replace=True,
            )
            sample_fragments = [fragment_pairs[i] for i in sample_idx]
            sample_preferences = preferences[sample_idx]
            output = self.loss.forward(sample_fragments, sample_preferences, member_idx)
            losses_list.append(output.loss)
            metrics_list.append(output.metrics)
        losses = th.stack(losses_list)
        loss = losses.sum()
=======
            regularizer_factory=regularizer_factory,
        )
        self.member_trainers = []
        for member_pref_model in self._preference_model.member_pref_models:
            reward_trainer = BasicRewardTrainer(
                member_pref_model,
                loss=loss,
                batch_size=batch_size,
                epochs=epochs,
                lr=lr,
                custom_logger=self.logger,
                regularizer_factory=regularizer_factory,
            )
            self.member_trainers.append(reward_trainer)
        self.rng = th.Generator()
        if seed:
            self.rng = self.rng.manual_seed(seed)
>>>>>>> 32467bf3

    @RewardTrainer.logger.setter
    def logger(self, custom_logger):
        self._logger = custom_logger
        for member_trainer in self.member_trainers:
            member_trainer.logger = custom_logger

    def _train(self, dataset: PreferenceDataset, epoch_multiplier: float = 1.0) -> None:
        """Trains for `epoch_multiplier * self.epochs` epochs over `dataset`."""
        sampler = data_th.RandomSampler(
            dataset,
            replacement=True,
            num_samples=len(dataset),
            generator=self.rng,
        )
        for member_idx in range(len(self.member_trainers)):
            # sampler gives new indexes on every call
            bagging_dataset = data_th.Subset(dataset, list(sampler))
            self.member_trainers[member_idx]._train(
                bagging_dataset,
                epoch_multiplier,
                prefix=f"member-{member_idx}",
            )

<<<<<<< HEAD
        # Turn metrics from a list of dictionaries into a dictionary of
        # tensors.
        metrics = {k: th.stack([di[k] for di in metrics_list]) for k in metrics_list[0]}
        for name, value in metrics.items():
            self.logger.record(self._get_logger_key(prefix, name), value.mean().item())
=======
        # average the metrics across the member models
        metrics = defaultdict(list)
        keys = list(self.logger.name_to_value.keys())
        for key in keys:
            if key.startswith("reward/member-") and "final" in key:
                val = self.logger.name_to_value[key]
                key_list = key.split("/")
                key_list.pop(1)
                metrics["/".join(key_list)].append(val)
>>>>>>> 32467bf3

        for k, v in metrics.items():
            self.logger.record(k, np.mean(v))
            self.logger.record(k + "_std", np.std(v))


def get_base_model(reward_model: reward_nets.RewardNet) -> reward_nets.RewardNet:
    base_model = reward_model
    while hasattr(base_model, "base"):
        base_model = cast(reward_nets.RewardNet, base_model.base)

    return base_model


def _make_reward_trainer(
    preference_model: PreferenceModel,
    loss: RewardLoss,
    rng: np.random.Generator,
    reward_trainer_kwargs: Optional[Mapping[str, Any]] = None,
) -> RewardTrainer:
    """Construct the correct type of reward trainer for this reward function."""
    if reward_trainer_kwargs is None:
        reward_trainer_kwargs = {}
<<<<<<< HEAD

    base_model = get_base_model(reward_model)

    if isinstance(base_model, reward_nets.RewardEnsemble):
        # reward_model may include an AddSTDRewardWrapper for RL training; but we
        # must train directly on the base model for reward model training.
        is_base = reward_model is base_model
        is_std_wrapper = (
            isinstance(reward_model, reward_nets.AddSTDRewardWrapper)
            and reward_model.base is base_model
        )

        if is_base or is_std_wrapper:
            return EnsembleTrainer(
                base_model,
                loss,
                rng=rng,
                **reward_trainer_kwargs,
            )
        else:
            raise ValueError(
                "RewardEnsemble can only be wrapped"
                f" by AddSTDRewardWrapper but found {type(reward_model).__name__}.",
            )
    else:
        return BasicRewardTrainer(
            reward_model,
            loss=loss,
            rng=rng,
=======

    if preference_model.is_ensemble:
        return EnsembleTrainer(
            preference_model,
            loss,
            seed=seed,
            **reward_trainer_kwargs,
        )
    else:
        return BasicRewardTrainer(
            preference_model,
            loss=loss,
>>>>>>> 32467bf3
            **reward_trainer_kwargs,
        )


QUERY_SCHEDULES: Dict[str, type_aliases.Schedule] = {
    "constant": lambda t: 1.0,
    "hyperbolic": lambda t: 1.0 / (1.0 + t),
    "inverse_quadratic": lambda t: 1.0 / (1.0 + t**2),
}


class PreferenceComparisons(base.BaseImitationAlgorithm):
    """Main interface for reward learning using preference comparisons."""

    def __init__(
        self,
        trajectory_generator: TrajectoryGenerator,
        reward_model: reward_nets.RewardNet,
        num_iterations: int,
        fragmenter: Optional[Fragmenter] = None,
        preference_gatherer: Optional[PreferenceGatherer] = None,
        reward_trainer: Optional[RewardTrainer] = None,
        comparison_queue_size: Optional[int] = None,
        fragment_length: int = 100,
        transition_oversampling: float = 1,
        initial_comparison_frac: float = 0.1,
        initial_epoch_multiplier: float = 200.0,
        custom_logger: Optional[imit_logger.HierarchicalLogger] = None,
        allow_variable_horizon: bool = False,
        rng: Optional[np.random.Generator] = None,
        query_schedule: Union[str, type_aliases.Schedule] = "hyperbolic",
    ):
        """Initialize the preference comparison trainer.

        The loggers of all subcomponents are overridden with the logger used
        by this class.

        Args:
            trajectory_generator: generates trajectories while optionally training
                an RL agent on the learned reward function (can also be a sampler
                from a static dataset of trajectories though).
            reward_model: a RewardNet instance to be used for learning the reward
            num_iterations: number of times to train the agent against the reward model
                and then train the reward model against newly gathered preferences.
            fragmenter: takes in a set of trajectories and returns pairs of fragments
                for which preferences will be gathered. These fragments could be random,
                or they could be selected more deliberately (active learning).
                Default is a random fragmenter.
            preference_gatherer: how to get preferences between trajectory fragments.
                Default (and currently the only option) is to use synthetic preferences
                based on ground-truth rewards. Human preferences could be implemented
                here in the future.
            reward_trainer: trains the reward model based on pairs of fragments and
                associated preferences. Default is to use the preference model
                and loss function from DRLHP.
            comparison_queue_size: the maximum number of comparisons to keep in the
                queue for training the reward model. If None, the queue will grow
                without bound as new comparisons are added.
            fragment_length: number of timesteps per fragment that is used to elicit
                preferences
            transition_oversampling: factor by which to oversample transitions before
                creating fragments. Since fragments are sampled with replacement,
                this is usually chosen > 1 to avoid having the same transition
                in too many fragments.
            initial_comparison_frac: fraction of the total_comparisons argument
                to train() that will be sampled before the rest of training begins
                (using a randomly initialized agent). This can be used to pretrain the
                reward model before the agent is trained on the learned reward, to
                help avoid irreversibly learning a bad policy from an untrained reward.
                Note that there will often be some additional pretraining comparisons
                since `comparisons_per_iteration` won't exactly divide the total number
                of comparisons. How many such comparisons there are depends
                discontinuously on `total_comparisons` and `comparisons_per_iteration`.
            initial_epoch_multiplier: before agent training begins, train the reward
                model for this many more epochs than usual (on fragments sampled from a
                random agent).
            custom_logger: Where to log to; if None (default), creates a new logger.
            allow_variable_horizon: If False (default), algorithm will raise an
                exception if it detects trajectories of different length during
                training. If True, overrides this safety check. WARNING: variable
                horizon episodes leak information about the reward via termination
                condition, and can seriously confound evaluation. Read
                https://imitation.readthedocs.io/en/latest/guide/variable_horizon.html
                before overriding this.
            rng: random number generator to use for initializing subcomponents such as
                fragmenter.
                Only used when default components are used; if you instantiate your
                own fragmenter, preference gatherer, etc., you are responsible for
                seeding them!
            query_schedule: one of ("constant", "hyperbolic", "inverse_quadratic"), or
                a function that takes in a float between 0 and 1 inclusive,
                representing a fraction of the total number of timesteps elapsed up to
                some time T, and returns a potentially unnormalized probability
                indicating the fraction of `total_comparisons` that should be queried
                at that iteration. This function will be called `num_iterations` times
                in `__init__()` with values from `np.linspace(0, 1, num_iterations)`
                as input. The outputs will be normalized to sum to 1 and then used to
                apportion the comparisons among the `num_iterations` iterations.

        Raises:
            ValueError: if `query_schedule` is not a valid string or callable.
        """
        super().__init__(
            custom_logger=custom_logger,
            allow_variable_horizon=allow_variable_horizon,
        )

        # for keeping track of the global iteration, in case train() is called
        # multiple times
        self._iteration = 0

        self.model = reward_model
        self.rng = rng

        if self.rng is None and None in (
            preference_gatherer,
            fragmenter,
            reward_trainer,
        ):
            raise ValueError(
                "If you don't provide a random state, you must provide your own "
                "seeded fragmenter, preference gatherer, and reward_trainer. "
                "You can initialize a random state with `np.random.default_rng(seed)`.",
            )
        elif self.rng is not None and None not in (
            preference_gatherer,
            fragmenter,
        ):
            raise ValueError(
                "If you provide your own fragmenter, preference gatherer, "
                "and reward trainer, you don't need to provide a random state.",
            )

        if reward_trainer is None:
            assert self.rng is not None
            preference_model = PreferenceModel(reward_model)
<<<<<<< HEAD
            loss = CrossEntropyRewardLoss(preference_model)
            self.reward_trainer = _make_reward_trainer(
                reward_model,
                loss,
                rng=self.rng,
=======
            loss = CrossEntropyRewardLoss()
            self.reward_trainer = _make_reward_trainer(
                preference_model,
                loss,
                seed=seed,
>>>>>>> 32467bf3
            )
        else:
            self.reward_trainer = reward_trainer

        # If the reward trainer was created in the previous line, we've already passed
        # the correct logger. But if the user created a RewardTrainer themselves and
        # didn't manually set a logger, it would be annoying if a separate one was used.
        self.reward_trainer.logger = self.logger
        self.trajectory_generator = trajectory_generator
        self.trajectory_generator.logger = self.logger
        if fragmenter:
            self.fragmenter = fragmenter
        else:
            assert self.rng is not None
            self.fragmenter = RandomFragmenter(
                custom_logger=self.logger,
                rng=self.rng,
            )
        self.fragmenter.logger = self.logger
        if preference_gatherer:
            self.preference_gatherer = preference_gatherer
        else:
            assert self.rng is not None
            self.preference_gatherer = SyntheticGatherer(
                custom_logger=self.logger,
                rng=self.rng,
            )

        self.preference_gatherer.logger = self.logger

        self.fragment_length = fragment_length
        self.initial_comparison_frac = initial_comparison_frac
        self.initial_epoch_multiplier = initial_epoch_multiplier
        self.num_iterations = num_iterations
        self.transition_oversampling = transition_oversampling
        if callable(query_schedule):
            self.query_schedule = query_schedule
        elif query_schedule in QUERY_SCHEDULES:
            self.query_schedule = QUERY_SCHEDULES[query_schedule]
        else:
            raise ValueError(f"Unknown query schedule: {query_schedule}")

        self.dataset = PreferenceDataset(max_size=comparison_queue_size)

    def train(
        self,
        total_timesteps: int,
        total_comparisons: int,
        callback: Optional[Callable[[int], None]] = None,
    ) -> Mapping[str, Any]:
        """Train the reward model and the policy if applicable.

        Args:
            total_timesteps: number of environment interaction steps
            total_comparisons: number of preferences to gather in total
            callback: callback functions called at the end of each iteration

        Returns:
            A dictionary with final metrics such as loss and accuracy
            of the reward model.
        """
        initial_comparisons = int(total_comparisons * self.initial_comparison_frac)
        total_comparisons -= initial_comparisons

        # Compute the number of comparisons to request at each iteration in advance.
        vec_schedule = np.vectorize(self.query_schedule)
        unnormalized_probs = vec_schedule(np.linspace(0, 1, self.num_iterations))
        probs = unnormalized_probs / np.sum(unnormalized_probs)
        shares = util.oric(probs * total_comparisons)
        schedule = [initial_comparisons] + shares.tolist()
        print(f"Query schedule: {schedule}")

        timesteps_per_iteration, extra_timesteps = divmod(
            total_timesteps,
            self.num_iterations,
        )
        reward_loss = None
        reward_accuracy = None

        for i, num_pairs in enumerate(schedule):
            ##########################
            # Gather new preferences #
            ##########################
            num_steps = math.ceil(
                self.transition_oversampling * 2 * num_pairs * self.fragment_length,
            )
            self.logger.log(
                f"Collecting {2 * num_pairs} fragments ({num_steps} transitions)",
            )
            trajectories = self.trajectory_generator.sample(num_steps)
            # This assumes there are no fragments missing initial timesteps
            # (but allows for fragments missing terminal timesteps).
            horizons = (len(traj) for traj in trajectories if traj.terminal)
            self._check_fixed_horizon(horizons)
            self.logger.log("Creating fragment pairs")
            fragments = self.fragmenter(trajectories, self.fragment_length, num_pairs)
            with self.logger.accumulate_means("preferences"):
                self.logger.log("Gathering preferences")
                preferences = self.preference_gatherer(fragments)
            self.dataset.push(fragments, preferences)
            self.logger.log(f"Dataset now contains {len(self.dataset)} comparisons")

            ##########################
            # Train the reward model #
            ##########################

            # On the first iteration, we train the reward model for longer,
            # as specified by initial_epoch_multiplier.
            epoch_multiplier = 1.0
            if i == 0:
                epoch_multiplier = self.initial_epoch_multiplier

            self.reward_trainer.train(self.dataset, epoch_multiplier=epoch_multiplier)
            reward_loss = self.logger.name_to_value["reward/final/train/loss"]
            reward_accuracy = self.logger.name_to_value["reward/final/train/accuracy"]

            ###################
            # Train the agent #
            ###################
            num_steps = timesteps_per_iteration
            # if the number of timesteps per iterations doesn't exactly divide
            # the desired total number of timesteps, we train the agent a bit longer
            # at the end of training (where the reward model is presumably best)
            if i == self.num_iterations - 1:
                num_steps += extra_timesteps
            with self.logger.accumulate_means("agent"):
                self.logger.log(f"Training agent for {num_steps} timesteps")
                self.trajectory_generator.train(steps=num_steps)

            self.logger.dump(self._iteration)

            ########################
            # Additional Callbacks #
            ########################
            if callback:
                callback(self._iteration)
            self._iteration += 1

        return {"reward_loss": reward_loss, "reward_accuracy": reward_accuracy}<|MERGE_RESOLUTION|>--- conflicted
+++ resolved
@@ -6,11 +6,7 @@
 import abc
 import math
 import pickle
-<<<<<<< HEAD
-=======
-import random
 from collections import defaultdict
->>>>>>> 32467bf3
 from typing import (
     Any,
     Callable,
@@ -387,11 +383,7 @@
         self.ensemble_model = None
         # if the base model is an ensemble model, then keep the base model as
         # model to get rewards from all networks
-<<<<<<< HEAD
         if isinstance(base_model, reward_nets.RewardEnsemble):
-            self.ensemble_model = base_model
-=======
-        if self.is_ensemble:
             # reward_model may include an AddSTDRewardWrapper for RL training; but we
             # must train directly on the base model for reward model training.
             is_base = model is base_model
@@ -405,8 +397,7 @@
                     "RewardEnsemble can only be wrapped"
                     f" by AddSTDRewardWrapper but found {type(model).__name__}.",
                 )
-            self.model = base_model
->>>>>>> 32467bf3
+            self.ensemble_model = base_model
             self.member_pref_models = []
             for member in self.ensemble_model.members:
                 member_pref_model = PreferenceModel(
@@ -443,18 +434,6 @@
             network and (num_fragment_pairs, num_networks) for an ensemble of networks.
 
         """
-<<<<<<< HEAD
-        if self.ensemble_model is not None:
-            if ensemble_member_index is None:
-                raise ValueError(
-                    "`ensemble_member_index` required for ensemble models.",
-                )
-
-            pref_model = self.member_pref_models[ensemble_member_index]
-            return pref_model(fragment_pairs)
-
-=======
->>>>>>> 32467bf3
         probs = th.empty(len(fragment_pairs), dtype=th.float32)
         gt_reward_available = _trajectory_pair_includes_reward(fragment_pairs[0])
         if gt_reward_available:
@@ -1173,13 +1152,8 @@
         self.loss = loss
         self.batch_size = batch_size
         self.epochs = epochs
-<<<<<<< HEAD
-        self.optim = th.optim.AdamW(self._model.parameters(), lr=lr)
+        self.optim = th.optim.AdamW(self._preference_model.parameters(), lr=lr)
         self.rng = rng
-=======
-        self.optim = th.optim.AdamW(self._preference_model.parameters(), lr=lr)
-        self.seed = seed
->>>>>>> 32467bf3
         self.regularizer = (
             regularizer_factory(optimizer=self.optim, logger=self.logger)
             if regularizer_factory is not None
@@ -1347,38 +1321,10 @@
             epochs=epochs,
             lr=lr,
             custom_logger=custom_logger,
-<<<<<<< HEAD
             rng=rng,
             regularizer_factory=regularizer_factory,
         )
         self.rng = rng
-
-    def _training_inner_loop(
-        self,
-        fragment_pairs: Sequence[TrajectoryPair],
-        preferences: np.ndarray,
-        prefix: Optional[str] = None,
-    ) -> th.Tensor:
-        assert len(fragment_pairs) == preferences.shape[0]
-        losses_list = []
-        metrics_list = []
-        for member_idx in range(self._model.num_members):
-            # sample fragments for training via bagging
-            sample_idx = self.rng.choice(
-                np.arange(len(fragment_pairs)),
-                size=len(fragment_pairs),
-                replace=True,
-            )
-            sample_fragments = [fragment_pairs[i] for i in sample_idx]
-            sample_preferences = preferences[sample_idx]
-            output = self.loss.forward(sample_fragments, sample_preferences, member_idx)
-            losses_list.append(output.loss)
-            metrics_list.append(output.metrics)
-        losses = th.stack(losses_list)
-        loss = losses.sum()
-=======
-            regularizer_factory=regularizer_factory,
-        )
         self.member_trainers = []
         for member_pref_model in self._preference_model.member_pref_models:
             reward_trainer = BasicRewardTrainer(
@@ -1391,10 +1337,7 @@
                 regularizer_factory=regularizer_factory,
             )
             self.member_trainers.append(reward_trainer)
-        self.rng = th.Generator()
-        if seed:
-            self.rng = self.rng.manual_seed(seed)
->>>>>>> 32467bf3
+        self.rng = rng
 
     @RewardTrainer.logger.setter
     def logger(self, custom_logger):
@@ -1419,13 +1362,6 @@
                 prefix=f"member-{member_idx}",
             )
 
-<<<<<<< HEAD
-        # Turn metrics from a list of dictionaries into a dictionary of
-        # tensors.
-        metrics = {k: th.stack([di[k] for di in metrics_list]) for k in metrics_list[0]}
-        for name, value in metrics.items():
-            self.logger.record(self._get_logger_key(prefix, name), value.mean().item())
-=======
         # average the metrics across the member models
         metrics = defaultdict(list)
         keys = list(self.logger.name_to_value.keys())
@@ -1435,7 +1371,6 @@
                 key_list = key.split("/")
                 key_list.pop(1)
                 metrics["/".join(key_list)].append(val)
->>>>>>> 32467bf3
 
         for k, v in metrics.items():
             self.logger.record(k, np.mean(v))
@@ -1459,50 +1394,19 @@
     """Construct the correct type of reward trainer for this reward function."""
     if reward_trainer_kwargs is None:
         reward_trainer_kwargs = {}
-<<<<<<< HEAD
-
-    base_model = get_base_model(reward_model)
-
-    if isinstance(base_model, reward_nets.RewardEnsemble):
-        # reward_model may include an AddSTDRewardWrapper for RL training; but we
-        # must train directly on the base model for reward model training.
-        is_base = reward_model is base_model
-        is_std_wrapper = (
-            isinstance(reward_model, reward_nets.AddSTDRewardWrapper)
-            and reward_model.base is base_model
-        )
-
-        if is_base or is_std_wrapper:
-            return EnsembleTrainer(
-                base_model,
-                loss,
-                rng=rng,
-                **reward_trainer_kwargs,
-            )
-        else:
-            raise ValueError(
-                "RewardEnsemble can only be wrapped"
-                f" by AddSTDRewardWrapper but found {type(reward_model).__name__}.",
-            )
-    else:
-        return BasicRewardTrainer(
-            reward_model,
-            loss=loss,
-            rng=rng,
-=======
 
     if preference_model.is_ensemble:
         return EnsembleTrainer(
             preference_model,
             loss,
-            seed=seed,
+            rng=rng,
             **reward_trainer_kwargs,
         )
     else:
         return BasicRewardTrainer(
             preference_model,
             loss=loss,
->>>>>>> 32467bf3
+            rng=rng,
             **reward_trainer_kwargs,
         )
 
@@ -1639,19 +1543,11 @@
         if reward_trainer is None:
             assert self.rng is not None
             preference_model = PreferenceModel(reward_model)
-<<<<<<< HEAD
-            loss = CrossEntropyRewardLoss(preference_model)
-            self.reward_trainer = _make_reward_trainer(
-                reward_model,
-                loss,
-                rng=self.rng,
-=======
             loss = CrossEntropyRewardLoss()
             self.reward_trainer = _make_reward_trainer(
                 preference_model,
                 loss,
-                seed=seed,
->>>>>>> 32467bf3
+                rng=self.rng,
             )
         else:
             self.reward_trainer = reward_trainer
