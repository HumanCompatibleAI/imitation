--- conflicted
+++ resolved
@@ -6,10 +6,7 @@
 import abc
 import math
 import os
-<<<<<<< HEAD
-=======
 import pathlib
->>>>>>> f7b7a0d1
 import pickle
 import re
 import uuid
@@ -806,10 +803,10 @@
     def __call__(self, queries: Sequence[TrajectoryWithRewPair]) -> Dict[str, Sequence[TrajectoryWithRewPair]]:
         """Queries the user for their preferences.
         This dummy implementation does nothing because by default the queries are answered by an oracle.
-        
+
         Args:
             queries: sequence of pairs of trajectory fragments
-        
+
         Returns:
             dictionary with queries and their respective UUIDs
         """
@@ -844,7 +841,7 @@
             self._write_fragment_video(query[0], name=f"{query_id}-left")
             self._write_fragment_video(query[1], name=f"{query_id}-right")
             self._query(query_id)
-        
+
         return identified_queries
 
     def _query(self, query_id):
@@ -862,7 +859,7 @@
             self.frames_per_second,
             frame_shape,
         )
-        
+
         # Make videos from rendered observations if available
         if "rendered_img" in fragment.infos[0]:
             frames = []
@@ -1047,7 +1044,216 @@
         return np.array(rews1, dtype=np.float32), np.array(rews2, dtype=np.float32)
 
 
-<<<<<<< HEAD
+class SynchronousHumanGatherer(PreferenceGatherer):
+    """Queries for human preferences using the command line or a notebook."""
+
+    def __init__(
+        self,
+        video_dir: pathlib.Path,
+        video_width: int = 500,
+        video_height: int = 500,
+        custom_logger: Optional[imit_logger.HierarchicalLogger] = None,
+    ) -> None:
+        """Initialize the human preference gatherer.
+
+        Args:
+            video_dir: directory where videos of the trajectories are saved.
+            video_width: width of the video in pixels.
+            video_height: height of the video in pixels.
+            custom_logger: Where to log to; if None (default), creates a new logger.
+
+        Raises:
+            ValueError: if `video_dir` is not a directory.
+        """
+        super().__init__(custom_logger=custom_logger)
+        self.video_dir = video_dir
+        self.video_width = video_width
+        self.video_height = video_height
+
+    def __call__(self, fragment_pairs: Sequence[TrajectoryWithRewPair]) -> np.ndarray:
+        """Displays each pair of fragments and asks for a preference.
+
+        It iteratively requests user feedback for each pair of fragments. If in the
+        command line, it will pop out a video player for each fragment. If in a
+        notebook, it will display the videos. Either way, it will request 1 or 2 to
+        indicate which is preferred.
+
+        Args:
+            fragment_pairs: sequence of pairs of trajectory fragments
+
+        Returns:
+            A numpy array of 1 if fragment 1 is preferred and 0 otherwise, with shape
+            (b, ), where b is the length of `fragment_pairs`
+        """
+        preferences = np.zeros(len(fragment_pairs), dtype=np.float32)
+        for i, (frag1, frag2) in enumerate(fragment_pairs):
+            if self._display_videos_and_gather_preference(frag1, frag2):
+                preferences[i] = 1
+        return preferences
+
+    def _display_videos_and_gather_preference(
+        self,
+        frag1: TrajectoryWithRew,
+        frag2: TrajectoryWithRew,
+    ) -> bool:
+        """Displays the videos of the two fragments.
+
+        Args:
+            frag1: first fragment
+            frag2: second fragment
+
+        Returns:
+            True if the first fragment is preferred, False if not.
+
+        Raises:
+            KeyboardInterrupt: if the user presses q to quit.
+            RuntimeError: if the video files cannot be opened.
+            ValueError: if the trajectory infos are not set.
+        """
+        if frag1.infos is None or frag2.infos is None:
+            raise ValueError(
+                "TrajectoryWithRew.infos must be set to display videos.",
+            )
+        frag1_video_path = frag1.infos[0]["video_path"]
+        frag2_video_path = frag2.infos[0]["video_path"]
+        if self._in_ipython():
+            self._display_videos_in_notebook(frag1_video_path, frag2_video_path)
+
+            pref = input(
+                "Which video is preferred? (1 or 2, or q to quit, or r to replay): ",
+            )
+            while pref not in ["1", "2", "q"]:
+                if pref == "r":
+                    self._display_videos_in_notebook(frag1_video_path, frag2_video_path)
+                pref = input("Please enter 1 or 2 or q or r: ")
+
+            if pref == "q":
+                raise KeyboardInterrupt
+            elif pref == "1":
+                return True
+            elif pref == "2":
+                return False
+
+            # should never be hit
+            assert False
+        else:
+            return self._display_in_windows(frag1_video_path, frag2_video_path)
+
+    def _display_in_windows(
+        self,
+        frag1_video_path: pathlib.Path,
+        frag2_video_path: pathlib.Path,
+    ) -> bool:
+        """Displays the videos in separate windows.
+
+        The videos are displayed side by side and the user is asked to indicate
+        which one is preferred. The interaction is done in the window rather than
+        in the command line because the command line is not interactive when
+        the video is playing, and it's nice to allow the user to choose a video before
+        the videos are done playing. The downside is that the instructions appear on the
+        command line and the interaction happens in the video window.
+
+        Args:
+            frag1_video_path: path to the video file of the first fragment
+            frag2_video_path: path to the video file of the second fragment
+
+        Returns:
+            True if the first fragment is preferred, False if not.
+
+        Raises:
+            KeyboardInterrupt: if the user presses q to quit.
+            RuntimeError: if the video files cannot be opened.
+        """
+        print("Which video is preferred? (1 or 2, or q to quit, or r to replay):\n")
+
+        cap1 = cv2.VideoCapture(str(frag1_video_path))
+        cap2 = cv2.VideoCapture(str(frag2_video_path))
+        cv2.namedWindow("Video 1", cv2.WINDOW_NORMAL)
+        cv2.namedWindow("Video 2", cv2.WINDOW_NORMAL)
+
+        # set window sizes
+        cv2.resizeWindow("Video 1", self.video_width, self.video_height)
+        cv2.resizeWindow("Video 2", self.video_width, self.video_height)
+
+        # move windows side by side
+        cv2.moveWindow("Video 1", 0, 0)
+        cv2.moveWindow("Video 2", self.video_width, 0)
+
+        if not cap1.isOpened():
+            raise RuntimeError(f"Error opening video file {frag1_video_path}.")
+
+        if not cap2.isOpened():
+            raise RuntimeError(f"Error opening video file {frag2_video_path}.")
+
+        ret1, frame1 = cap1.read()
+        ret2, frame2 = cap2.read()
+        while cap1.isOpened() and cap2.isOpened():
+            if ret1 or ret2:
+                cv2.imshow("Video 1", frame1)
+                cv2.imshow("Video 2", frame2)
+                ret1, frame1 = cap1.read()
+                ret2, frame2 = cap2.read()
+
+            key = chr(cv2.waitKey(1) & 0xFF)
+            if key == "q":
+                cv2.destroyAllWindows()
+                raise KeyboardInterrupt
+            elif key == "r":
+                cap1.set(cv2.CAP_PROP_POS_FRAMES, 0)
+                cap2.set(cv2.CAP_PROP_POS_FRAMES, 0)
+                ret1, frame1 = cap1.read()
+                ret2, frame2 = cap2.read()
+            elif key == "1" or key == "2":
+                cv2.destroyAllWindows()
+                return key == "1"
+
+        cv2.destroyAllWindows()
+        raise KeyboardInterrupt
+
+    def _display_videos_in_notebook(
+        self,
+        frag1_video_path: pathlib.Path,
+        frag2_video_path: pathlib.Path,
+    ) -> None:
+        """Displays the videos in a notebook.
+
+        Interaction can happen in the notebook while the videos are playing.
+
+        Args:
+            frag1_video_path: path to the video file of the first fragment
+            frag2_video_path: path to the video file of the second fragment
+
+        Raises:
+            RuntimeError: if the video files cannot be opened.
+        """
+        from IPython.display import HTML, Video, clear_output, display
+
+        clear_output(wait=True)
+
+        for i, path in enumerate([frag1_video_path, frag2_video_path]):
+            if not path.exists():
+                raise RuntimeError(f"Video file {path} does not exist.")
+            display(HTML(f"<h2>Video {i+1}</h2>"))
+            display(
+                Video(
+                    filename=str(path),
+                    height=self.video_height,
+                    width=self.video_width,
+                    html_attributes="controls autoplay muted",
+                    embed=False,
+                ),
+            )
+
+    def _in_ipython(self) -> bool:
+        try:
+            return self.is_running_pytest_test() or get_ipython().__class__.__name__ == "ZMQInteractiveShell"  # type: ignore[name-defined] # noqa
+        except NameError:
+            return False
+
+    def is_running_pytest_test(self) -> bool:
+        return "PYTEST_CURRENT_TEST" in os.environ
+
+
 class PrefCollectGatherer(PreferenceGatherer):
     """Gathers preferences from PrefCollect interface."""
     def __init__(
@@ -1111,216 +1317,6 @@
                     del info["rendered_img"]
             except KeyError:
                 pass
-=======
-class SynchronousHumanGatherer(PreferenceGatherer):
-    """Queries for human preferences using the command line or a notebook."""
-
-    def __init__(
-        self,
-        video_dir: pathlib.Path,
-        video_width: int = 500,
-        video_height: int = 500,
-        custom_logger: Optional[imit_logger.HierarchicalLogger] = None,
-    ) -> None:
-        """Initialize the human preference gatherer.
-
-        Args:
-            video_dir: directory where videos of the trajectories are saved.
-            video_width: width of the video in pixels.
-            video_height: height of the video in pixels.
-            custom_logger: Where to log to; if None (default), creates a new logger.
-
-        Raises:
-            ValueError: if `video_dir` is not a directory.
-        """
-        super().__init__(custom_logger=custom_logger)
-        self.video_dir = video_dir
-        self.video_width = video_width
-        self.video_height = video_height
-
-    def __call__(self, fragment_pairs: Sequence[TrajectoryWithRewPair]) -> np.ndarray:
-        """Displays each pair of fragments and asks for a preference.
-
-        It iteratively requests user feedback for each pair of fragments. If in the
-        command line, it will pop out a video player for each fragment. If in a
-        notebook, it will display the videos. Either way, it will request 1 or 2 to
-        indicate which is preferred.
-
-        Args:
-            fragment_pairs: sequence of pairs of trajectory fragments
-
-        Returns:
-            A numpy array of 1 if fragment 1 is preferred and 0 otherwise, with shape
-            (b, ), where b is the length of `fragment_pairs`
-        """
-        preferences = np.zeros(len(fragment_pairs), dtype=np.float32)
-        for i, (frag1, frag2) in enumerate(fragment_pairs):
-            if self._display_videos_and_gather_preference(frag1, frag2):
-                preferences[i] = 1
-        return preferences
-
-    def _display_videos_and_gather_preference(
-        self,
-        frag1: TrajectoryWithRew,
-        frag2: TrajectoryWithRew,
-    ) -> bool:
-        """Displays the videos of the two fragments.
-
-        Args:
-            frag1: first fragment
-            frag2: second fragment
-
-        Returns:
-            True if the first fragment is preferred, False if not.
-
-        Raises:
-            KeyboardInterrupt: if the user presses q to quit.
-            RuntimeError: if the video files cannot be opened.
-            ValueError: if the trajectory infos are not set.
-        """
-        if frag1.infos is None or frag2.infos is None:
-            raise ValueError(
-                "TrajectoryWithRew.infos must be set to display videos.",
-            )
-        frag1_video_path = frag1.infos[0]["video_path"]
-        frag2_video_path = frag2.infos[0]["video_path"]
-        if self._in_ipython():
-            self._display_videos_in_notebook(frag1_video_path, frag2_video_path)
-
-            pref = input(
-                "Which video is preferred? (1 or 2, or q to quit, or r to replay): ",
-            )
-            while pref not in ["1", "2", "q"]:
-                if pref == "r":
-                    self._display_videos_in_notebook(frag1_video_path, frag2_video_path)
-                pref = input("Please enter 1 or 2 or q or r: ")
-
-            if pref == "q":
-                raise KeyboardInterrupt
-            elif pref == "1":
-                return True
-            elif pref == "2":
-                return False
-
-            # should never be hit
-            assert False
-        else:
-            return self._display_in_windows(frag1_video_path, frag2_video_path)
-
-    def _display_in_windows(
-        self,
-        frag1_video_path: pathlib.Path,
-        frag2_video_path: pathlib.Path,
-    ) -> bool:
-        """Displays the videos in separate windows.
-
-        The videos are displayed side by side and the user is asked to indicate
-        which one is preferred. The interaction is done in the window rather than
-        in the command line because the command line is not interactive when
-        the video is playing, and it's nice to allow the user to choose a video before
-        the videos are done playing. The downside is that the instructions appear on the
-        command line and the interaction happens in the video window.
-
-        Args:
-            frag1_video_path: path to the video file of the first fragment
-            frag2_video_path: path to the video file of the second fragment
-
-        Returns:
-            True if the first fragment is preferred, False if not.
-
-        Raises:
-            KeyboardInterrupt: if the user presses q to quit.
-            RuntimeError: if the video files cannot be opened.
-        """
-        print("Which video is preferred? (1 or 2, or q to quit, or r to replay):\n")
-
-        cap1 = cv2.VideoCapture(str(frag1_video_path))
-        cap2 = cv2.VideoCapture(str(frag2_video_path))
-        cv2.namedWindow("Video 1", cv2.WINDOW_NORMAL)
-        cv2.namedWindow("Video 2", cv2.WINDOW_NORMAL)
-
-        # set window sizes
-        cv2.resizeWindow("Video 1", self.video_width, self.video_height)
-        cv2.resizeWindow("Video 2", self.video_width, self.video_height)
-
-        # move windows side by side
-        cv2.moveWindow("Video 1", 0, 0)
-        cv2.moveWindow("Video 2", self.video_width, 0)
-
-        if not cap1.isOpened():
-            raise RuntimeError(f"Error opening video file {frag1_video_path}.")
-
-        if not cap2.isOpened():
-            raise RuntimeError(f"Error opening video file {frag2_video_path}.")
-
-        ret1, frame1 = cap1.read()
-        ret2, frame2 = cap2.read()
-        while cap1.isOpened() and cap2.isOpened():
-            if ret1 or ret2:
-                cv2.imshow("Video 1", frame1)
-                cv2.imshow("Video 2", frame2)
-                ret1, frame1 = cap1.read()
-                ret2, frame2 = cap2.read()
-
-            key = chr(cv2.waitKey(1) & 0xFF)
-            if key == "q":
-                cv2.destroyAllWindows()
-                raise KeyboardInterrupt
-            elif key == "r":
-                cap1.set(cv2.CAP_PROP_POS_FRAMES, 0)
-                cap2.set(cv2.CAP_PROP_POS_FRAMES, 0)
-                ret1, frame1 = cap1.read()
-                ret2, frame2 = cap2.read()
-            elif key == "1" or key == "2":
-                cv2.destroyAllWindows()
-                return key == "1"
-
-        cv2.destroyAllWindows()
-        raise KeyboardInterrupt
-
-    def _display_videos_in_notebook(
-        self,
-        frag1_video_path: pathlib.Path,
-        frag2_video_path: pathlib.Path,
-    ) -> None:
-        """Displays the videos in a notebook.
-
-        Interaction can happen in the notebook while the videos are playing.
-
-        Args:
-            frag1_video_path: path to the video file of the first fragment
-            frag2_video_path: path to the video file of the second fragment
-
-        Raises:
-            RuntimeError: if the video files cannot be opened.
-        """
-        from IPython.display import HTML, Video, clear_output, display
-
-        clear_output(wait=True)
-
-        for i, path in enumerate([frag1_video_path, frag2_video_path]):
-            if not path.exists():
-                raise RuntimeError(f"Video file {path} does not exist.")
-            display(HTML(f"<h2>Video {i+1}</h2>"))
-            display(
-                Video(
-                    filename=str(path),
-                    height=self.video_height,
-                    width=self.video_width,
-                    html_attributes="controls autoplay muted",
-                    embed=False,
-                ),
-            )
-
-    def _in_ipython(self) -> bool:
-        try:
-            return self.is_running_pytest_test() or get_ipython().__class__.__name__ == "ZMQInteractiveShell"  # type: ignore[name-defined] # noqa
-        except NameError:
-            return False
-
-    def is_running_pytest_test(self) -> bool:
-        return "PYTEST_CURRENT_TEST" in os.environ
->>>>>>> f7b7a0d1
 
 
 class PreferenceDataset(data_th.Dataset):
@@ -2132,7 +2128,7 @@
             horizons = (len(traj) for traj in trajectories if traj.terminal)
             self._check_fixed_horizon(horizons)
             self.logger.log("Creating fragment pairs")
-            
+
             queries = self.fragmenter(trajectories, self.fragment_length, num_queries)
 
             identified_queries = self.preference_querent(queries)
@@ -2144,7 +2140,7 @@
                 queries, preferences = self.preference_gatherer()
 
             # Free up RAM or disk space from keeping rendered images
-            remove_rendered_images(trajectories)            
+            remove_rendered_images(trajectories)
 
             self.dataset.push(queries, preferences)
             self.logger.log(f"Dataset now contains {len(self.dataset)} comparisons")
