"""Learning reward models using preference comparisons.

Trains a reward model and optionally a policy based on preferences
between trajectory fragments.
"""

import abc
import math
import os
import pathlib
import pickle
import re
import uuid
from collections import defaultdict
from typing import (
    Any,
    Callable,
    Dict,
    List,
    Mapping,
    NamedTuple,
    NoReturn,
    Optional,
    Sequence,
    Tuple,
    Union,
    cast,
    overload,
)

import cv2
import numpy as np
import requests
import torch as th
from moviepy.editor import ImageSequenceClip
from scipy import special
from stable_baselines3.common import base_class, type_aliases, utils, vec_env
from torch import nn
from torch.utils import data as data_th
from tqdm.auto import tqdm
from collections import Counter

from imitation.algorithms import base
from imitation.data import rollout, types, wrappers
from imitation.data.types import (
    AnyPath,
    TrajectoryPair,
    TrajectoryWithRew,
    TrajectoryWithRewPair,
    Transitions,
)
from imitation.policies import exploration_wrapper
from imitation.regularization import regularizers
from imitation.rewards import reward_function, reward_nets, reward_wrapper
from imitation.util import logger as imit_logger
from imitation.util import networks, util

from panoptes_client import (
    Panoptes,
    Project,
    Workflow,
    Classification,
    SubjectSet,
    Subject
)

class TrajectoryGenerator(abc.ABC):
    """Generator of trajectories with optional training logic."""

    _logger: imit_logger.HierarchicalLogger
    """Object to log statistics and natural language messages to."""

    def __init__(self, custom_logger: Optional[imit_logger.HierarchicalLogger] = None):
        """Builds TrajectoryGenerator.

        Args:
            custom_logger: Where to log to; if None (default), creates a new logger.
        """
        self.logger = custom_logger or imit_logger.configure()

    @abc.abstractmethod
    def sample(self, steps: int) -> Sequence[TrajectoryWithRew]:
        """Sample a batch of trajectories.

        Args:
            steps: All trajectories taken together should
                have at least this many steps.

        Returns:
            A list of sampled trajectories with rewards (which should
            be the environment rewards, not ones from a reward model).
        """  # noqa: DAR202

    def train(self, steps: int, **kwargs: Any) -> None:
        """Train an agent if the trajectory generator uses one.

        By default, this method does nothing and doesn't need
        to be overridden in subclasses that don't require training.

        Args:
            steps: number of environment steps to train for.
            **kwargs: additional keyword arguments to pass on to
                the training procedure.
        """

    @property
    def logger(self) -> imit_logger.HierarchicalLogger:
        return self._logger

    @logger.setter
    def logger(self, value: imit_logger.HierarchicalLogger) -> None:
        self._logger = value


class TrajectoryDataset(TrajectoryGenerator):
    """A fixed dataset of trajectories."""

    def __init__(
        self,
        trajectories: Sequence[TrajectoryWithRew],
        rng: np.random.Generator,
        custom_logger: Optional[imit_logger.HierarchicalLogger] = None,
    ):
        """Creates a dataset loaded from `path`.

        Args:
            trajectories: the dataset of rollouts.
            rng: RNG used for shuffling dataset.
            custom_logger: Where to log to; if None (default), creates a new logger.
        """
        super().__init__(custom_logger=custom_logger)
        self._trajectories = trajectories
        self.rng = rng

    def sample(self, steps: int) -> Sequence[TrajectoryWithRew]:
        # make a copy before shuffling
        trajectories = list(self._trajectories)
        # NumPy's annotation here is overly-conservative, but this works at runtime
        self.rng.shuffle(trajectories)  # type: ignore[arg-type]
        return _get_trajectories(trajectories, steps)


class AgentTrainer(TrajectoryGenerator):
    """Wrapper for training an SB3 algorithm on an arbitrary reward function."""

    def __init__(
        self,
        algorithm: base_class.BaseAlgorithm,
        reward_fn: Union[reward_function.RewardFn, reward_nets.RewardNet],
        venv: vec_env.VecEnv,
        rng: np.random.Generator,
        exploration_frac: float = 0.0,
        switch_prob: float = 0.5,
        random_prob: float = 0.5,
        custom_logger: Optional[imit_logger.HierarchicalLogger] = None,
    ) -> None:
        """Initialize the agent trainer.

        Args:
            algorithm: the stable-baselines algorithm to use for training.
            reward_fn: either a RewardFn or a RewardNet instance that will supply
                the rewards used for training the agent.
            venv: vectorized environment to train in.
            rng: random number generator used for exploration and for sampling.
            exploration_frac: fraction of the trajectories that will be generated
                partially randomly rather than only by the agent when sampling.
            switch_prob: the probability of switching the current policy at each
                step for the exploratory samples.
            random_prob: the probability of picking the random policy when switching
                during exploration.
            custom_logger: Where to log to; if None (default), creates a new logger.
        """
        self.algorithm = algorithm
        # NOTE: this has to come after setting self.algorithm because super().__init__
        # will set self.logger, which also sets the logger for the algorithm
        super().__init__(custom_logger)
        if isinstance(reward_fn, reward_nets.RewardNet):
            utils.check_for_correct_spaces(
                venv,
                reward_fn.observation_space,
                reward_fn.action_space,
            )
            reward_fn = reward_fn.predict_processed
        self.reward_fn = reward_fn
        self.exploration_frac = exploration_frac
        self.rng = rng

        # The BufferingWrapper records all trajectories, so we can return
        # them after training. This should come first (before the wrapper that
        # changes the reward function), so that we return the original environment
        # rewards.
        # When applying BufferingWrapper and RewardVecEnvWrapper, we should use `venv`
        # instead of `algorithm.get_env()` because SB3 may apply some wrappers to
        # `algorithm`'s env under the hood. In particular, in image-based environments,
        # SB3 may move the image-channel dimension in the observation space, making
        # `algorithm.get_env()` not match with `reward_fn`.
        self.buffering_wrapper = wrappers.BufferingWrapper(venv)
        self.venv = self.reward_venv_wrapper = reward_wrapper.RewardVecEnvWrapper(
            self.buffering_wrapper,
            reward_fn=self.reward_fn,
        )

        self.log_callback = self.reward_venv_wrapper.make_log_callback()

        self.algorithm.set_env(self.venv)
        # Unlike with BufferingWrapper, we should use `algorithm.get_env()` instead
        # of `venv` when interacting with `algorithm`.
        algo_venv = self.algorithm.get_env()
        assert algo_venv is not None
        # This wrapper will be used to ensure that rollouts are collected from a mixture
        # of `self.algorithm` and a policy that acts randomly. The samples from
        # `self.algorithm` are themselves stochastic if `self.algorithm` is stochastic.
        # Otherwise, they are deterministic, and action selection is only stochastic
        # when sampling from the random policy.
        self.exploration_wrapper = exploration_wrapper.ExplorationWrapper(
            policy=self.algorithm,
            venv=algo_venv,
            random_prob=random_prob,
            switch_prob=switch_prob,
            rng=self.rng,
        )

    def train(self, steps: int, **kwargs) -> None:
        """Train the agent using the reward function specified during instantiation.

        Args:
            steps: number of environment timesteps to train for
            **kwargs: other keyword arguments to pass to BaseAlgorithm.train()

        Raises:
            RuntimeError: Transitions left in `self.buffering_wrapper`; call
                `self.sample` first to clear them.
        """
        n_transitions = self.buffering_wrapper.n_transitions
        if n_transitions:
            raise RuntimeError(
                f"There are {n_transitions} transitions left in the buffer. "
                "Call AgentTrainer.sample() first to clear them.",
            )
        self.algorithm.learn(
            total_timesteps=steps,
            reset_num_timesteps=False,
            callback=self.log_callback,
            **kwargs,
        )

    def sample(self, steps: int) -> Sequence[types.TrajectoryWithRew]:
        agent_trajs, _ = self.buffering_wrapper.pop_finished_trajectories()
        # We typically have more trajectories than are needed.
        # In that case, we use the final trajectories because
        # they are the ones with the most relevant version of
        # the agent.
        # The easiest way to do this will be to first invert the
        # list and then later just take the first trajectories:
        agent_trajs = agent_trajs[::-1]
        avail_steps = sum(len(traj) for traj in agent_trajs)

        exploration_steps = int(self.exploration_frac * steps)
        if self.exploration_frac > 0 and exploration_steps == 0:
            self.logger.warn(
                "No exploration steps included: exploration_frac = "
                f"{self.exploration_frac} > 0 but steps={steps} is too small.",
            )
        agent_steps = steps - exploration_steps

        if avail_steps < agent_steps:
            self.logger.log(
                f"Requested {agent_steps} transitions but only {avail_steps} in buffer."
                f" Sampling {agent_steps - avail_steps} additional transitions.",
            )
            sample_until = rollout.make_sample_until(
                min_timesteps=agent_steps - avail_steps,
                min_episodes=None,
            )
            # Important note: we don't want to use the trajectories returned
            # here because 1) they might miss initial timesteps taken by the RL agent
            # and 2) their rewards are the ones provided by the reward model!
            # Instead, we collect the trajectories using the BufferingWrapper.
            algo_venv = self.algorithm.get_env()
            assert algo_venv is not None
            rollout.generate_trajectories(
                self.algorithm,
                algo_venv,
                sample_until=sample_until,
                # By setting deterministic_policy to False, we ensure that the rollouts
                # are collected from a deterministic policy only if self.algorithm is
                # deterministic. If self.algorithm is stochastic, then policy_callable
                # will also be stochastic.
                deterministic_policy=False,
                rng=self.rng,
            )
            additional_trajs, _ = self.buffering_wrapper.pop_finished_trajectories()
            agent_trajs = list(agent_trajs) + list(additional_trajs)

        agent_trajs = _get_trajectories(agent_trajs, agent_steps)

        trajectories = list(agent_trajs)

        if exploration_steps > 0:
            self.logger.log(f"Sampling {exploration_steps} exploratory transitions.")
            sample_until = rollout.make_sample_until(
                min_timesteps=exploration_steps,
                min_episodes=None,
            )
            algo_venv = self.algorithm.get_env()
            assert algo_venv is not None
            rollout.generate_trajectories(
                policy=self.exploration_wrapper,
                venv=algo_venv,
                sample_until=sample_until,
                # buffering_wrapper collects rollouts from a non-deterministic policy,
                # so we do that here as well for consistency.
                deterministic_policy=False,
                rng=self.rng,
            )
            exploration_trajs, _ = self.buffering_wrapper.pop_finished_trajectories()
            exploration_trajs = _get_trajectories(exploration_trajs, exploration_steps)
            # We call _get_trajectories separately on agent_trajs and exploration_trajs
            # and then just concatenate. This could mean we return slightly too many
            # transitions, but it gets the proportion of exploratory and agent
            # transitions roughly right.
            trajectories.extend(list(exploration_trajs))
        return trajectories

    @property
    def logger(self) -> imit_logger.HierarchicalLogger:
        return super().logger

    @logger.setter
    def logger(self, value: imit_logger.HierarchicalLogger) -> None:
        self._logger = value
        self.algorithm.set_logger(self.logger)


def _get_trajectories(
    trajectories: Sequence[TrajectoryWithRew],
    steps: int,
) -> Sequence[TrajectoryWithRew]:
    """Get enough trajectories to have at least `steps` transitions in total."""
    if steps == 0:
        return []

    available_steps = sum(len(traj) for traj in trajectories)
    if available_steps < steps:
        raise RuntimeError(
            f"Asked for {steps} transitions but only {available_steps} available",
        )
    # We need the cumulative sum of trajectory lengths
    # to determine how many trajectories to return:
    steps_cumsum = np.cumsum([len(traj) for traj in trajectories])
    # Now we find the first index that gives us enough
    # total steps:
    idx = int((steps_cumsum >= steps).argmax())
    # we need to include the element at position idx
    trajectories = trajectories[: idx + 1]
    # sanity check
    assert sum(len(traj) for traj in trajectories) >= steps
    return trajectories


class PreferenceModel(nn.Module):
    """Class to convert two fragments' rewards into preference probability."""

    def __init__(
        self,
        model: reward_nets.RewardNet,
        noise_prob: float = 0.0,
        discount_factor: float = 1.0,
        threshold: float = 50,
    ) -> None:
        """Create Preference Prediction Model.

        Args:
            model: base model to compute reward.
            noise_prob: assumed probability with which the preference
                is uniformly random (used for the model of preference generation
                that is used for the loss).
            discount_factor: the model of preference generation uses a softmax
                of returns as the probability that a fragment is preferred.
                This is the discount factor used to calculate those returns.
                Default is 1, i.e. undiscounted sums of rewards (which is what
                the DRLHP paper uses).
            threshold: the preference model used to compute the loss contains
                a softmax of returns. To avoid overflows, we clip differences
                in returns that are above this threshold. This threshold
                is therefore in logspace. The default value of 50 means
                that probabilities below 2e-22 are rounded up to 2e-22.

        Raises:
            ValueError: if `RewardEnsemble` is wrapped around a class
                other than `AddSTDRewardWrapper`.
        """
        super().__init__()
        self.model = model
        self.noise_prob = noise_prob
        self.discount_factor = discount_factor
        self.threshold = threshold
        base_model = get_base_model(model)
        self.ensemble_model = None
        # if the base model is an ensemble model, then keep the base model as
        # model to get rewards from all networks
        if isinstance(base_model, reward_nets.RewardEnsemble):
            # reward_model may include an AddSTDRewardWrapper for RL training; but we
            # must train directly on the base model for reward model training.
            is_base = model is base_model
            is_std_wrapper = (
                isinstance(model, reward_nets.AddSTDRewardWrapper)
                and model.base is base_model
            )

            if not (is_base or is_std_wrapper):
                raise ValueError(
                    "RewardEnsemble can only be wrapped"
                    f" by AddSTDRewardWrapper but found {type(model).__name__}.",
                )
            self.ensemble_model = base_model
            self.member_pref_models = []
            for member in self.ensemble_model.members:
                member_pref_model = PreferenceModel(
                    cast(reward_nets.RewardNet, member),  # nn.ModuleList is not generic
                    self.noise_prob,
                    self.discount_factor,
                    self.threshold,
                )
                self.member_pref_models.append(member_pref_model)

    def forward(
        self,
        fragment_pairs: Sequence[TrajectoryPair],
    ) -> Tuple[th.Tensor, Optional[th.Tensor]]:
        """Computes the preference probability of the first fragment for all pairs.

        Note: This function passes the gradient through for non-ensemble models.
              For an ensemble model, this function should not be used for loss
              calculation. It can be used in case where passing the gradient is not
              required such as during active selection or inference time.
              Therefore, the EnsembleTrainer passes each member network through this
              function instead of passing the EnsembleNetwork object with the use of
              `ensemble_member_index`.

        Args:
            fragment_pairs: batch of pair of fragments.

        Returns:
            A tuple with the first element as the preference probabilities for the
            first fragment for all fragment pairs given by the network(s).
            If the ground truth rewards are available, it also returns gt preference
            probabilities in the second element of the tuple (else None).
            Reward probability shape - (num_fragment_pairs, ) for non-ensemble reward
            network and (num_fragment_pairs, num_networks) for an ensemble of networks.

        """
        probs = th.empty(len(fragment_pairs), dtype=th.float32)
        gt_reward_available = _trajectory_pair_includes_reward(fragment_pairs[0])
        if gt_reward_available:
            gt_probs = th.empty(len(fragment_pairs), dtype=th.float32)
        for i, fragment in enumerate(fragment_pairs):
            frag1, frag2 = fragment
            trans1 = rollout.flatten_trajectories([frag1])
            trans2 = rollout.flatten_trajectories([frag2])
            rews1 = self.rewards(trans1)
            rews2 = self.rewards(trans2)
            probs[i] = self.probability(rews1, rews2)
            if gt_reward_available:
                frag1 = cast(TrajectoryWithRew, frag1)
                frag2 = cast(TrajectoryWithRew, frag2)
                gt_rews_1 = th.from_numpy(frag1.rews)
                gt_rews_2 = th.from_numpy(frag2.rews)
                gt_probs[i] = self.probability(gt_rews_1, gt_rews_2)

        return probs, (gt_probs if gt_reward_available else None)

    def rewards(self, transitions: Transitions) -> th.Tensor:
        """Computes the reward for all transitions.

        Args:
            transitions: batch of obs-act-obs-done for a fragment of a trajectory.

        Returns:
            The reward given by the network(s) for all the transitions.
            Shape - (num_transitions, ) for Single reward network and
            (num_transitions, num_networks) for ensemble of networks.
        """
        state = types.assert_not_dictobs(transitions.obs)
        action = transitions.acts
        next_state = types.assert_not_dictobs(transitions.next_obs)
        done = transitions.dones
        if self.ensemble_model is not None:
            rews_np = self.ensemble_model.predict_processed_all(
                state,
                action,
                next_state,
                done,
            )
            assert rews_np.shape == (len(state), self.ensemble_model.num_members)
            rews = util.safe_to_tensor(rews_np).to(self.ensemble_model.device)
        else:
            preprocessed = self.model.preprocess(state, action, next_state, done)
            rews = self.model(*preprocessed)
            assert rews.shape == (len(state),)
        return rews

    def probability(self, rews1: th.Tensor, rews2: th.Tensor) -> th.Tensor:
        """Computes the Boltzmann rational probability the first trajectory is best.

        Args:
            rews1: array/matrix of rewards for the first trajectory fragment.
                matrix for ensemble models and array for non-ensemble models.
            rews2: array/matrix of rewards for the second trajectory fragment.
                matrix for ensemble models and array for non-ensemble models.

        Returns:
            The softmax of the difference between the (discounted) return of the
            first and second trajectory.
            Shape - (num_ensemble_members, ) for ensemble model and
            () for non-ensemble model which is a torch scalar.
        """
        # check rews has correct shape based on the model
        expected_dims = 2 if self.ensemble_model is not None else 1
        assert rews1.ndim == rews2.ndim == expected_dims
        # First, we compute the difference of the returns of
        # the two fragments. We have a special case for a discount
        # factor of 1 to avoid unnecessary computation (especially
        # since this is the default setting).
        if self.discount_factor == 1:
            returns_diff = (rews2 - rews1).sum(axis=0)  # type: ignore[call-overload]
        else:
            device = rews1.device
            assert device == rews2.device
            discounts = self.discount_factor ** th.arange(len(rews1), device=device)
            if self.ensemble_model is not None:
                discounts = discounts.reshape(-1, 1)
            returns_diff = (discounts * (rews2 - rews1)).sum(axis=0)
        # Clip to avoid overflows (which in particular may occur
        # in the backwards pass even if they do not in the forward pass).
        returns_diff = th.clip(returns_diff, -self.threshold, self.threshold)
        # We take the softmax of the returns. model_probability
        # is the first dimension of that softmax, representing the
        # probability that fragment 1 is preferred.
        model_probability = 1 / (1 + returns_diff.exp())
        probability = self.noise_prob * 0.5 + (1 - self.noise_prob) * model_probability
        if self.ensemble_model is not None:
            assert probability.shape == (self.model.num_members,)
        else:
            assert probability.shape == ()
        return probability


class Fragmenter(abc.ABC):
    """Class for creating pairs of trajectory fragments from a set of trajectories."""

    def __init__(self, custom_logger: Optional[imit_logger.HierarchicalLogger] = None):
        """Initialize the fragmenter.

        Args:
            custom_logger: Where to log to; if None (default), creates a new logger.
        """
        self.logger = custom_logger or imit_logger.configure()

    @abc.abstractmethod
    def __call__(
        self,
        trajectories: Sequence[TrajectoryWithRew],
        fragment_length: int,
        num_pairs: int,
    ) -> Sequence[TrajectoryWithRewPair]:
        """Create fragment pairs out of a sequence of trajectories.

        Args:
            trajectories: collection of trajectories that will be split up into
                fragments
            fragment_length: the length of each sampled fragment
            num_pairs: the number of fragment pairs to sample

        Returns:
            a sequence of fragment pairs
        """  # noqa: DAR202


class RandomFragmenter(Fragmenter):
    """Sample fragments of trajectories uniformly at random with replacement.

    Note that each fragment is part of a single episode and has a fixed
    length. This leads to a bias: transitions at the beginning and at the
    end of episodes are less likely to occur as part of fragments (this affects
    the first and last fragment_length transitions).

    An additional bias is that trajectories shorter than the desired fragment
    length are never used.
    """

    def __init__(
        self,
        rng: np.random.Generator,
        warning_threshold: int = 10,
        custom_logger: Optional[imit_logger.HierarchicalLogger] = None,
    ) -> None:
        """Initialize the fragmenter.

        Args:
            rng: the random number generator
            warning_threshold: give a warning if the number of available
                transitions is less than this many times the number of
                required samples. Set to 0 to disable this warning.
            custom_logger: Where to log to; if None (default), creates a new logger.
        """
        super().__init__(custom_logger)
        self.rng = rng
        self.warning_threshold = warning_threshold

    def __call__(
        self,
        trajectories: Sequence[TrajectoryWithRew],
        fragment_length: int,
        num_pairs: int,
    ) -> Sequence[TrajectoryWithRewPair]:
        fragments: List[TrajectoryWithRew] = []

        prev_num_trajectories = len(trajectories)
        # filter out all trajectories that are too short
        trajectories = [traj for traj in trajectories if len(traj) >= fragment_length]
        if len(trajectories) == 0:
            raise ValueError(
                "No trajectories are long enough for the desired fragment length "
                f"of {fragment_length}.",
            )
        num_discarded = prev_num_trajectories - len(trajectories)
        if num_discarded:
            self.logger.log(
                f"Discarded {num_discarded} out of {prev_num_trajectories} "
                "trajectories because they are shorter than the desired length "
                f"of {fragment_length}.",
            )

        weights = [len(traj) for traj in trajectories]

        # number of transitions that will be contained in the fragments
        num_transitions = 2 * num_pairs * fragment_length
        if sum(weights) < num_transitions:
            self.logger.warn(
                "Fewer transitions available than needed for desired number "
                "of fragment pairs. Some transitions will appear multiple times.",
            )
        elif (
            self.warning_threshold
            and sum(weights) < self.warning_threshold * num_transitions
        ):
            # If the number of available transitions is not much larger
            # than the number of requires ones, we already give a warning.
            # But only if self.warning_threshold is non-zero.
            self.logger.warn(
                f"Samples will contain {num_transitions} transitions in total "
                f"and only {sum(weights)} are available. "
                f"Because we sample with replacement, a significant number "
                "of transitions are likely to appear multiple times.",
            )

        # we need two fragments for each comparison
        for _ in range(2 * num_pairs):
            # NumPy's annotation here is overly-conservative, but this works at runtime
            traj = self.rng.choice(
                trajectories,  # type: ignore[arg-type]
                p=np.array(weights) / sum(weights),
            )
            n = len(traj)
            start = self.rng.integers(0, n - fragment_length, endpoint=True)
            end = start + fragment_length
            terminal = (end == n) and traj.terminal
            fragment = TrajectoryWithRew(
                obs=traj.obs[start : end + 1],
                acts=traj.acts[start:end],
                infos=traj.infos[start:end] if traj.infos is not None else None,
                rews=traj.rews[start:end],
                terminal=terminal,
            )
            fragments.append(fragment)
        # fragments is currently a list of single fragments. We want to pair up
        # fragments to get a list of (fragment1, fragment2) tuples. To do so,
        # we create a single iterator of the list and zip it with itself:
        iterator = iter(fragments)
        return list(zip(iterator, iterator))


class ActiveSelectionFragmenter(Fragmenter):
    """Sample fragments of trajectories based on active selection.

    Actively picks the fragment pairs with the highest uncertainty (variance)
    of rewards/probabilties/predictions from ensemble model.
    """

    def __init__(
        self,
        preference_model: PreferenceModel,
        base_fragmenter: Fragmenter,
        fragment_sample_factor: float,
        uncertainty_on: str = "logit",
        custom_logger: Optional[imit_logger.HierarchicalLogger] = None,
    ) -> None:
        """Initialize the active selection fragmenter.

        Args:
            preference_model: an ensemble model that predicts the
                preference of the first fragment over the other.
            base_fragmenter: fragmenter instance to get
                fragment pairs from trajectories
            fragment_sample_factor: the factor of the number of
                fragment pairs to sample from the base_fragmenter
            uncertainty_on: the variable to calculate the variance on.
                Can be logit|probability|label.
            custom_logger: Where to log to; if None (default), creates a new logger.

        Raises:
            ValueError: Preference model not wrapped over an ensemble of networks.
        """
        super().__init__(custom_logger=custom_logger)
        if preference_model.ensemble_model is None:
            raise ValueError(
                "PreferenceModel not wrapped over an ensemble of networks.",
            )
        self.preference_model = preference_model
        self.base_fragmenter = base_fragmenter
        self.fragment_sample_factor = fragment_sample_factor
        self._uncertainty_on = uncertainty_on
        if not (uncertainty_on in ["logit", "probability", "label"]):
            self.raise_uncertainty_on_not_supported()

    @property
    def uncertainty_on(self) -> str:
        return self._uncertainty_on

    def raise_uncertainty_on_not_supported(self) -> NoReturn:
        raise ValueError(
            f"""{self.uncertainty_on} not supported.
            `uncertainty_on` should be from `logit`, `probability`, or `label`""",
        )

    def __call__(
        self,
        trajectories: Sequence[TrajectoryWithRew],
        fragment_length: int,
        num_pairs: int,
    ) -> Sequence[TrajectoryWithRewPair]:
        # sample a large number (self.fragment_sample_factor*num_pairs)
        # of fragments from all the trajectories
        fragments_to_sample = int(self.fragment_sample_factor * num_pairs)
        fragment_pairs = self.base_fragmenter(
            trajectories=trajectories,
            fragment_length=fragment_length,
            num_pairs=fragments_to_sample,
        )
        var_estimates = np.zeros(len(fragment_pairs))
        for i, fragment in enumerate(fragment_pairs):
            frag1, frag2 = fragment
            trans1 = rollout.flatten_trajectories([frag1])
            trans2 = rollout.flatten_trajectories([frag2])
            with th.no_grad():
                rews1 = self.preference_model.rewards(trans1)
                rews2 = self.preference_model.rewards(trans2)
            var_estimate = self.variance_estimate(rews1, rews2)
            var_estimates[i] = var_estimate
        fragment_idxs = np.argsort(var_estimates)[::-1]  # sort in descending order
        # return fragment pairs that have the highest uncertainty
        return [fragment_pairs[idx] for idx in fragment_idxs[:num_pairs]]

    def variance_estimate(self, rews1: th.Tensor, rews2: th.Tensor) -> float:
        """Gets the variance estimate from the rewards of a fragment pair.

        Args:
            rews1: rewards obtained by all the ensemble models for the first fragment.
                Shape - (fragment_length, num_ensemble_members)
            rews2: rewards obtained by all the ensemble models for the second fragment.
                Shape - (fragment_length, num_ensemble_members)

        Returns:
            the variance estimate based on the `uncertainty_on` flag.
        """
        if self.uncertainty_on == "logit":
            returns1, returns2 = rews1.sum(0), rews2.sum(0)
            var_estimate = (returns1 - returns2).var().item()
        else:  # uncertainty_on is probability or label
            probs = self.preference_model.probability(rews1, rews2)
            probs_np = probs.cpu().numpy()
            assert probs_np.shape == (self.preference_model.model.num_members,)
            if self.uncertainty_on == "probability":
                var_estimate = probs_np.var()
            elif self.uncertainty_on == "label":  # uncertainty_on is label
                preds = (probs_np > 0.5).astype(np.float32)
                # probability estimate of Bernoulli random variable
                prob_estimate = preds.mean()
                # variance estimate of Bernoulli random variable
                var_estimate = prob_estimate * (1 - prob_estimate)
            else:
                self.raise_uncertainty_on_not_supported()
        return var_estimate


class PreferenceQuerent:
    """Dummy class for querying preferences between trajectory fragments."""

    def __init__(
        self,
        rng: Optional[np.random.Generator] = None,
        custom_logger: Optional[imit_logger.HierarchicalLogger] = None,
    ) -> None:
        """Initializes the preference querent.

        Args:
            rng: random number generator
            custom_logger: Where to log to; if None (default), creates a new logger.
        """
        self.logger = custom_logger or imit_logger.configure()
        self.rng = rng

    def __call__(
        self,
        queries: Sequence[TrajectoryWithRewPair],
    ) -> Dict[str, TrajectoryWithRewPair]:
        """Queries the user for their preferences.

        This dummy implementation does nothing because by default the queries are
        answered by an oracle.

        Args:
            queries: sequence of pairs of trajectory fragments

        Returns:
            dictionary with queries and their respective UUIDs
        """
        return {str(uuid.uuid4()): query for query in queries}


class VideoBasedQuerent(PreferenceQuerent):
    def __init__(
        self,
        video_output_dir: str,
        video_fps: int = 20,
        rng: Optional[np.random.Generator] = None,
        custom_logger: Optional[imit_logger.HierarchicalLogger] = None,
    ):
        """Initializes the querent.

        Args:
            video_output_dir: path to the video clip directory.
            video_fps: frames per second of the generated videos.
            rng: random number generator, if applicable.
            custom_logger: Where to log to; if None (default), creates a new logger.
        """
        super().__init__(custom_logger=custom_logger)
        self.rng = rng
        self.video_output_dir = video_output_dir
        self.frames_per_second = video_fps

        # Create video directory
        os.makedirs(self.video_output_dir, exist_ok=True)

    def __call__(
        self,
        queries: Sequence[TrajectoryWithRewPair],
    ) -> Dict[str, TrajectoryWithRewPair]:
        identified_queries = super().__call__(queries)
        for query_id, query in identified_queries.items():
            self._write_query_videos(query_id, query)
        return identified_queries

    def _write_query_videos(self, query_id, query):
        output_file_name = os.path.join(
            self.video_output_dir,
            f"{query_id}" + "-{}.webm",
        )
        self._write_fragment_video(
            query[0],
            output_path=output_file_name.format("left"),
        )
        self._write_fragment_video(
            query[1],
            output_path=output_file_name.format("right"),
        )

    def _write_fragment_video(
            self,
            fragment: TrajectoryWithRew,
            output_path: AnyPath,
            progress_logger: bool = True,
    ) -> None:
        """Write fragment video clip."""
        frames_list: List[Union[os.PathLike, np.ndarray]] = []
        # Create fragment videos from environment's render images if available
        if fragment.infos is not None and "rendered_img" in fragment.infos[0]:
            for i in range(len(fragment.infos)):
                frame: Union[os.PathLike, np.ndarray] = fragment.infos[i]["rendered_img"]
                if isinstance(frame, np.ndarray):
                    frame = self._add_missing_rgb_channels(frame)
                frames_list.append(frame)
        # Create fragment video from observations if possible
        else:
            if isinstance(fragment.obs, np.ndarray):
                frames_list = [
                    frame for frame in self._add_missing_rgb_channels(fragment.obs[1:])
                ]
            else:
                # TODO add support for DictObs
                raise ValueError(
                    "Unsupported observation type "
                    f"for writing fragment video: {type(fragment.obs)}",
                )
        # Note: `ImageSeqeuenceClip` handily accepts both
        #       lists of image paths or numpy arrays
        clip = ImageSequenceClip(frames_list, fps=self.frames_per_second)
        moviepy_logger = None if not progress_logger else "bar"
        clip.write_videofile(output_path, logger=moviepy_logger)

<<<<<<< HEAD
class ZooniverseQuerent(PrefCollectQuerent):
    """Sends queries to the Zooniverse interface."""

    def __init__(
        self,
        pref_collect_address: str,
        zoo_project_id: int,
        zoo_workflow_id: int,
        linked_subject_set_id: int,
        experiment_id: int,
        video_output_dir: AnyPath,
        video_fps: str = 20,
        rng: Optional[np.random.Generator] = None,
        custom_logger: Optional[imit_logger.HierarchicalLogger] = None,
    ):
        super().__init__(pref_collect_address, video_output_dir, video_fps, rng, custom_logger)
        self.zoo_project_id = zoo_project_id
        self.zoo_workflow_id = zoo_workflow_id
        self.linked_subject_set_id = linked_subject_set_id
        self.experiment_id = experiment_id
        self.video_fps = video_fps

    def __call__(
        self,
        queries: Sequence[TrajectoryWithRewPair],
    ) -> Dict[str, TrajectoryWithRewPair]:
        # Call PreferenceQuerent not PrefCollectQuerent
        identified_queries = super(PrefCollectQuerent, self).__call__(queries)

        # Save fragment videos and submit queries
        for query_id, query in identified_queries.items():
            output_file_name = os.path.join(
                self.video_output_dir,
                f"{query_id}" + "-{}.gif",
            )
            write_fragment_video(
                query[0],
                frames_per_second=self.frames_per_second,
                output_path=output_file_name.format("left"),
            )
            write_fragment_video(
                query[1],
                frames_per_second=self.frames_per_second,
                output_path=output_file_name.format("right"),
            )
            self._query(query_id)

        return identified_queries

    def _query(self, query_id):
    
        # Authenticate with Zooniverse
        panoptes_username = os.environ["PANOPTES_USERNAME"]
        panoptes_password = os.environ["PANOPTES_PASSWORD"]
        Panoptes.connect(username=panoptes_username, password=panoptes_password)
        
        # Find project and workflow
        project = Project.find(self.zoo_project_id)
        workflow = Workflow.find(self.zoo_workflow_id)
        
        # Find subject sets
        linked_subject_set = SubjectSet.find(self.linked_subject_set_id)
        
        # Create subject for this query_id
        subject = Subject()
        subject.links.project = project
        
        output_file_name = os.path.join(
                self.video_output_dir, f"{query_id}" + "-{}.gif"
            )
            
        subject.add_location(open(output_file_name.format("left"), "rb"))
        subject.add_location(open(output_file_name.format("right"), "rb"))
        
        subject.metadata["query_id"] = f"{query_id}"
        subject.metadata["#left_video"] = output_file_name.format("left")
        subject.metadata["#right_video"] = output_file_name.format("right")
        subject.metadata["#video_fps"] = self.video_fps
        subject.metadata["#zoo_project_id"] = self.zoo_project_id
        subject.metadata["#zoo_workflow_id"] = self.zoo_workflow_id
        subject.metadata["#linked_subject_set_id"] = self.linked_subject_set_id
        subject.metadata["#experiment_id"] = self.experiment_id
        
        subject.save()
        
        # Add the subject to the linked subject set
        linked_subject_set.add(subject)
        

def add_missing_rgb_channels(frames: np.ndarray) -> np.ndarray:
    """Add missing RGB channels if needed.
    If less than three channels are present, multiplies the last channel
    until all three channels exist.
=======
    @staticmethod
    def _add_missing_rgb_channels(frames: np.ndarray) -> np.ndarray:
        """Add missing RGB channels if needed.
        If less than three channels are present, multiplies the last channel
        until all three channels exist.
>>>>>>> b7e53827

        Args:
            frames: a stack of frames with potentially missing channels;
                expected shape (batch, height, width, channels).

        Returns:
            a stack of frames with exactly three channels.
        """
        if frames.shape[-1] < 3:
            missing_channels = 3 - frames.shape[-1]
            frames = np.concatenate(
                [frames] + missing_channels * [frames[..., -1][..., None]],
                axis=-1,
            )
<<<<<<< HEAD
    # Note: `ImageSeqeuenceClip` handily accepts both
    #       lists of image paths or numpy arrays
    clip = ImageSequenceClip(frames_list, fps=frames_per_second)
    moviepy_logger = None if not progress_logger else "bar"
    if output_path.endswith('.gif'):
        clip.write_gif(output_path, program='ffmpeg', logger=moviepy_logger)
    else:
        clip.write_videofile(output_path, logger=moviepy_logger)
=======
        return frames


class RESTQuerent(VideoBasedQuerent):
    """Sends queries to a REST web service."""

    def __init__(
        self,
        collection_service_address: str,
        video_output_dir: str,
        video_fps: int = 20,
        rng: Optional[np.random.Generator] = None,
        custom_logger: Optional[imit_logger.HierarchicalLogger] = None,
    ):
        """Initializes the querent.

        Args:
            collection_service_address: Network address of the collection service's REST interface.
            video_output_dir: path to the video clip directory.
            video_fps: frames per second of the generated videos.
            rng: random number generator, if applicable.
            custom_logger: Where to log to; if None (default), creates a new logger.
        """
        super().__init__(video_output_dir, video_fps, rng, custom_logger)
        self.query_endpoint = collection_service_address + "/preferences/query/"

    def __call__(
        self,
        queries: Sequence[TrajectoryWithRewPair],
    ) -> Dict[str, TrajectoryWithRewPair]:
        identified_queries = super().__call__(queries)
        for query_id in identified_queries.keys():
            self._query(query_id)

    def _query(self, query_id):
        requests.put(
            self.query_endpoint + query_id,
            json={"uuid": "{}".format(query_id)},
        )
>>>>>>> b7e53827


class PreferenceGatherer(abc.ABC):
    """Base class for gathering preference comparisons between trajectory fragments."""

    def __init__(
        self,
        rng: Optional[np.random.Generator] = None,
        custom_logger: Optional[imit_logger.HierarchicalLogger] = None,
        querent_kwargs: Optional[Mapping] = None,
    ) -> None:
        """Initializes the preference gatherer.

        Args:
            rng: random number generator, if applicable.
            custom_logger: Where to log to; if None (default), creates a new logger.
            querent_kwargs: Keyword arguments passed to the querent.
        """
        # The random seed isn't used here, but it's useful to have this
        # as an argument nevertheless because that means we can always
        # pass in a seed in training scripts (without worrying about whether
        # the PreferenceGatherer we use needs one).
        del rng
        querent_kwargs = querent_kwargs or {}
        self.querent = PreferenceQuerent(**querent_kwargs)
        self.logger = custom_logger or imit_logger.configure()
        self.pending_queries: Dict = {}

    @abc.abstractmethod
    def gather(self) -> Tuple[Sequence[TrajectoryWithRewPair], np.ndarray]:
        """Gathers the probabilities that fragment 1 is preferred in `queries`.

        Returns:
            TODO return value
            A numpy array with shape (b, ), where b is the length of the input
            (i.e. batch size). Each item in the array is the probability that
            fragment 1 is preferred over fragment 2 for the corresponding
            pair of fragments.

            Note that for human feedback, these probabilities are simply 0 or 1
            (or 0.5 in case of indifference), but synthetic models may yield other
            probabilities.
        """  # noqa: DAR202

    def query(self, queries: Sequence[TrajectoryWithRewPair]) -> None:
        identified_queries = self.querent(queries)
        self._add(identified_queries)

    def _add(self, new_queries: Dict[str, TrajectoryWithRewPair]) -> None:
        """Adds queries to pending queries.

        Args:
            new_queries: pairs of trajectory fragments
        """
        self.pending_queries = {**self.pending_queries, **new_queries}


class SyntheticGatherer(PreferenceGatherer):
    """Computes synthetic preferences using ground-truth environment rewards."""

    def __init__(
        self,
        temperature: float = 1,
        discount_factor: float = 1,
        sample: bool = True,
        rng: Optional[np.random.Generator] = None,
        threshold: float = 50,
        custom_logger: Optional[imit_logger.HierarchicalLogger] = None,
    ) -> None:
        """Initialize the synthetic preference gatherer.

        Args:
            temperature: the preferences are sampled from a softmax, this is
                the temperature used for sampling. temperature=0 leads to deterministic
                results (for equal rewards, 0.5 will be returned).
            discount_factor: discount factor that is used to compute
                how good a fragment is. Default is to use undiscounted
                sums of rewards (as in the DRLHP paper).
            sample: if True (default), the preferences are 0 or 1, sampled from
                a Bernoulli distribution (or 0.5 in the case of ties with zero
                temperature). If False, then the underlying Bernoulli probabilities
                are returned instead.
            rng: random number generator, only used if
                ``temperature > 0`` and ``sample=True``
            threshold: preferences are sampled from a softmax of returns.
                To avoid overflows, we clip differences in returns that are
                above this threshold (after multiplying with temperature).
                This threshold is therefore in logspace. The default value
                of 50 means that probabilities below 2e-22 are rounded up to 2e-22.
            custom_logger: Where to log to; if None (default), creates a new logger.

        Raises:
            ValueError: if `sample` is true and no random state is provided.
        """
        super().__init__(custom_logger=custom_logger)
        self.temperature = temperature
        self.discount_factor = discount_factor
        self.sample = sample
        self.rng = rng
        self.threshold = threshold

        if self.sample and self.rng is None:
            raise ValueError("If `sample` is True, then `rng` must be provided.")

    def gather(self) -> Tuple[Sequence[TrajectoryWithRewPair], np.ndarray]:
        """Computes probability fragment 1 is preferred over fragment 2."""
        queries = list(self.pending_queries.values())
        # Clear pending queries because the oracle will have answered all
        self.pending_queries.clear()

        returns1, returns2 = self._reward_sums(queries)

        if self.temperature == 0:
            return queries, (np.sign(returns1 - returns2) + 1) / 2

        returns1 /= self.temperature
        returns2 /= self.temperature

        # clip the returns to avoid overflows in the softmax below
        returns_diff = np.clip(returns2 - returns1, -self.threshold, self.threshold)
        # Instead of computing exp(rews1) / (exp(rews1) + exp(rews2)) directly,
        # we divide enumerator and denominator by exp(rews1) to prevent overflows:
        choice_probs = 1 / (1 + np.exp(returns_diff))
        # Compute the mean binary entropy. This metric helps estimate
        # how good we can expect the performance of the learned reward
        # model to be at predicting preferences.
        entropy = -(
            special.xlogy(choice_probs, choice_probs)
            + special.xlogy(1 - choice_probs, 1 - choice_probs)
        ).mean()
        self.logger.record("entropy", entropy)

        if self.sample:
            assert self.rng is not None
            return queries, self.rng.binomial(n=1, p=choice_probs).astype(np.float32)

        return queries, choice_probs

    def _reward_sums(self, fragment_pairs) -> Tuple[np.ndarray, np.ndarray]:
        rews1, rews2 = zip(
            *[
                (
                    rollout.discounted_sum(f1.rews, self.discount_factor),
                    rollout.discounted_sum(f2.rews, self.discount_factor),
                )
                for f1, f2 in fragment_pairs
            ],
        )
        return np.array(rews1, dtype=np.float32), np.array(rews2, dtype=np.float32)


class SynchronousHumanGatherer(PreferenceGatherer):
    """Queries for human preferences using the command line or a notebook."""

    def __init__(
        self,
        video_dir: pathlib.Path,
        video_width: int = 500,
        video_height: int = 500,
        frames_per_second: int = 25,
        custom_logger: Optional[imit_logger.HierarchicalLogger] = None,
        rng: Optional[np.random.Generator] = None,
    ) -> None:
        """Initialize the human preference gatherer.

        Args:
            video_dir: directory where videos of the trajectories are saved.
            video_width: width of the video in pixels.
            video_height: height of the video in pixels.
            frames_per_second: frames per second of the video.
            custom_logger: Where to log to; if None (default), creates a new logger.
            rng: random number generator
        """
        super().__init__(custom_logger=custom_logger, rng=rng)
        self.querent = VideoBasedQuerent(video_output_dir=video_dir, video_fps=frames_per_second)
        self.video_dir = video_dir
        self.video_width = video_width
        self.video_height = video_height

    def gather(self) -> Tuple[Sequence[TrajectoryWithRewPair], np.ndarray]:
        """Displays each pair of fragments and asks for a preference.

        It iteratively requests user feedback for each pair of fragments. If in the
        command line, it will pop out a video player for each fragment. If in a
        notebook, it will display the videos. Either way, it will request 1 or 2 to
        indicate which is preferred.

        Returns:
            A numpy array of 1 if fragment 1 is preferred and 0 otherwise, with shape
            (b, ), where b is the length of `fragment_pairs`
        """
        queries = []
        preferences = np.zeros(len(self.pending_queries), dtype=np.float32)
        for i, (query_id, query) in enumerate(self.pending_queries.items()):
            if self._display_videos_and_gather_preference(query_id):
                queries.append(query)
                preferences[i] = 1
        self.pending_queries.clear()
        return queries, preferences

    def _display_videos_and_gather_preference(self, query_id: uuid.UUID) -> bool:
        """Displays the videos of the two fragments.

        Args:
            query_id: the id of the fragment pair to be displayed.

        Returns:
            True if the first fragment is preferred, False if not.

        Raises:
            KeyboardInterrupt: if the user presses q to quit.
        """
        frag1_video_path = pathlib.Path(self.video_dir, f"{query_id}-left.webm")
        frag2_video_path = pathlib.Path(self.video_dir, f"{query_id}-right.webm")
        if self._in_ipython():
            self._display_videos_in_notebook(frag1_video_path, frag2_video_path)

            pref = input(
                "Which video is preferred? (1 or 2, or q to quit, or r to replay): ",
            )
            while pref not in ["1", "2", "q"]:
                if pref == "r":
                    self._display_videos_in_notebook(frag1_video_path, frag2_video_path)
                pref = input("Please enter 1 or 2 or q or r: ")

            if pref == "q":
                raise KeyboardInterrupt
            elif pref == "1":
                return True
            elif pref == "2":
                return False

            # should never be hit
            assert False
        else:
            return self._display_in_windows(frag1_video_path, frag2_video_path)

    def _display_in_windows(
        self,
        frag1_video_path: pathlib.Path,
        frag2_video_path: pathlib.Path,
    ) -> bool:
        """Displays the videos in separate windows.

        The videos are displayed side by side and the user is asked to indicate
        which one is preferred. The interaction is done in the window rather than
        in the command line because the command line is not interactive when
        the video is playing, and it's nice to allow the user to choose a video before
        the videos are done playing. The downside is that the instructions appear on the
        command line and the interaction happens in the video window.

        Args:
            frag1_video_path: path to the video file of the first fragment
            frag2_video_path: path to the video file of the second fragment

        Returns:
            True if the first fragment is preferred, False if not.

        Raises:
            KeyboardInterrupt: if the user presses q to quit.
            RuntimeError: if the video files cannot be opened.
        """
        print("Which video is preferred? (1 or 2, or q to quit, or r to replay):\n")

        cap1 = cv2.VideoCapture(str(frag1_video_path))
        cap2 = cv2.VideoCapture(str(frag2_video_path))
        cv2.namedWindow("Video 1", cv2.WINDOW_NORMAL)
        cv2.namedWindow("Video 2", cv2.WINDOW_NORMAL)

        # set window sizes
        cv2.resizeWindow("Video 1", self.video_width, self.video_height)
        cv2.resizeWindow("Video 2", self.video_width, self.video_height)

        # move windows side by side
        cv2.moveWindow("Video 1", 0, 0)
        cv2.moveWindow("Video 2", self.video_width, 0)

        if not cap1.isOpened():
            raise RuntimeError(f"Error opening video file {frag1_video_path}.")

        if not cap2.isOpened():
            raise RuntimeError(f"Error opening video file {frag2_video_path}.")

        ret1, frame1 = cap1.read()
        ret2, frame2 = cap2.read()
        while cap1.isOpened() and cap2.isOpened():
            if ret1 or ret2:
                cv2.imshow("Video 1", frame1)
                cv2.imshow("Video 2", frame2)
                ret1, frame1 = cap1.read()
                ret2, frame2 = cap2.read()

            key = chr(cv2.waitKey(1) & 0xFF)
            if key == "q":
                cv2.destroyAllWindows()
                raise KeyboardInterrupt
            elif key == "r":
                cap1.set(cv2.CAP_PROP_POS_FRAMES, 0)
                cap2.set(cv2.CAP_PROP_POS_FRAMES, 0)
                ret1, frame1 = cap1.read()
                ret2, frame2 = cap2.read()
            elif key == "1" or key == "2":
                cv2.destroyAllWindows()
                return key == "1"

        cv2.destroyAllWindows()
        raise KeyboardInterrupt

    def _display_videos_in_notebook(
        self,
        frag1_video_path: pathlib.Path,
        frag2_video_path: pathlib.Path,
    ) -> None:
        """Displays the videos in a notebook.

        Interaction can happen in the notebook while the videos are playing.

        Args:
            frag1_video_path: path to the video file of the first fragment
            frag2_video_path: path to the video file of the second fragment

        Raises:
            RuntimeError: if the video files cannot be opened.
        """
        from IPython.display import HTML, Video, clear_output, display

        clear_output(wait=True)

        for i, path in enumerate([frag1_video_path, frag2_video_path]):
            if not path.exists():
                raise RuntimeError(f"Video file {path} does not exist.")
            display(HTML(f"<h2>Video {i+1}</h2>"))
            display(
                Video(
                    filename=str(path),
                    height=self.video_height,
                    width=self.video_width,
                    html_attributes="controls autoplay muted",
                    embed=False,
                ),
            )

    def _in_ipython(self) -> bool:
        try:
            return self.is_running_pytest_test() or get_ipython().__class__.__name__ == "ZMQInteractiveShell"  # type: ignore[name-defined] # noqa
        except NameError:
            return False

    def is_running_pytest_test(self) -> bool:
        return "PYTEST_CURRENT_TEST" in os.environ


class AsynchronousHumanGatherer(PreferenceGatherer, abc.ABC):
    def __init__(
            self,
            wait_for_user: bool = True,
            rng: Optional[np.random.Generator] = None,
            custom_logger: Optional[imit_logger.HierarchicalLogger] = None,
            querent_kwargs: Optional[Mapping] = None,
    ) -> None:
        super().__init__(rng, custom_logger, querent_kwargs)
        self.pending_queries = {}
        self.wait_for_user = wait_for_user

    def gather(self) -> Tuple[Sequence[TrajectoryWithRewPair], np.ndarray]:
        # TODO: create user-independent (automated) waiting policy
        if self.wait_for_user:
            print("Waiting for user to provide preferences. Press enter to continue.")
            input()

        gathered_queries = []
        gathered_preferences = []

        for query_id, query in list(self.pending_queries.items()):
            preference = self._gather_preference(query_id)

            if preference is not None:
                # Preference for this query has been provided
                if 0 <= preference <= 1:
                    gathered_queries.append(query)
                    gathered_preferences.append(preference)
                # else: fragments were incomparable
                del self.pending_queries[query_id]

        return gathered_queries, np.array(gathered_preferences, dtype=np.float32)

    @abc.abstractmethod
    def _gather_preference(self, query_id: str) -> float:
        raise NotImplementedError


class RESTGatherer(AsynchronousHumanGatherer):
    """Gathers preferences from a REST interface."""

    def __init__(
            self,
            collection_service_address: str,
            wait_for_user: bool = True,
            rng: Optional[np.random.Generator] = None,
            custom_logger: Optional[imit_logger.HierarchicalLogger] = None,
            querent_kwargs: Optional[Mapping] = None,
    ) -> None:
        """Initializes the preference gatherer.

        Args:
            collection_service_address: Network address of the collection service's REST interface.
            wait_for_user: Waits for user to input their preferences.
            rng: random number generator, if applicable.
            custom_logger: Where to log to; if None (default), creates a new logger.
            querent_kwargs: Keyword arguments passed to the querent.
        """
        super().__init__(wait_for_user, rng, custom_logger)
        querent_kwargs = querent_kwargs if querent_kwargs else {}
        self.querent = RESTQuerent(
            collection_service_address=collection_service_address,
            **querent_kwargs,
        )
        self.query_endpoint = collection_service_address + "/preferences/query/"

    def _gather_preference(self, query_id: str) -> float:
        answered_query = requests.get(self.query_endpoint + query_id).json()
        return answered_query["label"]


class ZooniverseGatherer(PrefCollectGatherer):
    """Gathers preferences from Zooniverse interface."""

    def __init__(
        self,
        pref_collect_address: str,
        zoo_project_id: int,
        zoo_workflow_id: int,
        linked_subject_set_id: int,
        wait_for_user: bool = True,
        rng: Optional[np.random.Generator] = None,
        custom_logger: Optional[imit_logger.HierarchicalLogger] = None,
        querent_kwargs: Optional[Mapping] = None
    ) -> None:
        """Initializes the preference gatherer.

        Args:
            pref_collect_address: Network address to PrefCollect instance.
            wait_for_user: Waits for user to input their preferences.
            rng: random number generator, if applicable.
            custom_logger: Where to log to; if None (default), creates a new logger.
        """
        video_output_dir = querent_kwargs["video_output_dir"]
        super().__init__(pref_collect_address, querent_kwargs={"video_output_dir": querent_kwargs["video_output_dir"]})
        self.querent = ZooniverseQuerent(
            pref_collect_address,
            **querent_kwargs
        )
        
        self.zoo_project_id = zoo_project_id
        self.zoo_workflow_id = zoo_workflow_id
        self.linked_subject_set_id = linked_subject_set_id
        
        # Find workflow
        self.workflow = Workflow.find(self.zoo_workflow_id)
        
        # Define annotation to label map
        self.annotation_to_label = {
            0: 1,
            1: 0,
            2: .5,
            3: -1,
            None: None
        }
        
        self.last_id = 0
        self.query_to_subject = {}
        self.subject_to_annotations = {}
        
    def _process_zoo_classifications(self):
        
        # Access classifications from the last_id
        classifications = Classification.where(
            last_id=self.last_id,
            scope='project',
            project_id=self.zoo_project_id,
            workflow_id=self.zoo_workflow_id
        )
        
        # get linked subjects and their statuses
        statuses = self.workflow.subject_workflow_statuses(self.linked_subject_set_id)
        linked_subject_statuses = {s.raw['links']['subject']: s.raw['retirement_reason'] for s in statuses}
        
        for c in classifications:
            d = c.raw
            # Extract subject id
            sid = int(d["links"]["subjects"][0])
            # Check that the subject is linked to workflow
            if sid in set(linked_subjects):
                # Get subject status
                status = linked_subject_statuses[sid]
                # Check subject isretired
                if status is not None:
                    label = self.annotation_to_label[d["annotations"][0]["value"]]
                    try:
                        # Add label for this classification for the subject
                        self.subject_to_annotations[sid].append(label)
                    except KeyError:
                        # Get query_id for this subject and add it to map
                        subject = Subject.find(sid)
                        self.query_to_subject[subject.raw["metadata"]["query_id"]] = sid
                        # Create map entry for this subject
                        self.subject_to_annotations[sid] = [label]
            self.last_id = d['id']

    def _gather_preference(self, query_id: str) -> float:
                
        # Authenticate with Zooniverse
        panoptes_username = os.environ["PANOPTES_USERNAME"]
        panoptes_password = os.environ["PANOPTES_PASSWORD"]
        Panoptes.connect(username=panoptes_username, password=panoptes_password)
        
        self._process_zoo_classifications()
        
        # Find linked subject set
        linked_subject_set = SubjectSet.find(self.linked_subject_set_id)
        
        # Get subject_id corresponding to query_id
        subject_id = self.query_to_subject[query_id]
        
        # Get reduced_label for subject_id aggregated from each annotation for that subject
        reduced_label = self._reduce_annotations(self.subject_to_annotations[subject_id])
        
        return reduced_label
    
    def _reduce_annotations(self, annotations):
        # Aggregate Zooniverse classifications
        count = Counter(annotations)
        return count.most_common(1)[0][0]


def remove_rendered_images(trajectories: Sequence[TrajectoryWithRew]) -> None:
    """Removes rendered images of the provided trajectories list."""
    for traj in trajectories:
        if traj.infos is not None and "rendered_img" in traj.infos[0]:
            for info in traj.infos:
                rendered_img_info = info["rendered_img"]
                if isinstance(rendered_img_info, (str, bytes, os.PathLike)):
                    os.remove(rendered_img_info)
                    del info["rendered_img"]
                elif isinstance(rendered_img_info, np.ndarray):
                    del info["rendered_img"]


class PreferenceDataset(data_th.Dataset):
    """A PyTorch Dataset for preference comparisons.

    Each item is a tuple consisting of two trajectory fragments
    and a probability that fragment 1 is preferred over fragment 2.

    This dataset is meant to be generated piece by piece during the
    training process, which is why data can be added via the .push()
    method.
    """

    def __init__(self, max_size: Optional[int] = None) -> None:
        """Builds an empty PreferenceDataset.

        Args:
            max_size: Maximum number of preference comparisons to store in the dataset.
                If None (default), the dataset can grow indefinitely. Otherwise, the
                dataset acts as a FIFO queue, and the oldest comparisons are evicted
                when `push()` is called and the dataset is at max capacity.
        """
        self.fragments1: List[TrajectoryWithRew] = []
        self.fragments2: List[TrajectoryWithRew] = []
        self.max_size = max_size
        self.preferences: np.ndarray = np.array([])

    def push(
        self,
        fragments: Sequence[TrajectoryWithRewPair],
        preferences: np.ndarray,
    ) -> None:
        """Add more samples to the dataset.

        Args:
            fragments: list of pairs of trajectory fragments to add
            preferences: corresponding preference probabilities (probability
                that fragment 1 is preferred over fragment 2)

        Raises:
            ValueError: `preferences` shape does not match `fragments` or
                has non-float32 dtype.
        """
        fragments1, fragments2 = zip(*fragments)
        if preferences.shape != (len(fragments),):
            raise ValueError(
                f"Unexpected preferences shape {preferences.shape}, "
                f"expected {(len(fragments),)}",
            )
        if preferences.dtype != np.float32:
            raise ValueError("preferences should have dtype float32")

        self.fragments1.extend(fragments1)
        self.fragments2.extend(fragments2)
        self.preferences = np.concatenate((self.preferences, preferences))

        # Evict old samples if the dataset is at max capacity
        if self.max_size is not None:
            extra = len(self.preferences) - self.max_size
            if extra > 0:
                self.fragments1 = self.fragments1[extra:]
                self.fragments2 = self.fragments2[extra:]
                self.preferences = self.preferences[extra:]

    @overload
    def __getitem__(self, key: int) -> Tuple[TrajectoryWithRewPair, float]:
        pass

    @overload
    def __getitem__(
        self,
        key: slice,
    ) -> Tuple[types.Pair[Sequence[TrajectoryWithRew]], Sequence[float]]:
        pass

    def __getitem__(self, key):
        return (self.fragments1[key], self.fragments2[key]), self.preferences[key]

    def __len__(self) -> int:
        assert len(self.fragments1) == len(self.fragments2) == len(self.preferences)
        return len(self.fragments1)

    def save(self, path: AnyPath) -> None:
        with open(path, "wb") as file:
            pickle.dump(self, file)

    @staticmethod
    def load(path: AnyPath) -> "PreferenceDataset":
        with open(path, "rb") as file:
            return pickle.load(file)


def preference_collate_fn(
    batch: Sequence[Tuple[TrajectoryWithRewPair, float]],
) -> Tuple[Sequence[TrajectoryWithRewPair], np.ndarray]:
    fragment_pairs, preferences = zip(*batch)
    return list(fragment_pairs), np.array(preferences)


class LossAndMetrics(NamedTuple):
    """Loss and auxiliary metrics for reward network training."""

    loss: th.Tensor
    metrics: Mapping[str, th.Tensor]


class RewardLoss(nn.Module, abc.ABC):
    """A loss function over preferences."""

    @abc.abstractmethod
    def forward(
        self,
        fragment_pairs: Sequence[TrajectoryPair],
        preferences: np.ndarray,
        preference_model: PreferenceModel,
    ) -> LossAndMetrics:
        """Computes the loss.

        Args:
            fragment_pairs: Batch consisting of pairs of trajectory fragments.
            preferences: The probability that the first fragment is preferred
                over the second. Typically 0, 1 or 0.5 (tie).
            preference_model: model to predict the preferred fragment from a pair.

        Returns: # noqa: DAR202
            loss: the loss
            metrics: a dictionary of metrics that can be logged
        """


def _trajectory_pair_includes_reward(fragment_pair: TrajectoryPair) -> bool:
    """Return true if and only if both fragments in the pair include rewards."""
    frag1, frag2 = fragment_pair
    return isinstance(frag1, TrajectoryWithRew) and isinstance(frag2, TrajectoryWithRew)


class CrossEntropyRewardLoss(RewardLoss):
    """Compute the cross entropy reward loss."""

    def __init__(self) -> None:
        """Create cross entropy reward loss."""
        super().__init__()

    def forward(
        self,
        fragment_pairs: Sequence[TrajectoryPair],
        preferences: np.ndarray,
        preference_model: PreferenceModel,
    ) -> LossAndMetrics:
        """Computes the loss.

        Args:
            fragment_pairs: Batch consisting of pairs of trajectory fragments.
            preferences: The probability that the first fragment is preferred
                over the second. Typically 0, 1 or 0.5 (tie).
            preference_model: model to predict the preferred fragment from a pair.

        Returns:
            The cross-entropy loss between the probability predicted by the
                reward model and the target probabilities in `preferences`. Metrics
                are accuracy, and gt_reward_loss, if the ground truth reward is
                available.
        """
        probs, gt_probs = preference_model(fragment_pairs)
        # TODO(ejnnr): Here and below, > 0.5 is problematic
        #  because getting exactly 0.5 is actually somewhat
        #  common in some environments (as long as sample=False or temperature=0).
        #  In a sense that "only" creates class imbalance
        #  but it's still misleading.
        predictions = probs > 0.5
        preferences_th = th.as_tensor(preferences, dtype=th.float32)
        ground_truth = preferences_th > 0.5
        metrics = {}
        metrics["accuracy"] = (predictions == ground_truth).float().mean()
        if gt_probs is not None:
            metrics["gt_reward_loss"] = th.nn.functional.binary_cross_entropy(
                gt_probs,
                preferences_th,
            )
        metrics = {key: value.detach().cpu() for key, value in metrics.items()}
        return LossAndMetrics(
            loss=th.nn.functional.binary_cross_entropy(probs, preferences_th),
            metrics=metrics,
        )


class RewardTrainer(abc.ABC):
    """Abstract base class for training reward models using preference comparisons.

    This class contains only the actual reward model training code,
    it is not responsible for gathering trajectories and preferences
    or for agent training (see :class: `PreferenceComparisons` for that).
    """

    def __init__(
        self,
        preference_model: PreferenceModel,
        custom_logger: Optional[imit_logger.HierarchicalLogger] = None,
    ) -> None:
        """Initialize the reward trainer.

        Args:
            preference_model: the preference model to train the reward network.
            custom_logger: Where to log to; if None (default), creates a new logger.
        """
        self._preference_model = preference_model
        self._logger = custom_logger or imit_logger.configure()

    @property
    def logger(self) -> imit_logger.HierarchicalLogger:
        return self._logger

    @logger.setter
    def logger(self, custom_logger: imit_logger.HierarchicalLogger) -> None:
        self._logger = custom_logger

    def train(self, dataset: PreferenceDataset, epoch_multiplier: float = 1.0) -> None:
        """Train the reward model on a batch of fragment pairs and preferences.

        Args:
            dataset: the dataset of preference comparisons to train on.
            epoch_multiplier: how much longer to train for than usual
                (measured relatively).
        """
        with networks.training(self._preference_model.model):
            self._train(dataset, epoch_multiplier)

    @abc.abstractmethod
    def _train(self, dataset: PreferenceDataset, epoch_multiplier: float) -> None:
        """Train the reward model; see ``train`` for details."""


class BasicRewardTrainer(RewardTrainer):
    """Train a basic reward model."""

    regularizer: Optional[regularizers.Regularizer]

    def __init__(
        self,
        preference_model: PreferenceModel,
        loss: RewardLoss,
        rng: np.random.Generator,
        batch_size: int = 32,
        minibatch_size: Optional[int] = None,
        epochs: int = 1,
        lr: float = 1e-3,
        custom_logger: Optional[imit_logger.HierarchicalLogger] = None,
        regularizer_factory: Optional[regularizers.RegularizerFactory] = None,
    ) -> None:
        """Initialize the reward model trainer.

        Args:
            preference_model: the preference model to train the reward network.
            loss: the loss to use
            rng: the random number generator to use for splitting the dataset into
                training and validation.
            batch_size: number of fragment pairs per batch
            minibatch_size: size of minibatch to calculate gradients over.
                The gradients are accumulated until `batch_size` examples
                are processed before making an optimization step. This
                is useful in GPU training to reduce memory usage, since
                fewer examples are loaded into memory at once,
                facilitating training with larger batch sizes, but is
                generally slower. Must be a factor of `batch_size`.
                Optional, defaults to `batch_size`.
            epochs: number of epochs in each training iteration (can be adjusted
                on the fly by specifying an `epoch_multiplier` in `self.train()`
                if longer training is desired in specific cases).
            lr: the learning rate
            custom_logger: Where to log to; if None (default), creates a new logger.
            regularizer_factory: if you would like to apply regularization during
                training, specify a regularizer factory here. The factory will be
                used to construct a regularizer. See
                ``imitation.regularization.RegularizerFactory`` for more details.

        Raises:
            ValueError: if the batch size is not a multiple of the minibatch size.
        """
        super().__init__(preference_model, custom_logger)
        self.loss = loss
        self.batch_size = batch_size
        self.minibatch_size = minibatch_size or batch_size
        if self.batch_size % self.minibatch_size != 0:
            raise ValueError("Batch size must be a multiple of minibatch size.")
        self.epochs = epochs
        self.optim = th.optim.AdamW(self._preference_model.parameters(), lr=lr)
        self.rng = rng
        self.regularizer = (
            regularizer_factory(optimizer=self.optim, logger=self.logger)
            if regularizer_factory is not None
            else None
        )

    def _make_data_loader(self, dataset: data_th.Dataset) -> data_th.DataLoader:
        """Make a dataloader."""
        return data_th.DataLoader(
            dataset,
            batch_size=self.minibatch_size,
            shuffle=True,
            collate_fn=preference_collate_fn,
        )

    @property
    def requires_regularizer_update(self) -> bool:
        """Whether the regularizer requires updating.

        Returns:
            If true, this means that a validation dataset will be used.
        """
        return self.regularizer is not None and self.regularizer.val_split is not None

    def _train(
        self,
        dataset: PreferenceDataset,
        epoch_multiplier: float = 1.0,
    ) -> None:
        """Trains for `epoch_multiplier * self.epochs` epochs over `dataset`."""
        if self.regularizer is not None and self.regularizer.val_split is not None:
            val_length = int(len(dataset) * self.regularizer.val_split)
            train_length = len(dataset) - val_length
            if val_length < 1 or train_length < 1:
                raise ValueError(
                    "Not enough data samples to split into training and validation, "
                    "or the validation split is too large/small. "
                    "Make sure you've generated enough initial preference data. "
                    "You can adjust this through initial_comparison_frac in "
                    "PreferenceComparisons.",
                )
            train_dataset, val_dataset = data_th.random_split(
                dataset,
                lengths=[train_length, val_length],
                # we convert the numpy generator to the pytorch generator.
                generator=th.Generator().manual_seed(util.make_seeds(self.rng)),
            )
            dataloader = self._make_data_loader(train_dataset)
            val_dataloader = self._make_data_loader(val_dataset)
        else:
            dataloader = self._make_data_loader(dataset)
            val_dataloader = None

        epochs = round(self.epochs * epoch_multiplier)

        assert epochs > 0, "Must train for at least one epoch."
        with self.logger.accumulate_means("reward"):
            for epoch_num in tqdm(range(epochs), desc="Training reward model"):
                with self.logger.add_key_prefix(f"epoch-{epoch_num}"):
                    train_loss = 0.0
                    accumulated_size = 0
                    self.optim.zero_grad()
                    for fragment_pairs, preferences in dataloader:
                        with self.logger.add_key_prefix("train"):
                            loss = self._training_inner_loop(
                                fragment_pairs,
                                preferences,
                            )

                            # Renormalise the loss to be averaged over
                            # the whole batch size instead of the
                            # minibatch size. If there is an incomplete
                            # batch, its gradients will be smaller,
                            # which may be helpful for stability.
                            loss *= len(fragment_pairs) / self.batch_size

                        train_loss += loss.item()
                        if self.regularizer:
                            self.regularizer.regularize_and_backward(loss)
                        else:
                            loss.backward()

                        accumulated_size += len(fragment_pairs)
                        if accumulated_size >= self.batch_size:
                            self.optim.step()
                            self.optim.zero_grad()
                            accumulated_size = 0
                    if accumulated_size != 0:
                        self.optim.step()  # if there remains an incomplete batch

                    if not self.requires_regularizer_update:
                        continue
                    assert val_dataloader is not None
                    assert self.regularizer is not None

                    val_loss = 0.0
                    for fragment_pairs, preferences in val_dataloader:
                        with self.logger.add_key_prefix("val"):
                            val_loss += self._training_inner_loop(
                                fragment_pairs,
                                preferences,
                            ).item()
                    self.regularizer.update_params(train_loss, val_loss)

        # after training all the epochs,
        # record also the final value in a separate key for easy access.
        keys = list(self.logger.name_to_value.keys())
        outer_prefix = self.logger.get_accumulate_prefixes()
        for key in keys:
            base_path = f"{outer_prefix}reward/"  # existing prefix + accum_means ctx
            epoch_path = f"mean/{base_path}epoch-{epoch_num}/"  # mean for last epoch
            final_path = f"{base_path}final/"  # path to record last epoch
            pattern = rf"{epoch_path}(.+)"
            if regex_match := re.match(pattern, key):
                (key_name,) = regex_match.groups()
                val = self.logger.name_to_value[key]
                new_key = f"{final_path}{key_name}"
                self.logger.record(new_key, val)

    def _training_inner_loop(
        self,
        fragment_pairs: Sequence[TrajectoryPair],
        preferences: np.ndarray,
    ) -> th.Tensor:
        output = self.loss.forward(fragment_pairs, preferences, self._preference_model)
        loss = output.loss
        self.logger.record("loss", loss.item())
        for name, value in output.metrics.items():
            self.logger.record(name, value.item())
        return loss


class EnsembleTrainer(BasicRewardTrainer):
    """Train a reward ensemble."""

    def __init__(
        self,
        preference_model: PreferenceModel,
        loss: RewardLoss,
        rng: np.random.Generator,
        batch_size: int = 32,
        minibatch_size: Optional[int] = None,
        epochs: int = 1,
        lr: float = 1e-3,
        custom_logger: Optional[imit_logger.HierarchicalLogger] = None,
        regularizer_factory: Optional[regularizers.RegularizerFactory] = None,
    ) -> None:
        """Initialize the reward model trainer.

        Args:
            preference_model: the preference model to train the reward network.
            loss: the loss to use
            rng: random state for the internal RNG used in bagging
            batch_size: number of fragment pairs per batch
            minibatch_size: size of minibatch to calculate gradients over.
                The gradients are accumulated until `batch_size` examples
                are processed before making an optimization step. This
                is useful in GPU training to reduce memory usage, since
                fewer examples are loaded into memory at once,
                facilitating training with larger batch sizes, but is
                generally slower. Must be a factor of `batch_size`.
                Optional, defaults to `batch_size`.
            epochs: number of epochs in each training iteration (can be adjusted
                on the fly by specifying an `epoch_multiplier` in `self.train()`
                if longer training is desired in specific cases).
            lr: the learning rate
            custom_logger: Where to log to; if None (default), creates a new logger.
            regularizer_factory: A factory for creating a regularizer. If None,
                no regularization is used.

        Raises:
            TypeError: if model is not a RewardEnsemble.
        """
        if preference_model.ensemble_model is None:
            raise TypeError(
                "PreferenceModel of a RewardEnsemble expected by EnsembleTrainer.",
            )

        super().__init__(
            preference_model,
            loss=loss,
            batch_size=batch_size,
            minibatch_size=minibatch_size,
            epochs=epochs,
            lr=lr,
            custom_logger=custom_logger,
            rng=rng,
            regularizer_factory=regularizer_factory,
        )
        self.member_trainers = []
        for member_pref_model in self._preference_model.member_pref_models:
            reward_trainer = BasicRewardTrainer(
                member_pref_model,
                loss=loss,
                batch_size=batch_size,
                minibatch_size=minibatch_size,
                epochs=epochs,
                lr=lr,
                custom_logger=self.logger,
                regularizer_factory=regularizer_factory,
                rng=self.rng,
            )
            self.member_trainers.append(reward_trainer)

    @property
    def logger(self) -> imit_logger.HierarchicalLogger:
        return super().logger

    @logger.setter
    def logger(self, custom_logger: imit_logger.HierarchicalLogger) -> None:
        self._logger = custom_logger
        for member_trainer in self.member_trainers:
            member_trainer.logger = custom_logger

    def _train(self, dataset: PreferenceDataset, epoch_multiplier: float = 1.0) -> None:
        """Trains for `epoch_multiplier * self.epochs` epochs over `dataset`."""
        sampler = data_th.RandomSampler(
            dataset,
            replacement=True,
            num_samples=len(dataset),
            # we convert the numpy generator to the pytorch generator.
            generator=th.Generator().manual_seed(util.make_seeds(self.rng)),
        )
        for member_idx in range(len(self.member_trainers)):
            # sampler gives new indexes on every call
            bagging_dataset = data_th.Subset(dataset, list(sampler))
            with self.logger.add_accumulate_prefix(f"member-{member_idx}"):
                self.member_trainers[member_idx].train(
                    bagging_dataset,
                    epoch_multiplier=epoch_multiplier,
                )

        # average the metrics across the member models
        metrics = defaultdict(list)
        keys = list(self.logger.name_to_value.keys())
        for key in keys:
            if re.match(r"member-(\d+)/reward/(.+)", key) and "final" in key:
                val = self.logger.name_to_value[key]
                key_list = key.split("/")
                key_list.pop(0)
                metrics["/".join(key_list)].append(val)

        for k, v in metrics.items():
            self.logger.record(k, np.mean(v))
            self.logger.record(k + "_std", np.std(v))


def get_base_model(reward_model: reward_nets.RewardNet) -> reward_nets.RewardNet:
    base_model = reward_model
    while hasattr(base_model, "base"):
        base_model = cast(reward_nets.RewardNet, base_model.base)

    return base_model


def _make_reward_trainer(
    preference_model: PreferenceModel,
    loss: RewardLoss,
    rng: np.random.Generator,
    reward_trainer_kwargs: Optional[Mapping[str, Any]] = None,
) -> RewardTrainer:
    """Construct the correct type of reward trainer for this reward function."""
    if reward_trainer_kwargs is None:
        reward_trainer_kwargs = {}

    if preference_model.ensemble_model is not None:
        return EnsembleTrainer(
            preference_model,
            loss,
            rng=rng,
            **reward_trainer_kwargs,
        )
    else:
        return BasicRewardTrainer(
            preference_model,
            loss=loss,
            rng=rng,
            **reward_trainer_kwargs,
        )


QUERY_SCHEDULES: Dict[str, type_aliases.Schedule] = {
    "constant": lambda t: 1.0,
    "hyperbolic": lambda t: 1.0 / (1.0 + t),
    "inverse_quadratic": lambda t: 1.0 / (1.0 + t**2),
}


class PreferenceComparisons(base.BaseImitationAlgorithm):
    """Main interface for reward learning using preference comparisons."""

    def __init__(
        self,
        trajectory_generator: TrajectoryGenerator,
        reward_model: reward_nets.RewardNet,
        num_iterations: int,
        fragmenter: Optional[Fragmenter] = None,
        preference_gatherer: Optional[PreferenceGatherer] = None,
        reward_trainer: Optional[RewardTrainer] = None,
        comparison_queue_size: Optional[int] = None,
        fragment_length: int = 100,
        transition_oversampling: float = 1,
        initial_comparison_frac: float = 0.1,
        initial_epoch_multiplier: float = 200.0,
        custom_logger: Optional[imit_logger.HierarchicalLogger] = None,
        allow_variable_horizon: bool = False,
        rng: Optional[np.random.Generator] = None,
        query_schedule: Union[str, type_aliases.Schedule] = "hyperbolic",
    ) -> None:
        """Initialize the preference comparison trainer.

        The loggers of all subcomponents are overridden with the logger used
        by this class.

        Args:
            trajectory_generator: generates trajectories while optionally training
                an RL agent on the learned reward function (can also be a sampler
                from a static dataset of trajectories though).
            reward_model: a RewardNet instance to be used for learning the reward
            num_iterations: number of times to train the agent against the reward model
                and then train the reward model against newly gathered preferences.
            fragmenter: takes in a set of trajectories and returns pairs of fragments
                for which preferences will be gathered. These fragments could be random,
                or they could be selected more deliberately (active learning).
                Default is a random fragmenter.
            preference_gatherer: gathers preferences between trajectory fragments.
                Default (and currently the only option) is to use synthetic preferences
                based on ground-truth rewards. Human preferences could be implemented
                here in the future.
            reward_trainer: trains the reward model based on pairs of fragments and
                associated preferences. Default is to use the preference model
                and loss function from DRLHP.
            comparison_queue_size: the maximum number of comparisons to keep in the
                queue for training the reward model. If None, the queue will grow
                without bound as new comparisons are added.
            fragment_length: number of timesteps per fragment that is used to elicit
                preferences
            transition_oversampling: factor by which to oversample transitions before
                creating fragments. Since fragments are sampled with replacement,
                this is usually chosen > 1 to avoid having the same transition
                in too many fragments.
            initial_comparison_frac: fraction of the total_comparisons argument
                to train() that will be sampled before the rest of training begins
                (using a randomly initialized agent). This can be used to pretrain the
                reward model before the agent is trained on the learned reward, to
                help avoid irreversibly learning a bad policy from an untrained reward.
                Note that there will often be some additional pretraining comparisons
                since `comparisons_per_iteration` won't exactly divide the total number
                of comparisons. How many such comparisons there are depends
                discontinuously on `total_comparisons` and `comparisons_per_iteration`.
            initial_epoch_multiplier: before agent training begins, train the reward
                model for this many more epochs than usual (on fragments sampled from a
                random agent).
            custom_logger: Where to log to; if None (default), creates a new logger.
            allow_variable_horizon: If False (default), algorithm will raise an
                exception if it detects trajectories of different length during
                training. If True, overrides this safety check. WARNING: variable
                horizon episodes leak information about the reward via termination
                condition, and can seriously confound evaluation. Read
                https://imitation.readthedocs.io/en/latest/guide/variable_horizon.html
                before overriding this.
            rng: random number generator to use for initializing subcomponents such as
                fragmenter.
                Only used when default components are used; if you instantiate your
                own fragmenter, preference gatherer, etc., you are responsible for
                seeding them!
            query_schedule: one of ("constant", "hyperbolic", "inverse_quadratic"), or
                a function that takes in a float between 0 and 1 inclusive,
                representing a fraction of the total number of timesteps elapsed up to
                some time T, and returns a potentially unnormalized probability
                indicating the fraction of `total_comparisons` that should be queried
                at that iteration. This function will be called `num_iterations` times
                in `__init__()` with values from `np.linspace(0, 1, num_iterations)`
                as input. The outputs will be normalized to sum to 1 and then used to
                apportion the comparisons among the `num_iterations` iterations.

        Raises:
            ValueError: if `query_schedule` is not a valid string or callable.
        """
        super().__init__(
            custom_logger=custom_logger,
            allow_variable_horizon=allow_variable_horizon,
        )

        # for keeping track of the global iteration, in case train() is called
        # multiple times
        self._iteration = 0

        self.model = reward_model
        self.rng = rng

        # are any of the optional args that require a rng None?
        has_any_rng_args_none = None in (
            preference_gatherer,
            fragmenter,
            reward_trainer,
        )

        # TODO: update messages with preference querent
        if self.rng is None and has_any_rng_args_none:
            raise ValueError(
                "If you don't provide a random state, you must provide your own "
                "seeded fragmenter, preference gatherer, "
                "and reward_trainer. "
                "You can initialize a random state with `np.random.default_rng(seed)`.",
            )
        elif self.rng is not None and not has_any_rng_args_none:
            raise ValueError(
                "If you provide your own fragmenter, preference gatherer, "
                "and reward trainer, "
                "you don't need to provide a random state.",
            )

        if reward_trainer is None:
            assert self.rng is not None
            preference_model = PreferenceModel(reward_model)
            loss = CrossEntropyRewardLoss()
            self.reward_trainer = _make_reward_trainer(
                preference_model,
                loss,
                rng=self.rng,
            )
        else:
            self.reward_trainer = reward_trainer

        # If the reward trainer was created in the previous line, we've already passed
        # the correct logger. But if the user created a RewardTrainer themselves and
        # didn't manually set a logger, it would be annoying if a separate one was used.
        self.reward_trainer.logger = self.logger
        self.trajectory_generator = trajectory_generator
        self.trajectory_generator.logger = self.logger
        if fragmenter:
            self.fragmenter = fragmenter
        else:
            assert self.rng is not None
            self.fragmenter = RandomFragmenter(
                custom_logger=self.logger,
                rng=self.rng,
            )
        self.fragmenter.logger = self.logger
        if preference_gatherer:
            self.preference_gatherer = preference_gatherer
        else:
            assert self.rng is not None
            self.preference_gatherer = SyntheticGatherer(
                custom_logger=self.logger,
                rng=self.rng,
            )

        self.preference_gatherer.logger = self.logger

        self.fragment_length = fragment_length
        self.initial_comparison_frac = initial_comparison_frac
        self.initial_epoch_multiplier = initial_epoch_multiplier
        self.num_iterations = num_iterations
        self.transition_oversampling = transition_oversampling
        if callable(query_schedule):
            self.query_schedule = query_schedule
        elif query_schedule in QUERY_SCHEDULES:
            self.query_schedule = QUERY_SCHEDULES[query_schedule]
        else:
            raise ValueError(f"Unknown query schedule: {query_schedule}")

        self.dataset = PreferenceDataset(max_size=comparison_queue_size)

    def train(
        self,
        total_timesteps: int,
        total_comparisons: int,
        callback: Optional[Callable[[int], None]] = None,
    ) -> Mapping[str, Any]:
        """Train the reward model and the policy if applicable.

        Args:
            total_timesteps: number of environment interaction steps
            total_comparisons: number of preferences to gather in total
            callback: callback functions called at the end of each iteration

        Returns:
            A dictionary with final metrics such as loss and accuracy
            of the reward model.
        """
        initial_comparisons = int(total_comparisons * self.initial_comparison_frac)
        total_comparisons -= initial_comparisons

        # Compute the number of comparisons to request at each iteration in advance.
        vec_schedule = np.vectorize(self.query_schedule)
        unnormalized_probs = vec_schedule(np.linspace(0, 1, self.num_iterations))
        probs = unnormalized_probs / np.sum(unnormalized_probs)
        shares = util.oric(probs * total_comparisons)
        schedule = [initial_comparisons] + shares.tolist()
        print(f"Query schedule: {schedule}")

        timesteps_per_iteration, extra_timesteps = divmod(
            total_timesteps,
            self.num_iterations,
        )
        reward_loss = None
        reward_accuracy = None

        for i, num_queries in enumerate(schedule):
            ##########################
            # Gather new preferences #
            ##########################
            num_steps = math.ceil(
                self.transition_oversampling * 2 * num_queries * self.fragment_length,
            )
            self.logger.log(
                f"Collecting {2 * num_queries} fragments ({num_steps} transitions)",
            )
            trajectories = self.trajectory_generator.sample(num_steps)
            # This assumes there are no fragments missing initial timesteps
            # (but allows for fragments missing terminal timesteps).
            horizons = (len(traj) for traj in trajectories if traj.terminal)
            self._check_fixed_horizon(horizons)
            self.logger.log("Creating fragment pairs")

            queries = self.fragmenter(trajectories, self.fragment_length, num_queries)

            self.preference_gatherer.query(queries)

            with self.logger.accumulate_means("preferences"):
                self.logger.log("Gathering preferences")
                # Gather fragment pairs for which preferences have been provided
                queries, preferences = self.preference_gatherer.gather()

            # Free up RAM or disk space from keeping rendered images
            remove_rendered_images(trajectories)

            self.dataset.push(queries, preferences)
            self.logger.log(f"Dataset now contains {len(self.dataset)} comparisons")
            # Skip training if dataset is empty
            if len(self.dataset) == 0:
                continue

            ##########################
            # Train the reward model #
            ##########################

            # On the first iteration, we train the reward model for longer,
            # as specified by initial_epoch_multiplier.
            epoch_multiplier = 1.0
            if i == 0:
                epoch_multiplier = self.initial_epoch_multiplier

            self.reward_trainer.train(self.dataset, epoch_multiplier=epoch_multiplier)
            base_key = self.logger.get_accumulate_prefixes() + "reward/final/train"
            assert f"{base_key}/loss" in self.logger.name_to_value
            assert f"{base_key}/accuracy" in self.logger.name_to_value
            reward_loss = self.logger.name_to_value[f"{base_key}/loss"]
            reward_accuracy = self.logger.name_to_value[f"{base_key}/accuracy"]

            ###################
            # Train the agent #
            ###################
            num_steps = timesteps_per_iteration
            # if the number of timesteps per iterations doesn't exactly divide
            # the desired total number of timesteps, we train the agent a bit longer
            # at the end of training (where the reward model is presumably best)
            if i == self.num_iterations - 1:
                num_steps += extra_timesteps
            with self.logger.accumulate_means("agent"):
                self.logger.log(f"Training agent for {num_steps} timesteps")
                self.trajectory_generator.train(steps=num_steps)

            self.logger.dump(self._iteration)

            ########################
            # Additional Callbacks #
            ########################
            if callback:
                callback(self._iteration)
            self._iteration += 1

        return {"reward_loss": reward_loss, "reward_accuracy": reward_accuracy}<|MERGE_RESOLUTION|>--- conflicted
+++ resolved
@@ -907,10 +907,34 @@
         #       lists of image paths or numpy arrays
         clip = ImageSequenceClip(frames_list, fps=self.frames_per_second)
         moviepy_logger = None if not progress_logger else "bar"
-        clip.write_videofile(output_path, logger=moviepy_logger)
-
-<<<<<<< HEAD
-class ZooniverseQuerent(PrefCollectQuerent):
+        if output_path.endswith('.gif'):
+            clip.write_gif(output_path, program='ffmpeg', logger=moviepy_logger)
+        else:
+            clip.write_videofile(output_path, logger=moviepy_logger)
+
+    @staticmethod
+    def _add_missing_rgb_channels(frames: np.ndarray) -> np.ndarray:
+        """Add missing RGB channels if needed.
+        If less than three channels are present, multiplies the last channel
+        until all three channels exist.
+
+        Args:
+            frames: a stack of frames with potentially missing channels;
+                expected shape (batch, height, width, channels).
+
+        Returns:
+            a stack of frames with exactly three channels.
+        """
+        if frames.shape[-1] < 3:
+            missing_channels = 3 - frames.shape[-1]
+            frames = np.concatenate(
+                [frames] + missing_channels * [frames[..., -1][..., None]],
+                axis=-1,
+                )
+        return frames
+
+
+class ZooniverseQuerent(VideoBasedQuerent):
     """Sends queries to the Zooniverse interface."""
 
     def __init__(
@@ -937,7 +961,7 @@
         queries: Sequence[TrajectoryWithRewPair],
     ) -> Dict[str, TrajectoryWithRewPair]:
         # Call PreferenceQuerent not PrefCollectQuerent
-        identified_queries = super(PrefCollectQuerent, self).__call__(queries)
+        identified_queries = super().__call__(queries)
 
         # Save fragment videos and submit queries
         for query_id, query in identified_queries.items():
@@ -960,30 +984,30 @@
         return identified_queries
 
     def _query(self, query_id):
-    
+
         # Authenticate with Zooniverse
         panoptes_username = os.environ["PANOPTES_USERNAME"]
         panoptes_password = os.environ["PANOPTES_PASSWORD"]
         Panoptes.connect(username=panoptes_username, password=panoptes_password)
-        
+
         # Find project and workflow
         project = Project.find(self.zoo_project_id)
         workflow = Workflow.find(self.zoo_workflow_id)
-        
+
         # Find subject sets
         linked_subject_set = SubjectSet.find(self.linked_subject_set_id)
-        
+
         # Create subject for this query_id
         subject = Subject()
         subject.links.project = project
-        
+
         output_file_name = os.path.join(
                 self.video_output_dir, f"{query_id}" + "-{}.gif"
             )
-            
+
         subject.add_location(open(output_file_name.format("left"), "rb"))
         subject.add_location(open(output_file_name.format("right"), "rb"))
-        
+
         subject.metadata["query_id"] = f"{query_id}"
         subject.metadata["#left_video"] = output_file_name.format("left")
         subject.metadata["#right_video"] = output_file_name.format("right")
@@ -992,49 +1016,11 @@
         subject.metadata["#zoo_workflow_id"] = self.zoo_workflow_id
         subject.metadata["#linked_subject_set_id"] = self.linked_subject_set_id
         subject.metadata["#experiment_id"] = self.experiment_id
-        
+
         subject.save()
-        
+
         # Add the subject to the linked subject set
         linked_subject_set.add(subject)
-        
-
-def add_missing_rgb_channels(frames: np.ndarray) -> np.ndarray:
-    """Add missing RGB channels if needed.
-    If less than three channels are present, multiplies the last channel
-    until all three channels exist.
-=======
-    @staticmethod
-    def _add_missing_rgb_channels(frames: np.ndarray) -> np.ndarray:
-        """Add missing RGB channels if needed.
-        If less than three channels are present, multiplies the last channel
-        until all three channels exist.
->>>>>>> b7e53827
-
-        Args:
-            frames: a stack of frames with potentially missing channels;
-                expected shape (batch, height, width, channels).
-
-        Returns:
-            a stack of frames with exactly three channels.
-        """
-        if frames.shape[-1] < 3:
-            missing_channels = 3 - frames.shape[-1]
-            frames = np.concatenate(
-                [frames] + missing_channels * [frames[..., -1][..., None]],
-                axis=-1,
-            )
-<<<<<<< HEAD
-    # Note: `ImageSeqeuenceClip` handily accepts both
-    #       lists of image paths or numpy arrays
-    clip = ImageSequenceClip(frames_list, fps=frames_per_second)
-    moviepy_logger = None if not progress_logger else "bar"
-    if output_path.endswith('.gif'):
-        clip.write_gif(output_path, program='ffmpeg', logger=moviepy_logger)
-    else:
-        clip.write_videofile(output_path, logger=moviepy_logger)
-=======
-        return frames
 
 
 class RESTQuerent(VideoBasedQuerent):
@@ -1073,7 +1059,6 @@
             self.query_endpoint + query_id,
             json={"uuid": "{}".format(query_id)},
         )
->>>>>>> b7e53827
 
 
 class PreferenceGatherer(abc.ABC):
@@ -1498,7 +1483,7 @@
         return answered_query["label"]
 
 
-class ZooniverseGatherer(PrefCollectGatherer):
+class ZooniverseGatherer(AsynchronousHumanGatherer):
     """Gathers preferences from Zooniverse interface."""
 
     def __init__(
@@ -1526,14 +1511,14 @@
             pref_collect_address,
             **querent_kwargs
         )
-        
+
         self.zoo_project_id = zoo_project_id
         self.zoo_workflow_id = zoo_workflow_id
         self.linked_subject_set_id = linked_subject_set_id
-        
+
         # Find workflow
         self.workflow = Workflow.find(self.zoo_workflow_id)
-        
+
         # Define annotation to label map
         self.annotation_to_label = {
             0: 1,
@@ -1542,13 +1527,13 @@
             3: -1,
             None: None
         }
-        
+
         self.last_id = 0
         self.query_to_subject = {}
         self.subject_to_annotations = {}
-        
+
     def _process_zoo_classifications(self):
-        
+
         # Access classifications from the last_id
         classifications = Classification.where(
             last_id=self.last_id,
@@ -1556,11 +1541,11 @@
             project_id=self.zoo_project_id,
             workflow_id=self.zoo_workflow_id
         )
-        
+
         # get linked subjects and their statuses
         statuses = self.workflow.subject_workflow_statuses(self.linked_subject_set_id)
         linked_subject_statuses = {s.raw['links']['subject']: s.raw['retirement_reason'] for s in statuses}
-        
+
         for c in classifications:
             d = c.raw
             # Extract subject id
@@ -1584,25 +1569,25 @@
             self.last_id = d['id']
 
     def _gather_preference(self, query_id: str) -> float:
-                
+
         # Authenticate with Zooniverse
         panoptes_username = os.environ["PANOPTES_USERNAME"]
         panoptes_password = os.environ["PANOPTES_PASSWORD"]
         Panoptes.connect(username=panoptes_username, password=panoptes_password)
-        
+
         self._process_zoo_classifications()
-        
+
         # Find linked subject set
         linked_subject_set = SubjectSet.find(self.linked_subject_set_id)
-        
+
         # Get subject_id corresponding to query_id
         subject_id = self.query_to_subject[query_id]
-        
+
         # Get reduced_label for subject_id aggregated from each annotation for that subject
         reduced_label = self._reduce_annotations(self.subject_to_annotations[subject_id])
-        
+
         return reduced_label
-    
+
     def _reduce_annotations(self, annotations):
         # Aggregate Zooniverse classifications
         count = Counter(annotations)
