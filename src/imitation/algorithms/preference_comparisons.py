"""Learning reward models using preference comparisons.

Trains a reward model and optionally a policy based on preferences
between trajectory fragments.
"""
import abc
import functools
import math
import pickle
import random
from typing import (
    Any,
    Callable,
    Dict,
    List,
    Mapping,
    NamedTuple,
    Optional,
    Sequence,
    Tuple,
    Union,
)

import numpy as np
import torch as th
from scipy import special
<<<<<<< HEAD
from stable_baselines3.common import (
    base_class,
    off_policy_algorithm,
    type_aliases,
    vec_env,
)
=======
from stable_baselines3.common import base_class, type_aliases, vec_env
from torch import nn
from torch.utils import data as data_th
>>>>>>> 17bd23a4
from tqdm.auto import tqdm

from imitation.algorithms import base
from imitation.data import rollout, types, wrappers
from imitation.data.types import (
    AnyPath,
    TrajectoryPair,
    TrajectoryWithRew,
    TrajectoryWithRewPair,
    Transitions,
)
from imitation.policies import exploration_wrapper, replay_buffer_wrapper
from imitation.rewards import reward_function, reward_nets, reward_wrapper
from imitation.util import logger as imit_logger
from imitation.util import networks, util


class TrajectoryGenerator(abc.ABC):
    """Generator of trajectories with optional training logic."""

    _logger: imit_logger.HierarchicalLogger
    """Object to log statistics and natural language messages to."""

    def __init__(self, custom_logger: Optional[imit_logger.HierarchicalLogger] = None):
        """Builds TrajectoryGenerator.

        Args:
            custom_logger: Where to log to; if None (default), creates a new logger.
        """
        self.logger = custom_logger or imit_logger.configure()

    @abc.abstractmethod
    def sample(self, steps: int) -> Sequence[TrajectoryWithRew]:
        """Sample a batch of trajectories.

        Args:
            steps: All trajectories taken together should
                have at least this many steps.

        Returns:
            A list of sampled trajectories with rewards (which should
            be the environment rewards, not ones from a reward model).
        """  # noqa: DAR202

    def train(self, steps: int, **kwargs):
        """Train an agent if the trajectory generator uses one.

        By default, this method does nothing and doesn't need
        to be overridden in subclasses that don't require training.

        Args:
            steps: number of environment steps to train for.
            **kwargs: additional keyword arguments to pass on to
                the training procedure.
        """

    @property
    def logger(self) -> imit_logger.HierarchicalLogger:
        return self._logger

    @logger.setter
    def logger(self, value: imit_logger.HierarchicalLogger):
        self._logger = value


class TrajectoryDataset(TrajectoryGenerator):
    """A fixed dataset of trajectories."""

    def __init__(
        self,
        trajectories: Sequence[TrajectoryWithRew],
        seed: Optional[int] = None,
        custom_logger: Optional[imit_logger.HierarchicalLogger] = None,
    ):
        """Creates a dataset loaded from `path`.

        Args:
            trajectories: the dataset of rollouts.
            seed: Seed for RNG used for shuffling dataset.
            custom_logger: Where to log to; if None (default), creates a new logger.
        """
        super().__init__(custom_logger=custom_logger)
        self._trajectories = trajectories
        self.rng = random.Random(seed)

    def sample(self, steps: int) -> Sequence[TrajectoryWithRew]:
        # make a copy before shuffling
        trajectories = list(self._trajectories)
        self.rng.shuffle(trajectories)
        return _get_trajectories(trajectories, steps)


class AgentTrainer(TrajectoryGenerator):
    """Wrapper for training an SB3 algorithm on an arbitrary reward function."""

    def __init__(
        self,
        algorithm: base_class.BaseAlgorithm,
        reward_fn: Union[reward_function.RewardFn, reward_nets.RewardNet],
        exploration_frac: float = 0.0,
        switch_prob: float = 0.5,
        random_prob: float = 0.5,
        seed: Optional[int] = None,
        custom_logger: Optional[imit_logger.HierarchicalLogger] = None,
        reward_relabel: bool = False,
    ):
        """Initialize the agent trainer.

        Args:
            algorithm: the stable-baselines algorithm to use for training.
                Its environment must be set.
            reward_fn: either a RewardFn or a RewardNet instance that will supply
                the rewards used for training the agent.
            exploration_frac: fraction of the trajectories that will be generated
                partially randomly rather than only by the agent when sampling.
            switch_prob: the probability of switching the current policy at each
                step for the exploratory samples.
            random_prob: the probability of picking the random policy when switching
                during exploration.
            seed: random seed for exploratory trajectories.
            custom_logger: Where to log to; if None (default), creates a new logger.
            reward_relabel: whether to relabel rewards in the replay buffer of
                off-policy algorithms with learned rewards.

        Raises:
            ValueError: `algorithm` does not have an environment set.
        """
        self.algorithm = algorithm
        # NOTE: this has to come after setting self.algorithm because super().__init__
        # will set self.logger, which also sets the logger for the algorithm
        super().__init__(custom_logger)
        if isinstance(reward_fn, reward_nets.RewardNet):
            reward_fn = reward_fn.predict_processed
        self.reward_fn = reward_fn
        self.exploration_frac = exploration_frac

        if reward_relabel:
            assert isinstance(self.algorithm, off_policy_algorithm.OffPolicyAlgorithm)
            relabel_reward_fn = functools.partial(reward_fn, update_stats=False)
            self.algorithm.replay_buffer = (
                replay_buffer_wrapper.ReplayBufferRewardWrapper(
                    self.algorithm.replay_buffer,
                    relabel_reward_fn,
                )
            )

        venv = self.algorithm.get_env()
        if not isinstance(venv, vec_env.VecEnv):
            raise ValueError("The environment for the agent algorithm must be set.")
        # The BufferingWrapper records all trajectories, so we can return
        # them after training. This should come first (before the wrapper that
        # changes the reward function), so that we return the original environment
        # rewards.
        self.buffering_wrapper = wrappers.BufferingWrapper(venv)
        self.venv = self.reward_venv_wrapper = reward_wrapper.RewardVecEnvWrapper(
            self.buffering_wrapper,
            reward_fn=self.reward_fn,
        )

        self.log_callback = self.reward_venv_wrapper.make_log_callback()

        self.algorithm.set_env(self.venv)
        policy_callable = rollout._policy_to_callable(
            self.algorithm,
            self.venv,
            # By setting deterministic_policy to False, we ensure that the rollouts
            # are collected from a deterministic policy only if self.algorithm is
            # deterministic. If self.algorithm is stochastic, then policy_callable
            # will also be stochastic.
            deterministic_policy=False,
        )
        self.exploration_wrapper = exploration_wrapper.ExplorationWrapper(
            policy_callable=policy_callable,
            venv=self.venv,
            random_prob=random_prob,
            switch_prob=switch_prob,
            seed=seed,
        )

    def train(self, steps: int, **kwargs) -> None:
        """Train the agent using the reward function specified during instantiation.

        Args:
            steps: number of environment timesteps to train for
            **kwargs: other keyword arguments to pass to BaseAlgorithm.train()

        Raises:
            RuntimeError: Transitions left in `self.buffering_wrapper`; call
                `self.sample` first to clear them.
        """
        n_transitions = self.buffering_wrapper.n_transitions
        if n_transitions:
            raise RuntimeError(
                f"There are {n_transitions} transitions left in the buffer. "
                "Call AgentTrainer.sample() first to clear them.",
            )
        self.algorithm.learn(
            total_timesteps=steps,
            reset_num_timesteps=False,
            callback=self.log_callback,
            **kwargs,
        )

    def sample(self, steps: int) -> Sequence[types.TrajectoryWithRew]:
        agent_trajs, _ = self.buffering_wrapper.pop_finished_trajectories()
        # We typically have more trajectories than are needed.
        # In that case, we use the final trajectories because
        # they are the ones with the most relevant version of
        # the agent.
        # The easiest way to do this will be to first invert the
        # list and then later just take the first trajectories:
        agent_trajs = agent_trajs[::-1]
        avail_steps = sum(len(traj) for traj in agent_trajs)

        exploration_steps = int(self.exploration_frac * steps)
        if self.exploration_frac > 0 and exploration_steps == 0:
            self.logger.warn(
                "No exploration steps included: exploration_frac = "
                f"{self.exploration_frac} > 0 but steps={steps} is too small.",
            )
        agent_steps = steps - exploration_steps

        if avail_steps < agent_steps:
            self.logger.log(
                f"Requested {agent_steps} transitions but only {avail_steps} in buffer."
                f" Sampling {agent_steps - avail_steps} additional transitions.",
            )
            sample_until = rollout.make_sample_until(
                min_timesteps=agent_steps - avail_steps,
                min_episodes=None,
            )
            # Important note: we don't want to use the trajectories returned
            # here because 1) they might miss initial timesteps taken by the RL agent
            # and 2) their rewards are the ones provided by the reward model!
            # Instead, we collect the trajectories using the BufferingWrapper.
            rollout.generate_trajectories(
                self.algorithm,
                self.buffering_wrapper,
                sample_until=sample_until,
                # By setting deterministic_policy to False, we ensure that the rollouts
                # are collected from a deterministic policy only if self.algorithm is
                # deterministic. If self.algorithm is stochastic, then policy_callable
                # will also be stochastic.
                deterministic_policy=False,
            )
            additional_trajs, _ = self.buffering_wrapper.pop_finished_trajectories()
            agent_trajs = list(agent_trajs) + list(additional_trajs)

        agent_trajs = _get_trajectories(agent_trajs, agent_steps)

        exploration_trajs = []
        if exploration_steps > 0:
            self.logger.log(f"Sampling {exploration_steps} exploratory transitions.")
            sample_until = rollout.make_sample_until(
                min_timesteps=exploration_steps,
                min_episodes=None,
            )
            rollout.generate_trajectories(
                policy=self.exploration_wrapper,
                venv=self.buffering_wrapper,
                sample_until=sample_until,
                # buffering_wrapper collects rollouts from a non-deterministic policy
                # so we do that here as well for consistency.
                deterministic_policy=False,
            )
            exploration_trajs, _ = self.buffering_wrapper.pop_finished_trajectories()
            exploration_trajs = _get_trajectories(exploration_trajs, exploration_steps)
        # We call _get_trajectories separately on agent_trajs and exploration_trajs
        # and then just concatenate. This could mean we return slightly too many
        # transitions, but it gets the proportion of exploratory and agent transitions
        # roughly right.
        return list(agent_trajs) + list(exploration_trajs)

    @TrajectoryGenerator.logger.setter
    def logger(self, value: imit_logger.HierarchicalLogger):
        self._logger = value
        self.algorithm.set_logger(self.logger)


def _get_trajectories(
    trajectories: Sequence[TrajectoryWithRew],
    steps: int,
) -> Sequence[TrajectoryWithRew]:
    """Get enough trajectories to have at least `steps` transitions in total."""
    if steps == 0:
        return []

    available_steps = sum(len(traj) for traj in trajectories)
    if available_steps < steps:
        raise RuntimeError(
            f"Asked for {steps} transitions but only {available_steps} available",
        )
    # We need the cumulative sum of trajectory lengths
    # to determine how many trajectories to return:
    steps_cumsum = np.cumsum([len(traj) for traj in trajectories])
    # Now we find the first index that gives us enough
    # total steps:
    idx = (steps_cumsum >= steps).argmax()
    # we need to include the element at position idx
    trajectories = trajectories[: idx + 1]
    # sanity check
    assert sum(len(traj) for traj in trajectories) >= steps
    return trajectories


class Fragmenter(abc.ABC):
    """Class for creating pairs of trajectory fragments from a set of trajectories."""

    def __init__(self, custom_logger: Optional[imit_logger.HierarchicalLogger] = None):
        """Initialize the fragmenter.

        Args:
            custom_logger: Where to log to; if None (default), creates a new logger.
        """
        self.logger = custom_logger or imit_logger.configure()

    @abc.abstractmethod
    def __call__(
        self,
        trajectories: Sequence[TrajectoryWithRew],
        fragment_length: int,
        num_pairs: int,
    ) -> Sequence[TrajectoryWithRewPair]:
        """Create fragment pairs out of a sequence of trajectories.

        Args:
            trajectories: collection of trajectories that will be split up into
                fragments
            fragment_length: the length of each sampled fragment
            num_pairs: the number of fragment pairs to sample

        Returns:
            a sequence of fragment pairs
        """  # noqa: DAR202


class RandomFragmenter(Fragmenter):
    """Sample fragments of trajectories uniformly at random with replacement.

    Note that each fragment is part of a single episode and has a fixed
    length. This leads to a bias: transitions at the beginning and at the
    end of episodes are less likely to occur as part of fragments (this affects
    the first and last fragment_length transitions).

    An additional bias is that trajectories shorter than the desired fragment
    length are never used.
    """

    def __init__(
        self,
        seed: Optional[float] = None,
        warning_threshold: int = 10,
        custom_logger: Optional[imit_logger.HierarchicalLogger] = None,
    ):
        """Initialize the fragmenter.

        Args:
            seed: an optional seed for the internal RNG
            warning_threshold: give a warning if the number of available
                transitions is less than this many times the number of
                required samples. Set to 0 to disable this warning.
            custom_logger: Where to log to; if None (default), creates a new logger.
        """
        super().__init__(custom_logger)
        self.rng = random.Random(seed)
        self.warning_threshold = warning_threshold

    def __call__(
        self,
        trajectories: Sequence[TrajectoryWithRew],
        fragment_length: int,
        num_pairs: int,
    ) -> Sequence[TrajectoryWithRewPair]:
        fragments: List[TrajectoryWithRew] = []

        prev_num_trajectories = len(trajectories)
        # filter out all trajectories that are too short
        trajectories = [traj for traj in trajectories if len(traj) >= fragment_length]
        if len(trajectories) == 0:
            raise ValueError(
                "No trajectories are long enough for the desired fragment length "
                f"of {fragment_length}.",
            )
        num_discarded = prev_num_trajectories - len(trajectories)
        if num_discarded:
            self.logger.log(
                f"Discarded {num_discarded} out of {prev_num_trajectories} "
                "trajectories because they are shorter than the desired length "
                f"of {fragment_length}.",
            )

        weights = [len(traj) for traj in trajectories]

        # number of transitions that will be contained in the fragments
        num_transitions = 2 * num_pairs * fragment_length
        if sum(weights) < num_transitions:
            self.logger.warn(
                "Fewer transitions available than needed for desired number "
                "of fragment pairs. Some transitions will appear multiple times.",
            )
        elif (
            self.warning_threshold
            and sum(weights) < self.warning_threshold * num_transitions
        ):
            # If the number of available transitions is not much larger
            # than the number of requires ones, we already give a warning.
            # But only if self.warning_threshold is non-zero.
            self.logger.warn(
                f"Samples will contain {num_transitions} transitions in total "
                f"and only {sum(weights)} are available. "
                f"Because we sample with replacement, a significant number "
                "of transitions are likely to appear multiple times.",
            )

        # we need two fragments for each comparison
        for _ in range(2 * num_pairs):
            traj = self.rng.choices(trajectories, weights, k=1)[0]
            n = len(traj)
            start = self.rng.randint(0, n - fragment_length)
            end = start + fragment_length
            terminal = (end == n) and traj.terminal
            fragment = TrajectoryWithRew(
                obs=traj.obs[start : end + 1],
                acts=traj.acts[start:end],
                infos=traj.infos[start:end] if traj.infos is not None else None,
                rews=traj.rews[start:end],
                terminal=terminal,
            )
            fragments.append(fragment)
        # fragments is currently a list of single fragments. We want to pair up
        # fragments to get a list of (fragment1, fragment2) tuples. To do so,
        # we create a single iterator of the list and zip it with itself:
        iterator = iter(fragments)
        return list(zip(iterator, iterator))


class PreferenceGatherer(abc.ABC):
    """Base class for gathering preference comparisons between trajectory fragments."""

    def __init__(
        self,
        seed: Optional[int] = None,
        custom_logger: Optional[imit_logger.HierarchicalLogger] = None,
    ):
        """Initializes the preference gatherer.

        Args:
            seed: seed for the internal RNG, if applicable
            custom_logger: Where to log to; if None (default), creates a new logger.
        """
        # The random seed isn't used here, but it's useful to have this
        # as an argument nevertheless because that means we can always
        # pass in a seed in training scripts (without worrying about whether
        # the PreferenceGatherer we use needs one).
        del seed
        self.logger = custom_logger or imit_logger.configure()

    @abc.abstractmethod
    def __call__(self, fragment_pairs: Sequence[TrajectoryWithRewPair]) -> np.ndarray:
        """Gathers the probabilities that fragment 1 is preferred in `fragment_pairs`.

        Args:
            fragment_pairs: sequence of pairs of trajectory fragments

        Returns:
            A numpy array with shape (b, ), where b is the length of the input
            (i.e. batch size). Each item in the array is the probability that
            fragment 1 is preferred over fragment 2 for the corresponding
            pair of fragments.

            Note that for human feedback, these probabilities are simply 0 or 1
            (or 0.5 in case of indifference), but synthetic models may yield other
            probabilities.
        """  # noqa: DAR202


class SyntheticGatherer(PreferenceGatherer):
    """Computes synthetic preferences using ground-truth environment rewards."""

    def __init__(
        self,
        temperature: float = 1,
        discount_factor: float = 1,
        sample: bool = True,
        seed: Optional[int] = None,
        threshold: float = 50,
        custom_logger: Optional[imit_logger.HierarchicalLogger] = None,
    ):
        """Initialize the synthetic preference gatherer.

        Args:
            temperature: the preferences are sampled from a softmax, this is
                the temperature used for sampling. temperature=0 leads to deterministic
                results (for equal rewards, 0.5 will be returned).
            discount_factor: discount factor that is used to compute
                how good a fragment is. Default is to use undiscounted
                sums of rewards (as in the DRLHP paper).
            sample: if True (default), the preferences are 0 or 1, sampled from
                a Bernoulli distribution (or 0.5 in the case of ties with zero
                temperature). If False, then the underlying Bernoulli probabilities
                are returned instead.
            seed: seed for the internal RNG (only used if temperature > 0 and sample)
            threshold: preferences are sampled from a softmax of returns.
                To avoid overflows, we clip differences in returns that are
                above this threshold (after multiplying with temperature).
                This threshold is therefore in logspace. The default value
                of 50 means that probabilities below 2e-22 are rounded up to 2e-22.
            custom_logger: Where to log to; if None (default), creates a new logger.
        """
        super().__init__(custom_logger=custom_logger)
        self.temperature = temperature
        self.discount_factor = discount_factor
        self.sample = sample
        self.rng = np.random.default_rng(seed=seed)
        self.threshold = threshold

    def __call__(self, fragment_pairs: Sequence[TrajectoryWithRewPair]) -> np.ndarray:
        """Computes probability fragment 1 is preferred over fragment 2."""
        returns1, returns2 = self._reward_sums(fragment_pairs)
        if self.temperature == 0:
            return (np.sign(returns1 - returns2) + 1) / 2

        returns1 /= self.temperature
        returns2 /= self.temperature

        # clip the returns to avoid overflows in the softmax below
        returns_diff = np.clip(returns2 - returns1, -self.threshold, self.threshold)
        # Instead of computing exp(rews1) / (exp(rews1) + exp(rews2)) directly,
        # we divide enumerator and denominator by exp(rews1) to prevent overflows:
        model_probs = 1 / (1 + np.exp(returns_diff))
        # Compute the mean binary entropy. This metric helps estimate
        # how good we can expect the performance of the learned reward
        # model to be at predicting preferences.
        entropy = -(
            special.xlogy(model_probs, model_probs)
            + special.xlogy(1 - model_probs, 1 - model_probs)
        ).mean()
        self.logger.record("entropy", entropy)

        if self.sample:
            return self.rng.binomial(n=1, p=model_probs).astype(np.float32)
        return model_probs

    def _reward_sums(self, fragment_pairs) -> Tuple[np.ndarray, np.ndarray]:
        rews1, rews2 = zip(
            *[
                (
                    rollout.discounted_sum(f1.rews, self.discount_factor),
                    rollout.discounted_sum(f2.rews, self.discount_factor),
                )
                for f1, f2 in fragment_pairs
            ],
        )
        return np.array(rews1, dtype=np.float32), np.array(rews2, dtype=np.float32)


class PreferenceDataset(th.utils.data.Dataset):
    """A PyTorch Dataset for preference comparisons.

    Each item is a tuple consisting of two trajectory fragments
    and a probability that fragment 1 is preferred over fragment 2.

    This dataset is meant to be generated piece by piece during the
    training process, which is why data can be added via the .push()
    method.
    """

    def __init__(self, max_size: Optional[int] = None):
        """Builds an empty PreferenceDataset.

        Args:
            max_size: Maximum number of preference comparisons to store in the dataset.
                If None (default), the dataset can grow indefinitely. Otherwise, the
                dataset acts as a FIFO queue, and the oldest comparisons are evicted
                when `push()` is called and the dataset is at max capacity.
        """
        self.fragments1: List[TrajectoryWithRew] = []
        self.fragments2: List[TrajectoryWithRew] = []
        self.max_size = max_size
        self.preferences = np.array([])

    def push(
        self,
        fragments: Sequence[TrajectoryWithRewPair],
        preferences: np.ndarray,
    ):
        """Add more samples to the dataset.

        Args:
            fragments: list of pairs of trajectory fragments to add
            preferences: corresponding preference probabilities (probability
                that fragment 1 is preferred over fragment 2)

        Raises:
            ValueError: `preferences` shape does not match `fragments` or
                has non-float32 dtype.
        """
        fragments1, fragments2 = zip(*fragments)
        if preferences.shape != (len(fragments),):
            raise ValueError(
                f"Unexpected preferences shape {preferences.shape}, "
                f"expected {(len(fragments), )}",
            )
        if preferences.dtype != np.float32:
            raise ValueError("preferences should have dtype float32")

        self.fragments1.extend(fragments1)
        self.fragments2.extend(fragments2)
        self.preferences = np.concatenate((self.preferences, preferences))

        # Evict old samples if the dataset is at max capacity
        if self.max_size is not None:
            extra = len(self.preferences) - self.max_size
            if extra > 0:
                self.fragments1 = self.fragments1[extra:]
                self.fragments2 = self.fragments2[extra:]
                self.preferences = self.preferences[extra:]

    def __getitem__(self, i) -> Tuple[TrajectoryWithRewPair, float]:
        return (self.fragments1[i], self.fragments2[i]), self.preferences[i]

    def __len__(self) -> int:
        assert len(self.fragments1) == len(self.fragments2) == len(self.preferences)
        return len(self.fragments1)

    def save(self, path: AnyPath) -> None:
        with open(path, "wb") as file:
            pickle.dump(self, file)

    @staticmethod
    def load(path: AnyPath) -> "PreferenceDataset":
        with open(path, "rb") as file:
            return pickle.load(file)


def preference_collate_fn(
    batch: Sequence[Tuple[TrajectoryWithRewPair, float]],
) -> Tuple[Sequence[TrajectoryWithRewPair], np.ndarray]:
    fragment_pairs, preferences = zip(*batch)
    return list(fragment_pairs), np.array(preferences)


class LossAndMetrics(NamedTuple):
    """Loss and auxiliary metrics for reward network training."""

    loss: th.Tensor
    metrics: Mapping[str, th.Tensor]


class RewardLoss(nn.Module, abc.ABC):
    """A loss function over preferences."""

    @abc.abstractmethod
    def forward(
        self,
        model: reward_nets.RewardNet,
        fragment_pairs: Sequence[TrajectoryPair],
        preferences: np.ndarray,
    ) -> LossAndMetrics:
        """Computes the loss.

        Args:
            model: the reward network
            fragment_pairs: Batch consisting of pairs of trajectory fragments.
            preferences: The probability that the first fragment is preferred
                over the second. Typically 0, 1 or 0.5 (tie).

        Returns: # noqa: DAR202
            loss: the loss
            metrics: a dictionary of metrics that can be logged
        """


def _evaluate_reward_on_transitions(
    model: reward_nets.RewardNet,
    transitions: Transitions,
) -> th.Tensor:
    """Evaluate `model` on `transitions` and return the rewards with gradients."""
    preprocessed = model.preprocess(
        state=transitions.obs,
        action=transitions.acts,
        next_state=transitions.next_obs,
        done=transitions.dones,
    )
    return model(*preprocessed)


class CrossEntropyRewardLoss(RewardLoss):
    """Compute the cross entropy reward loss."""

    def __init__(
        self,
        noise_prob: float = 0.0,
        discount_factor: float = 1.0,
        threshold: float = 50,
    ):
        """Create cross entropy reward loss.

        Args:
            noise_prob: assumed probability with which the preference
                is uniformly random (used for the model of preference generation
                that is used for the loss)
            discount_factor: the model of preference generation uses a softmax
                of returns as the probability that a fragment is preferred.
                This is the discount factor used to calculate those returns.
                Default is 1, i.e. undiscounted sums of rewards (which is what
                the DRLHP paper uses).
            threshold: the preference model used to compute the loss contains
                a softmax of returns. To avoid overflows, we clip differences
                in returns that are above this threshold. This threshold
                is therefore in logspace. The default value of 50 means
                that probabilities below 2e-22 are rounded up to 2e-22.
        """
        super().__init__()
        self.discount_factor = discount_factor
        self.noise_prob = noise_prob
        self.threshold = threshold

    def forward(
        self,
        model: reward_nets.RewardNet,
        fragment_pairs: Sequence[TrajectoryPair],
        preferences: np.ndarray,
    ) -> LossAndMetrics:
        """Computes the loss.

        Args:
            model: the reward network to call
            fragment_pairs: Batch consisting of pairs of trajectory fragments.
            preferences: The probability that the first fragment is preferred
                over the second. Typically 0, 1 or 0.5 (tie).

        Returns:
            The cross-entropy loss between the probability predicted by the
                reward model and the target probabilities in `preferences`. Metrics
                are include accuracy.
        """
        probs = th.empty(len(fragment_pairs), dtype=th.float32)
        for i, fragment in enumerate(fragment_pairs):
            frag1, frag2 = fragment
            trans1 = rollout.flatten_trajectories([frag1])
            trans2 = rollout.flatten_trajectories([frag2])
            rews1 = _evaluate_reward_on_transitions(model, trans1)
            rews2 = _evaluate_reward_on_transitions(model, trans2)
            probs[i] = self._probability(rews1, rews2)
        # TODO(ejnnr): Here and below, > 0.5 is problematic
        # because getting exactly 0.5 is actually somewhat
        # common in some environments (as long as sample=False or temperature=0).
        # In a sense that "only" creates class imbalance
        # but it's still misleading.
        predictions = (probs > 0.5).float()
        preferences_th = th.as_tensor(preferences, dtype=th.float32)
        ground_truth = (preferences_th > 0.5).float()
        accuracy = (predictions == ground_truth).float().mean()
        return LossAndMetrics(
            loss=th.nn.functional.binary_cross_entropy(probs, preferences_th),
            metrics={"accuracy": accuracy.detach().cpu()},
        )

    def _probability(self, rews1: th.Tensor, rews2: th.Tensor) -> th.Tensor:
        """Computes the Boltzmann rational probability that the first trajectory is best.

        Args:
            rews1: A 1-dimensional array of rewards for the first trajectory fragment.
            rews2: A 1-dimensional array of rewards for the second trajectory fragment.

        Returns:
            The softmax of the difference between the (discounted) return of the
            first and second trajectory.
        """
        assert rews1.ndim == rews2.ndim == 1
        # First, we compute the difference of the returns of
        # the two fragments. We have a special case for a discount
        # factor of 1 to avoid unnecessary computation (especially
        # since this is the default setting).
        if self.discount_factor == 1:
            returns_diff = (rews2 - rews1).sum()
        else:
            discounts = self.discount_factor ** th.arange(len(rews1))
            returns_diff = (discounts * (rews2 - rews1)).sum()
        # Clip to avoid overflows (which in particular may occur
        # in the backwards pass even if they do not in the forward pass).
        returns_diff = th.clip(returns_diff, -self.threshold, self.threshold)
        # We take the softmax of the returns. model_probability
        # is the first dimension of that softmax, representing the
        # probability that fragment 1 is preferred.
        model_probability = 1 / (1 + returns_diff.exp())
        return self.noise_prob * 0.5 + (1 - self.noise_prob) * model_probability


class RewardTrainer(abc.ABC):
    """Abstract base class for training reward models using preference comparisons.

    This class contains only the actual reward model training code,
    it is not responsible for gathering trajectories and preferences
    or for agent training (see :class: `PreferenceComparisons` for that).
    """

    def __init__(
        self,
        model: reward_nets.RewardNet,
        custom_logger: Optional[imit_logger.HierarchicalLogger] = None,
    ):
        """Initialize the reward trainer.

        Args:
            model: the RewardNet instance to be trained
            custom_logger: Where to log to; if None (default), creates a new logger.
        """
        self._model = model
        self.logger = custom_logger or imit_logger.configure()

    def train(self, dataset: PreferenceDataset, epoch_multiplier: float = 1.0) -> None:
        """Train the reward model on a batch of fragment pairs and preferences.

        Args:
            dataset: the dataset of preference comparisons to train on.
            epoch_multiplier: how much longer to train for than usual
                (measured relatively).
        """
        with networks.training(self._model):
            self._train(dataset, epoch_multiplier)

    @abc.abstractmethod
    def _train(self, dataset: PreferenceDataset, epoch_multiplier: float) -> None:
        """Train the reward model; see ``train`` for details."""


class BasicRewardTrainer(RewardTrainer):
    """Train a basic reward model."""

    def __init__(
        self,
        model: reward_nets.RewardNet,
        loss: RewardLoss,
        batch_size: int = 32,
        epochs: int = 1,
        lr: float = 1e-3,
        weight_decay: float = 0.0,
        custom_logger: Optional[imit_logger.HierarchicalLogger] = None,
    ):
        """Initialize the reward model trainer.

        Args:
            model: the RewardNet instance to be trained
            loss: the loss to use
            batch_size: number of fragment pairs per batch
            epochs: number of epochs in each training iteration (can be adjusted
                on the fly by specifying an `epoch_multiplier` in `self.train()`
                if longer training is desired in specific cases).
            lr: the learning rate
            weight_decay: the weight decay factor for the reward model's weights
                to use with ``th.optim.AdamW``. This is similar to but not equivalent
                to L2 regularization, see https://arxiv.org/abs/1711.05101
            custom_logger: Where to log to; if None (default), creates a new logger.
        """
        super().__init__(model, custom_logger)
        self.loss = loss
        self.batch_size = batch_size
        self.epochs = epochs
        self.optim = th.optim.AdamW(
            self._model.parameters(),
            lr=lr,
            weight_decay=weight_decay,
        )

    def _make_data_loader(self, dataset: PreferenceDataset) -> data_th.DataLoader:
        """Make a dataloader."""
        return data_th.DataLoader(
            dataset,
            batch_size=self.batch_size,
            shuffle=True,
            collate_fn=preference_collate_fn,
        )

    def _train(self, dataset: PreferenceDataset, epoch_multiplier: float = 1.0) -> None:
        """Trains for `epoch_multiplier * self.epochs` epochs over `dataset`."""
        dataloader = self._make_data_loader(dataset)
        epochs = round(self.epochs * epoch_multiplier)

        for _ in tqdm(range(epochs), desc="Training reward model"):
            for fragment_pairs, preferences in dataloader:
                self.optim.zero_grad()
                loss = self._training_inner_loop(fragment_pairs, preferences)
                loss.backward()
                self.optim.step()

    def _training_inner_loop(
        self,
        fragment_pairs: Sequence[TrajectoryPair],
        preferences: np.ndarray,
    ) -> th.Tensor:
        output = self.loss.forward(self._model, fragment_pairs, preferences)
        loss = output.loss
        self.logger.record("loss", loss.item())
        for name, value in output.metrics.items():
            self.logger.record(name, value)
        return loss


class EnsembleTrainer(BasicRewardTrainer):
    """Train a reward ensemble."""

    _model: reward_nets.RewardEnsemble

    def __init__(
        self,
        model: reward_nets.RewardEnsemble,
        loss: RewardLoss,
        batch_size: int = 32,
        epochs: int = 1,
        lr: float = 1e-3,
        weight_decay: float = 0.0,
        custom_logger: Optional[imit_logger.HierarchicalLogger] = None,
    ):
        """Initialize the reward model trainer.

        Args:
            model: the RewardNet instance to be trained
            loss: the loss to use
            batch_size: number of fragment pairs per batch
            epochs: number of epochs in each training iteration (can be adjusted
                on the fly by specifying an `epoch_multiplier` in `self.train()`
                if longer training is desired in specific cases).
            lr: the learning rate
            weight_decay: the weight decay factor for the reward model's weights
                to use with ``th.optim.AdamW``. This is similar to but not equivalent
                to L2 regularization, see https://arxiv.org/abs/1711.05101
            custom_logger: Where to log to; if None (default), creates a new logger.

        Raises:
            TypeError: if model is not a RewardEnsemble.
        """
        if not isinstance(model, reward_nets.RewardEnsemble):
            raise TypeError(
                f"RewardEnsemble expected by EnsembleTrainer not {type(model)}.",
            )

        super().__init__(
            model,
            loss,
            batch_size,
            epochs,
            lr,
            weight_decay,
            custom_logger,
        )

    def _training_inner_loop(
        self,
        fragment_pairs: Sequence[TrajectoryPair],
        preferences: np.ndarray,
    ) -> th.Tensor:
        losses = []
        metrics = []
        for member in self._model.members:
            output = self.loss.forward(member, fragment_pairs, preferences)
            losses.append(output.loss)
            metrics.append(output.metrics)
        losses = th.stack(losses)
        loss = losses.sum()

        self.logger.record("loss", loss.item())
        self.logger.record("loss_std", loss.std().item())
        # Note here we are returning all the losses not just the mean
        # This will give us a histogram
        self.logger.record("dist_loss", losses.detach().cpu().numpy())

        # Turn metrics from a list of dictionaries into a dictionary of
        # tensors. Again this should give us a histogram in tensorboard.
        metrics = {k: th.stack([di[k] for di in metrics]) for k in metrics[0]}
        for name, value in metrics.items():
            self.logger.record(name, value.mean().item())
            self.logger.record(f"dist_{name}", value.cpu().numpy())

        return loss


def _make_reward_trainer(
    reward_model: reward_nets.RewardNet,
    loss: RewardLoss,
    reward_trainer_kwargs: Optional[Mapping[str, Any]] = None,
) -> RewardTrainer:
    """Construct the correct type of reward trainer for this reward function."""
    if reward_trainer_kwargs is None:
        reward_trainer_kwargs = {}

    base_model = reward_model
    while hasattr(base_model, "base"):
        base_model = base_model.base

    if isinstance(base_model, reward_nets.RewardEnsemble):
        # reward_model may include an AddSTDRewardWrapper for RL training; but we
        # must train directly on the base model for reward model training.
        is_base = reward_model is base_model
        is_std_wrapper = (
            isinstance(reward_model, reward_nets.AddSTDRewardWrapper)
            and reward_model.base is base_model
        )

        if is_base or is_std_wrapper:
            return EnsembleTrainer(base_model, loss, **reward_trainer_kwargs)
        else:
            raise ValueError(
                "RewardEnsemble can only be wrapped"
                f" by AddSTDRewardWrapper but found {type(reward_model).__name__}.",
            )
    else:
        return BasicRewardTrainer(
            reward_model,
            loss=loss,
            **reward_trainer_kwargs,
        )


QUERY_SCHEDULES: Dict[str, type_aliases.Schedule] = {
    "constant": lambda t: 1.0,
    "hyperbolic": lambda t: 1.0 / (1.0 + t),
    "inverse_quadratic": lambda t: 1.0 / (1.0 + t**2),
}


class PreferenceComparisons(base.BaseImitationAlgorithm):
    """Main interface for reward learning using preference comparisons."""

    def __init__(
        self,
        trajectory_generator: TrajectoryGenerator,
        reward_model: reward_nets.RewardNet,
        num_iterations: int,
        fragmenter: Optional[Fragmenter] = None,
        preference_gatherer: Optional[PreferenceGatherer] = None,
        reward_trainer: Optional[RewardTrainer] = None,
        comparison_queue_size: Optional[int] = None,
        fragment_length: int = 100,
        transition_oversampling: float = 1,
        initial_comparison_frac: float = 0.1,
        initial_epoch_multiplier: float = 200.0,
        custom_logger: Optional[imit_logger.HierarchicalLogger] = None,
        allow_variable_horizon: bool = False,
        seed: Optional[int] = None,
        query_schedule: Union[str, type_aliases.Schedule] = "hyperbolic",
    ):
        """Initialize the preference comparison trainer.

        The loggers of all subcomponents are overridden with the logger used
        by this class.

        Args:
            trajectory_generator: generates trajectories while optionally training
                an RL agent on the learned reward function (can also be a sampler
                from a static dataset of trajectories though).
            reward_model: a RewardNet instance to be used for learning the reward
            num_iterations: number of times to train the agent against the reward model
                and then train the reward model against newly gathered preferences.
            fragmenter: takes in a set of trajectories and returns pairs of fragments
                for which preferences will be gathered. These fragments could be random,
                or they could be selected more deliberately (active learning).
                Default is a random fragmenter.
            preference_gatherer: how to get preferences between trajectory fragments.
                Default (and currently the only option) is to use synthetic preferences
                based on ground-truth rewards. Human preferences could be implemented
                here in the future.
            reward_trainer: trains the reward model based on pairs of fragments and
                associated preferences. Default is to use the preference model
                and loss function from DRLHP.
            comparison_queue_size: the maximum number of comparisons to keep in the
                queue for training the reward model. If None, the queue will grow
                without bound as new comparisons are added.
            fragment_length: number of timesteps per fragment that is used to elicit
                preferences
            transition_oversampling: factor by which to oversample transitions before
                creating fragments. Since fragments are sampled with replacement,
                this is usually chosen > 1 to avoid having the same transition
                in too many fragments.
            initial_comparison_frac: fraction of the total_comparisons argument
                to train() that will be sampled before the rest of training begins
                (using a randomly initialized agent). This can be used to pretrain the
                reward model before the agent is trained on the learned reward, to
                help avoid irreversibly learning a bad policy from an untrained reward.
                Note that there will often be some additional pretraining comparisons
                since `comparisons_per_iteration` won't exactly divide the total number
                of comparisons. How many such comparisons there are depends
                discontinuously on `total_comparisons` and `comparisons_per_iteration`.
            initial_epoch_multiplier: before agent training begins, train the reward
                model for this many more epochs than usual (on fragments sampled from a
                random agent).
            custom_logger: Where to log to; if None (default), creates a new logger.
            allow_variable_horizon: If False (default), algorithm will raise an
                exception if it detects trajectories of different length during
                training. If True, overrides this safety check. WARNING: variable
                horizon episodes leak information about the reward via termination
                condition, and can seriously confound evaluation. Read
                https://imitation.readthedocs.io/en/latest/guide/variable_horizon.html
                before overriding this.
            seed: seed to use for initializing subcomponents such as fragmenter.
                Only used when default components are used; if you instantiate your
                own fragmenter, preference gatherer, etc., you are responsible for
                seeding them!
            query_schedule: one of ("constant", "hyperbolic", "inverse_quadratic"), or
                a function that takes in a float between 0 and 1 inclusive,
                representing a fraction of the total number of timesteps elapsed up to
                some time T, and returns a potentially unnormalized probability
                indicating the fraction of `total_comparisons` that should be queried
                at that iteration. This function will be called `num_iterations` times
                in `__init__()` with values from `np.linspace(0, 1, num_iterations)`
                as input. The outputs will be normalized to sum to 1 and then used to
                apportion the comparisons among the `num_iterations` iterations.

        Raises:
            ValueError: if `query_schedule` is not a valid string or callable.
        """
        super().__init__(
            custom_logger=custom_logger,
            allow_variable_horizon=allow_variable_horizon,
        )

        # for keeping track of the global iteration, in case train() is called
        # multiple times
        self._iteration = 0

        self.model = reward_model

        if reward_trainer is None:
            loss = CrossEntropyRewardLoss()
            self.reward_trainer = _make_reward_trainer(reward_model, loss)
        else:
            self.reward_trainer = reward_trainer

        # If the reward trainer was created in the previous line, we've already passed
        # the correct logger. But if the user created a RewardTrainer themselves and
        # didn't manually set a logger, it would be annoying if a separate one was used.
        self.reward_trainer.logger = self.logger
        self.trajectory_generator = trajectory_generator
        self.trajectory_generator.logger = self.logger
        self.fragmenter = fragmenter or RandomFragmenter(
            custom_logger=self.logger,
            seed=seed,
        )
        self.fragmenter.logger = self.logger
        self.preference_gatherer = preference_gatherer or SyntheticGatherer(
            custom_logger=self.logger,
            seed=seed,
        )
        self.preference_gatherer.logger = self.logger

        self.fragment_length = fragment_length
        self.initial_comparison_frac = initial_comparison_frac
        self.initial_epoch_multiplier = initial_epoch_multiplier
        self.num_iterations = num_iterations
        self.transition_oversampling = transition_oversampling
        if callable(query_schedule):
            self.query_schedule = query_schedule
        elif query_schedule in QUERY_SCHEDULES:
            self.query_schedule = QUERY_SCHEDULES[query_schedule]
        else:
            raise ValueError(f"Unknown query schedule: {query_schedule}")

        self.dataset = PreferenceDataset(max_size=comparison_queue_size)

    def train(
        self,
        total_timesteps: int,
        total_comparisons: int,
        callback: Optional[Callable[[int], None]] = None,
    ) -> Mapping[str, Any]:
        """Train the reward model and the policy if applicable.

        Args:
            total_timesteps: number of environment interaction steps
            total_comparisons: number of preferences to gather in total
            callback: callback functions called at the end of each iteration

        Returns:
            A dictionary with final metrics such as loss and accuracy
            of the reward model.
        """
        initial_comparisons = int(total_comparisons * self.initial_comparison_frac)
        total_comparisons -= initial_comparisons

        # Compute the number of comparisons to request at each iteration in advance.
        vec_schedule = np.vectorize(self.query_schedule)
        unnormalized_probs = vec_schedule(np.linspace(0, 1, self.num_iterations))
        probs = unnormalized_probs / np.sum(unnormalized_probs)
        shares = util.oric(probs * total_comparisons)
        schedule = [initial_comparisons] + shares.tolist()
        print(f"Query schedule: {schedule}")

        timesteps_per_iteration, extra_timesteps = divmod(
            total_timesteps,
            self.num_iterations,
        )
        reward_loss = None
        reward_accuracy = None

        for i, num_pairs in enumerate(schedule):
            ##########################
            # Gather new preferences #
            ##########################
            num_steps = math.ceil(
                self.transition_oversampling * 2 * num_pairs * self.fragment_length,
            )
            self.logger.log(
                f"Collecting {2 * num_pairs} fragments ({num_steps} transitions)",
            )
            trajectories = self.trajectory_generator.sample(num_steps)
            # This assumes there are no fragments missing initial timesteps
            # (but allows for fragments missing terminal timesteps).
            horizons = (len(traj) for traj in trajectories if traj.terminal)
            self._check_fixed_horizon(horizons)
            self.logger.log("Creating fragment pairs")
            fragments = self.fragmenter(trajectories, self.fragment_length, num_pairs)
            with self.logger.accumulate_means("preferences"):
                self.logger.log("Gathering preferences")
                preferences = self.preference_gatherer(fragments)
            self.dataset.push(fragments, preferences)
            self.logger.log(f"Dataset now contains {len(self.dataset)} comparisons")

            ##########################
            # Train the reward model #
            ##########################

            # On the first iteration, we train the reward model for longer,
            # as specified by initial_epoch_multiplier.
            epoch_multiplier = 1.0
            if i == 0:
                epoch_multiplier = self.initial_epoch_multiplier

            with self.logger.accumulate_means("reward"):
                self.reward_trainer.train(
                    self.dataset,
                    epoch_multiplier=epoch_multiplier,
                )
            reward_loss = self.logger.name_to_value["mean/reward/loss"]
            reward_accuracy = self.logger.name_to_value["mean/reward/accuracy"]

            ###################
            # Train the agent #
            ###################
            num_steps = timesteps_per_iteration
            # if the number of timesteps per iterations doesn't exactly divide
            # the desired total number of timesteps, we train the agent a bit longer
            # at the end of training (where the reward model is presumably best)
            if i == self.num_iterations - 1:
                num_steps += extra_timesteps
            with self.logger.accumulate_means("agent"):
                self.logger.log(f"Training agent for {num_steps} timesteps")
                self.trajectory_generator.train(steps=num_steps)

            self.logger.dump(self._iteration)

            ########################
            # Additional Callbacks #
            ########################
            if callback:
                callback(self._iteration)
            self._iteration += 1

        return {"reward_loss": reward_loss, "reward_accuracy": reward_accuracy}<|MERGE_RESOLUTION|>--- conflicted
+++ resolved
@@ -24,18 +24,14 @@
 import numpy as np
 import torch as th
 from scipy import special
-<<<<<<< HEAD
 from stable_baselines3.common import (
     base_class,
     off_policy_algorithm,
     type_aliases,
     vec_env,
 )
-=======
-from stable_baselines3.common import base_class, type_aliases, vec_env
 from torch import nn
 from torch.utils import data as data_th
->>>>>>> 17bd23a4
 from tqdm.auto import tqdm
 
 from imitation.algorithms import base
