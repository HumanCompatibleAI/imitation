"""Learning reward models using preference comparisons.

Trains a reward model and optionally a policy based on preferences
between trajectory fragments.
"""
import abc
import math
import pickle
import random
from typing import (
    Any,
    Callable,
    Dict,
    List,
    Mapping,
    NamedTuple,
    Optional,
    Sequence,
    Tuple,
    Type,
    Union,
)

import numpy as np
import torch as th
from scipy import special
from stable_baselines3.common import base_class, type_aliases, utils, vec_env
from torch import nn
from torch.utils import data as data_th
from tqdm.auto import tqdm

from imitation import regularization
from imitation.algorithms import base
from imitation.data import rollout, types, wrappers
from imitation.data.types import (
    AnyPath,
    TrajectoryPair,
    TrajectoryWithRew,
    TrajectoryWithRewPair,
    Transitions,
)
from imitation.policies import exploration_wrapper
from imitation.rewards import reward_function, reward_nets, reward_wrapper
from imitation.util import logger as imit_logger
from imitation.util import networks, util


class TrajectoryGenerator(abc.ABC):
    """Generator of trajectories with optional training logic."""

    _logger: imit_logger.HierarchicalLogger
    """Object to log statistics and natural language messages to."""

    def __init__(self, custom_logger: Optional[imit_logger.HierarchicalLogger] = None):
        """Builds TrajectoryGenerator.

        Args:
            custom_logger: Where to log to; if None (default), creates a new logger.
        """
        self.logger = custom_logger or imit_logger.configure()

    @abc.abstractmethod
    def sample(self, steps: int) -> Sequence[TrajectoryWithRew]:
        """Sample a batch of trajectories.

        Args:
            steps: All trajectories taken together should
                have at least this many steps.

        Returns:
            A list of sampled trajectories with rewards (which should
            be the environment rewards, not ones from a reward model).
        """  # noqa: DAR202

    def train(self, steps: int, **kwargs):
        """Train an agent if the trajectory generator uses one.

        By default, this method does nothing and doesn't need
        to be overridden in subclasses that don't require training.

        Args:
            steps: number of environment steps to train for.
            **kwargs: additional keyword arguments to pass on to
                the training procedure.
        """

    @property
    def logger(self) -> imit_logger.HierarchicalLogger:
        return self._logger

    @logger.setter
    def logger(self, value: imit_logger.HierarchicalLogger):
        self._logger = value


class TrajectoryDataset(TrajectoryGenerator):
    """A fixed dataset of trajectories."""

    def __init__(
        self,
        trajectories: Sequence[TrajectoryWithRew],
        seed: Optional[int] = None,
        custom_logger: Optional[imit_logger.HierarchicalLogger] = None,
    ):
        """Creates a dataset loaded from `path`.

        Args:
            trajectories: the dataset of rollouts.
            seed: Seed for RNG used for shuffling dataset.
            custom_logger: Where to log to; if None (default), creates a new logger.
        """
        super().__init__(custom_logger=custom_logger)
        self._trajectories = trajectories
        self.rng = random.Random(seed)

    def sample(self, steps: int) -> Sequence[TrajectoryWithRew]:
        # make a copy before shuffling
        trajectories = list(self._trajectories)
        self.rng.shuffle(trajectories)
        return _get_trajectories(trajectories, steps)


class AgentTrainer(TrajectoryGenerator):
    """Wrapper for training an SB3 algorithm on an arbitrary reward function."""

    def __init__(
        self,
        algorithm: base_class.BaseAlgorithm,
        reward_fn: Union[reward_function.RewardFn, reward_nets.RewardNet],
        venv: vec_env.VecEnv,
        exploration_frac: float = 0.0,
        switch_prob: float = 0.5,
        random_prob: float = 0.5,
        seed: Optional[int] = None,
        custom_logger: Optional[imit_logger.HierarchicalLogger] = None,
    ):
        """Initialize the agent trainer.

        Args:
            algorithm: the stable-baselines algorithm to use for training.
            reward_fn: either a RewardFn or a RewardNet instance that will supply
                the rewards used for training the agent.
            venv: vectorized environment to train in.
            exploration_frac: fraction of the trajectories that will be generated
                partially randomly rather than only by the agent when sampling.
            switch_prob: the probability of switching the current policy at each
                step for the exploratory samples.
            random_prob: the probability of picking the random policy when switching
                during exploration.
            seed: random seed for exploratory trajectories.
            custom_logger: Where to log to; if None (default), creates a new logger.
        """
        self.algorithm = algorithm
        # NOTE: this has to come after setting self.algorithm because super().__init__
        # will set self.logger, which also sets the logger for the algorithm
        super().__init__(custom_logger)
        if isinstance(reward_fn, reward_nets.RewardNet):
            utils.check_for_correct_spaces(
                venv,
                reward_fn.observation_space,
                reward_fn.action_space,
            )
            reward_fn = reward_fn.predict_processed
        self.reward_fn = reward_fn
        self.exploration_frac = exploration_frac

        # The BufferingWrapper records all trajectories, so we can return
        # them after training. This should come first (before the wrapper that
        # changes the reward function), so that we return the original environment
        # rewards.
        # When applying BufferingWrapper and RewardVecEnvWrapper, we should use `venv`
        # instead of `algorithm.get_env()` because SB3 may apply some wrappers to
        # `algorithm`'s env under the hood. In particular, in image-based environments,
        # SB3 may move the image-channel dimension in the observation space, making
        # `algorithm.get_env()` not match with `reward_fn`.
        self.buffering_wrapper = wrappers.BufferingWrapper(venv)
        self.venv = self.reward_venv_wrapper = reward_wrapper.RewardVecEnvWrapper(
            self.buffering_wrapper,
            reward_fn=self.reward_fn,
        )

        self.log_callback = self.reward_venv_wrapper.make_log_callback()

        self.algorithm.set_env(self.venv)
        # Unlike with BufferingWrapper, we should use `algorithm.get_env()` instead
        # of `venv` when interacting with `algorithm`.
        policy_callable = rollout._policy_to_callable(
            self.algorithm,
            self.algorithm.get_env(),
            # By setting deterministic_policy to False, we ensure that the rollouts
            # are collected from a deterministic policy only if self.algorithm is
            # deterministic. If self.algorithm is stochastic, then policy_callable
            # will also be stochastic.
            deterministic_policy=False,
        )
        self.exploration_wrapper = exploration_wrapper.ExplorationWrapper(
            policy_callable=policy_callable,
            venv=self.algorithm.get_env(),
            random_prob=random_prob,
            switch_prob=switch_prob,
            seed=seed,
        )

    def train(self, steps: int, **kwargs) -> None:
        """Train the agent using the reward function specified during instantiation.

        Args:
            steps: number of environment timesteps to train for
            **kwargs: other keyword arguments to pass to BaseAlgorithm.train()

        Raises:
            RuntimeError: Transitions left in `self.buffering_wrapper`; call
                `self.sample` first to clear them.
        """
        n_transitions = self.buffering_wrapper.n_transitions
        if n_transitions:
            raise RuntimeError(
                f"There are {n_transitions} transitions left in the buffer. "
                "Call AgentTrainer.sample() first to clear them.",
            )
        self.algorithm.learn(
            total_timesteps=steps,
            reset_num_timesteps=False,
            callback=self.log_callback,
            **kwargs,
        )

    def sample(self, steps: int) -> Sequence[types.TrajectoryWithRew]:
        agent_trajs, _ = self.buffering_wrapper.pop_finished_trajectories()
        # We typically have more trajectories than are needed.
        # In that case, we use the final trajectories because
        # they are the ones with the most relevant version of
        # the agent.
        # The easiest way to do this will be to first invert the
        # list and then later just take the first trajectories:
        agent_trajs = agent_trajs[::-1]
        avail_steps = sum(len(traj) for traj in agent_trajs)

        exploration_steps = int(self.exploration_frac * steps)
        if self.exploration_frac > 0 and exploration_steps == 0:
            self.logger.warn(
                "No exploration steps included: exploration_frac = "
                f"{self.exploration_frac} > 0 but steps={steps} is too small.",
            )
        agent_steps = steps - exploration_steps

        if avail_steps < agent_steps:
            self.logger.log(
                f"Requested {agent_steps} transitions but only {avail_steps} in buffer."
                f" Sampling {agent_steps - avail_steps} additional transitions.",
            )
            sample_until = rollout.make_sample_until(
                min_timesteps=agent_steps - avail_steps,
                min_episodes=None,
            )
            # Important note: we don't want to use the trajectories returned
            # here because 1) they might miss initial timesteps taken by the RL agent
            # and 2) their rewards are the ones provided by the reward model!
            # Instead, we collect the trajectories using the BufferingWrapper.
            rollout.generate_trajectories(
                self.algorithm,
                self.algorithm.get_env(),
                sample_until=sample_until,
                # By setting deterministic_policy to False, we ensure that the rollouts
                # are collected from a deterministic policy only if self.algorithm is
                # deterministic. If self.algorithm is stochastic, then policy_callable
                # will also be stochastic.
                deterministic_policy=False,
            )
            additional_trajs, _ = self.buffering_wrapper.pop_finished_trajectories()
            agent_trajs = list(agent_trajs) + list(additional_trajs)

        agent_trajs = _get_trajectories(agent_trajs, agent_steps)

        exploration_trajs = []
        if exploration_steps > 0:
            self.logger.log(f"Sampling {exploration_steps} exploratory transitions.")
            sample_until = rollout.make_sample_until(
                min_timesteps=exploration_steps,
                min_episodes=None,
            )
            rollout.generate_trajectories(
                policy=self.exploration_wrapper,
                venv=self.algorithm.get_env(),
                sample_until=sample_until,
                # buffering_wrapper collects rollouts from a non-deterministic policy
                # so we do that here as well for consistency.
                deterministic_policy=False,
            )
            exploration_trajs, _ = self.buffering_wrapper.pop_finished_trajectories()
            exploration_trajs = _get_trajectories(exploration_trajs, exploration_steps)
        # We call _get_trajectories separately on agent_trajs and exploration_trajs
        # and then just concatenate. This could mean we return slightly too many
        # transitions, but it gets the proportion of exploratory and agent transitions
        # roughly right.
        return list(agent_trajs) + list(exploration_trajs)

    @TrajectoryGenerator.logger.setter
    def logger(self, value: imit_logger.HierarchicalLogger):
        self._logger = value
        self.algorithm.set_logger(self.logger)


def _get_trajectories(
    trajectories: Sequence[TrajectoryWithRew],
    steps: int,
) -> Sequence[TrajectoryWithRew]:
    """Get enough trajectories to have at least `steps` transitions in total."""
    if steps == 0:
        return []

    available_steps = sum(len(traj) for traj in trajectories)
    if available_steps < steps:
        raise RuntimeError(
            f"Asked for {steps} transitions but only {available_steps} available",
        )
    # We need the cumulative sum of trajectory lengths
    # to determine how many trajectories to return:
    steps_cumsum = np.cumsum([len(traj) for traj in trajectories])
    # Now we find the first index that gives us enough
    # total steps:
    idx = (steps_cumsum >= steps).argmax()
    # we need to include the element at position idx
    trajectories = trajectories[: idx + 1]
    # sanity check
    assert sum(len(traj) for traj in trajectories) >= steps
    return trajectories


class PreferenceModel(nn.Module):
    """Class to convert two fragments' rewards into preference probability."""

    def __init__(
        self,
        model: reward_nets.RewardNet,
        noise_prob: float = 0.0,
        discount_factor: float = 1.0,
        threshold: float = 50,
    ):
        """Create Preference Prediction Model.

        Args:
            model: base model to compute reward.
            noise_prob: assumed probability with which the preference
                is uniformly random (used for the model of preference generation
                that is used for the loss).
            discount_factor: the model of preference generation uses a softmax
                of returns as the probability that a fragment is preferred.
                This is the discount factor used to calculate those returns.
                Default is 1, i.e. undiscounted sums of rewards (which is what
                the DRLHP paper uses).
            threshold: the preference model used to compute the loss contains
                a softmax of returns. To avoid overflows, we clip differences
                in returns that are above this threshold. This threshold
                is therefore in logspace. The default value of 50 means
                that probabilities below 2e-22 are rounded up to 2e-22.
        """
        super().__init__()
        self.model = model
        self.noise_prob = noise_prob
        self.discount_factor = discount_factor
        self.threshold = threshold
        self.is_ensemble, base_model = is_base_model_ensemble(self.model)
        # if the base model is an ensemble model, then keep the base model as
        # model to get rewards from all networks
        if self.is_ensemble:
            self.model = base_model
            self.member_pref_models = []
            for member in self.model.members:
                member_pref_model = PreferenceModel(
                    member,
                    self.noise_prob,
                    self.discount_factor,
                    self.threshold,
                )
                self.member_pref_models.append(member_pref_model)

    def forward(
        self,
        fragment_pairs: Sequence[TrajectoryPair],
        ensemble_member_index: Optional[int] = None,
    ) -> Tuple[th.Tensor, Optional[th.Tensor]]:
        """Computes the preference probability of the first fragment for all pairs.

        Note: This function passes the gradient through for non-ensemble models.
              For an ensemble model, this function should not be used for loss
              calculation. It can be used in case where passing the gradient is not
              required such as during active selection or inference time.
              Therefore, the EnsembleTrainer passes each member network through this
              function instead of passing the EnsembleNetwork object with the use of
              `ensemble_member_index`.

        Args:
            fragment_pairs: batch of pair of fragments.
            ensemble_member_index: index of member network in ensemble model.
                If the model is an ensemble of networks, this cannot be None.

        Raises:
            ValueError: if `ensemble_member_index` is None when `model` is an ensemble.

        Returns:
            A tuple with the first element as the preference probabilities for the
            first fragment for all fragment pairs given by the network(s).
            If the ground truth rewards are available, it also returns gt preference
            probabilities in the second element of the tuple (else None).
            Reward probability shape - (num_fragment_pairs, ) for non-ensemble reward
            network and (num_fragment_pairs, num_networks) for an ensemble of networks.

        """
        if self.is_ensemble:
            if ensemble_member_index is None:
                raise ValueError(
                    "`ensemble_member_index` required for ensemble models.",
                )

            pref_model = self.member_pref_models[ensemble_member_index]
            return pref_model(fragment_pairs)

        probs = th.empty(len(fragment_pairs), dtype=th.float32)
        gt_reward_available = _trajectory_pair_includes_reward(fragment_pairs[0])
        if gt_reward_available:
            gt_probs = th.empty(len(fragment_pairs), dtype=th.float32)
        for i, fragment in enumerate(fragment_pairs):
            frag1, frag2 = fragment
            trans1 = rollout.flatten_trajectories([frag1])
            trans2 = rollout.flatten_trajectories([frag2])
            rews1 = self.rewards(trans1)
            rews2 = self.rewards(trans2)
            probs[i] = self.probability(rews1, rews2)
            if gt_reward_available:
                gt_rews_1 = th.from_numpy(frag1.rews)
                gt_rews_2 = th.from_numpy(frag2.rews)
                gt_probs[i] = self.probability(gt_rews_1, gt_rews_2)

        return probs, (gt_probs if gt_reward_available else None)

    def rewards(
        self,
        transitions: Transitions,
    ) -> th.Tensor:
        """Computes the reward for all transitions.

        Args:
            transitions: batch of obs-act-obs-done for a fragment of a trajectory.

        Returns:
            The reward given by the network(s) for all the transitions.
            Shape - (num_transitions, ) for Single reward network and
            (num_transitions, num_networks) for ensemble of networks.
        """
        state = transitions.obs
        action = transitions.acts
        next_state = transitions.next_obs
        done = transitions.dones
        if self.is_ensemble:
            rews = self.model.predict_processed_all(state, action, next_state, done)
            assert rews.shape == (len(state), self.model.num_members)
            return util.safe_to_tensor(rews).to(self.model.device)
        else:
            preprocessed = self.model.preprocess(state, action, next_state, done)
            rews = self.model(*preprocessed)
            assert rews.shape == (len(state),)
            return rews

    def probability(
        self,
        rews1: th.Tensor,
        rews2: th.Tensor,
    ) -> th.Tensor:
        """Computes the Boltzmann rational probability that the first trajectory is best.

        Args:
            rews1: array/matrix of rewards for the first trajectory fragment.
                matrix for ensemble models and array for non-ensemble models.
            rews2: array/matrix of rewards for the second trajectory fragment.
                matrix for ensemble models and array for non-ensemble models.

        Returns:
            The softmax of the difference between the (discounted) return of the
            first and second trajectory.
            Shape - (num_ensemble_members, ) for ensemble model and
            () for non-ensemble model which is a torch scalar.
        """
        # check rews has correct shape based on the model
        expected_dims = 2 if self.is_ensemble else 1
        assert rews1.ndim == rews2.ndim == expected_dims
        # First, we compute the difference of the returns of
        # the two fragments. We have a special case for a discount
        # factor of 1 to avoid unnecessary computation (especially
        # since this is the default setting).
        if self.discount_factor == 1:
            returns_diff = (rews2 - rews1).sum(axis=0)
        else:
            discounts = self.discount_factor ** th.arange(len(rews1))
            if self.is_ensemble:
                discounts = discounts.reshape(-1, 1)
            returns_diff = (discounts * (rews2 - rews1)).sum(axis=0)
        # Clip to avoid overflows (which in particular may occur
        # in the backwards pass even if they do not in the forward pass).
        returns_diff = th.clip(returns_diff, -self.threshold, self.threshold)
        # We take the softmax of the returns. model_probability
        # is the first dimension of that softmax, representing the
        # probability that fragment 1 is preferred.
        model_probability = 1 / (1 + returns_diff.exp())
        probability = self.noise_prob * 0.5 + (1 - self.noise_prob) * model_probability
        if self.is_ensemble:
            assert probability.shape == (self.model.num_members,)
        else:
            assert probability.shape == ()
        return probability


class Fragmenter(abc.ABC):
    """Class for creating pairs of trajectory fragments from a set of trajectories."""

    def __init__(self, custom_logger: Optional[imit_logger.HierarchicalLogger] = None):
        """Initialize the fragmenter.

        Args:
            custom_logger: Where to log to; if None (default), creates a new logger.
        """
        self.logger = custom_logger or imit_logger.configure()

    @abc.abstractmethod
    def __call__(
        self,
        trajectories: Sequence[TrajectoryWithRew],
        fragment_length: int,
        num_pairs: int,
    ) -> Sequence[TrajectoryWithRewPair]:
        """Create fragment pairs out of a sequence of trajectories.

        Args:
            trajectories: collection of trajectories that will be split up into
                fragments
            fragment_length: the length of each sampled fragment
            num_pairs: the number of fragment pairs to sample

        Returns:
            a sequence of fragment pairs
        """  # noqa: DAR202


class RandomFragmenter(Fragmenter):
    """Sample fragments of trajectories uniformly at random with replacement.

    Note that each fragment is part of a single episode and has a fixed
    length. This leads to a bias: transitions at the beginning and at the
    end of episodes are less likely to occur as part of fragments (this affects
    the first and last fragment_length transitions).

    An additional bias is that trajectories shorter than the desired fragment
    length are never used.
    """

    def __init__(
        self,
        seed: Optional[float] = None,
        warning_threshold: int = 10,
        custom_logger: Optional[imit_logger.HierarchicalLogger] = None,
    ):
        """Initialize the fragmenter.

        Args:
            seed: an optional seed for the internal RNG
            warning_threshold: give a warning if the number of available
                transitions is less than this many times the number of
                required samples. Set to 0 to disable this warning.
            custom_logger: Where to log to; if None (default), creates a new logger.
        """
        super().__init__(custom_logger)
        self.rng = random.Random(seed)
        self.warning_threshold = warning_threshold

    def __call__(
        self,
        trajectories: Sequence[TrajectoryWithRew],
        fragment_length: int,
        num_pairs: int,
    ) -> Sequence[TrajectoryWithRewPair]:
        fragments: List[TrajectoryWithRew] = []

        prev_num_trajectories = len(trajectories)
        # filter out all trajectories that are too short
        trajectories = [traj for traj in trajectories if len(traj) >= fragment_length]
        if len(trajectories) == 0:
            raise ValueError(
                "No trajectories are long enough for the desired fragment length "
                f"of {fragment_length}.",
            )
        num_discarded = prev_num_trajectories - len(trajectories)
        if num_discarded:
            self.logger.log(
                f"Discarded {num_discarded} out of {prev_num_trajectories} "
                "trajectories because they are shorter than the desired length "
                f"of {fragment_length}.",
            )

        weights = [len(traj) for traj in trajectories]

        # number of transitions that will be contained in the fragments
        num_transitions = 2 * num_pairs * fragment_length
        if sum(weights) < num_transitions:
            self.logger.warn(
                "Fewer transitions available than needed for desired number "
                "of fragment pairs. Some transitions will appear multiple times.",
            )
        elif (
            self.warning_threshold
            and sum(weights) < self.warning_threshold * num_transitions
        ):
            # If the number of available transitions is not much larger
            # than the number of requires ones, we already give a warning.
            # But only if self.warning_threshold is non-zero.
            self.logger.warn(
                f"Samples will contain {num_transitions} transitions in total "
                f"and only {sum(weights)} are available. "
                f"Because we sample with replacement, a significant number "
                "of transitions are likely to appear multiple times.",
            )

        # we need two fragments for each comparison
        for _ in range(2 * num_pairs):
            traj = self.rng.choices(trajectories, weights, k=1)[0]
            n = len(traj)
            start = self.rng.randint(0, n - fragment_length)
            end = start + fragment_length
            terminal = (end == n) and traj.terminal
            fragment = TrajectoryWithRew(
                obs=traj.obs[start : end + 1],
                acts=traj.acts[start:end],
                infos=traj.infos[start:end] if traj.infos is not None else None,
                rews=traj.rews[start:end],
                terminal=terminal,
            )
            fragments.append(fragment)
        # fragments is currently a list of single fragments. We want to pair up
        # fragments to get a list of (fragment1, fragment2) tuples. To do so,
        # we create a single iterator of the list and zip it with itself:
        iterator = iter(fragments)
        return list(zip(iterator, iterator))


class ActiveSelectionFragmenter(Fragmenter):
    """Sample fragments of trajectories based on active selection.

    Actively picks the fragment pairs with the highest uncertainty (variance)
    of rewards/probabilties/predictions from ensemble model.
    """

    def __init__(
        self,
        preference_model: PreferenceModel,
        base_fragmenter: Fragmenter,
        fragment_sample_factor: float,
        uncertainty_on: str = "logits",
        custom_logger: Optional[imit_logger.HierarchicalLogger] = None,
    ):
        """Initialize the active selection fragmenter.

        Args:
            preference_model: an ensemble model that predicts the
                preference of the first fragment over the other.
            base_fragmenter: fragmenter instance to get
                fragment pairs from trajectories
            fragment_sample_factor: the factor of the number of
                fragment pairs to sample from the base_fragmenter
            uncertainty_on: the variable to calculate the variance on.
                Can be logit|probability|label.
            custom_logger: Where to log to; if None (default), creates a new logger.

        Raises:
            ValueError: Preference model not wrapped over an ensemble of networks.
        """
        super().__init__(custom_logger=custom_logger)
        if not preference_model.is_ensemble:
            raise ValueError(
                "Preference model not wrapped over an ensemble of networks.",
            )
        self.preference_model = preference_model
        self.base_fragmenter = base_fragmenter
        self.fragment_sample_factor = fragment_sample_factor
        self._uncertainty_on = uncertainty_on
        if not (uncertainty_on in ["logit", "probability", "label"]):
            self.raise_uncertainty_on_not_supported()

    @property
    def uncertainty_on(self) -> str:
        return self._uncertainty_on

    def raise_uncertainty_on_not_supported(self):
        raise ValueError(
            f"""{self.uncertainty_on} not supported.
            `uncertainty_on` should be from `logit`, `probability`, or `label`""",
        )

    def __call__(
        self,
        trajectories: Sequence[TrajectoryWithRew],
        fragment_length: int,
        num_pairs: int,
    ) -> Sequence[TrajectoryWithRewPair]:
        # sample a large number (self.fragment_sample_factor*num_pairs)
        # of fragments from all the trajectories
        fragments_to_sample = int(self.fragment_sample_factor * num_pairs)
        fragment_pairs = self.base_fragmenter(
            trajectories=trajectories,
            fragment_length=fragment_length,
            num_pairs=fragments_to_sample,
        )
        var_estimates = np.zeros(len(fragment_pairs))
        for i, fragment in enumerate(fragment_pairs):
            frag1, frag2 = fragment
            trans1 = rollout.flatten_trajectories([frag1])
            trans2 = rollout.flatten_trajectories([frag2])
            with th.no_grad():
                rews1 = self.preference_model.rewards(trans1)
                rews2 = self.preference_model.rewards(trans2)
            var_estimate = self.variance_estimate(rews1, rews2)
            var_estimates[i] = var_estimate
        fragment_idxs = np.argsort(var_estimates)[::-1]  # sort in descending order
        # return fragment pairs that have the highest uncertainty
        return [fragment_pairs[idx] for idx in fragment_idxs[:num_pairs]]

    def variance_estimate(self, rews1, rews2) -> float:
        """Gets the variance estimate from the rewards of a fragment pair.

        Args:
            rews1: rewards obtained by all the ensemble models for the first fragment.
                Shape - (fragment_length, num_ensemble_members)
            rews2: rewards obtained by all the ensemble models for the second fragment.
                Shape - (fragment_length, num_ensemble_members)

        Returns:
            the variance estimate based on the `uncertainty_on` flag.
        """
        if self.uncertainty_on == "logit":
            returns1, returns2 = rews1.sum(0), rews2.sum(0)
            var_estimate = (returns1 - returns2).var().item()
        else:  # uncertainty_on is probability or label
            probs = self.preference_model.probability(rews1, rews2)
            probs = probs.cpu().numpy()
            assert probs.shape == (self.preference_model.model.num_members,)
            if self.uncertainty_on == "probability":
                var_estimate = probs.var()
            elif self.uncertainty_on == "label":  # uncertainty_on is label
                preds = (probs > 0.5).astype(np.float32)
                # probability estimate of Bernoulli random variable
                prob_estimate = preds.mean()
                # variance estimate of Bernoulli random variable
                var_estimate = prob_estimate * (1 - prob_estimate)
            else:
                self.raise_uncertainty_on_not_supported()
        return var_estimate


class PreferenceGatherer(abc.ABC):
    """Base class for gathering preference comparisons between trajectory fragments."""

    def __init__(
        self,
        seed: Optional[int] = None,
        custom_logger: Optional[imit_logger.HierarchicalLogger] = None,
    ):
        """Initializes the preference gatherer.

        Args:
            seed: seed for the internal RNG, if applicable
            custom_logger: Where to log to; if None (default), creates a new logger.
        """
        # The random seed isn't used here, but it's useful to have this
        # as an argument nevertheless because that means we can always
        # pass in a seed in training scripts (without worrying about whether
        # the PreferenceGatherer we use needs one).
        del seed
        self.logger = custom_logger or imit_logger.configure()

    @abc.abstractmethod
    def __call__(self, fragment_pairs: Sequence[TrajectoryWithRewPair]) -> np.ndarray:
        """Gathers the probabilities that fragment 1 is preferred in `fragment_pairs`.

        Args:
            fragment_pairs: sequence of pairs of trajectory fragments

        Returns:
            A numpy array with shape (b, ), where b is the length of the input
            (i.e. batch size). Each item in the array is the probability that
            fragment 1 is preferred over fragment 2 for the corresponding
            pair of fragments.

            Note that for human feedback, these probabilities are simply 0 or 1
            (or 0.5 in case of indifference), but synthetic models may yield other
            probabilities.
        """  # noqa: DAR202


class SyntheticGatherer(PreferenceGatherer):
    """Computes synthetic preferences using ground-truth environment rewards."""

    def __init__(
        self,
        temperature: float = 1,
        discount_factor: float = 1,
        sample: bool = True,
        seed: Optional[int] = None,
        threshold: float = 50,
        custom_logger: Optional[imit_logger.HierarchicalLogger] = None,
    ):
        """Initialize the synthetic preference gatherer.

        Args:
            temperature: the preferences are sampled from a softmax, this is
                the temperature used for sampling. temperature=0 leads to deterministic
                results (for equal rewards, 0.5 will be returned).
            discount_factor: discount factor that is used to compute
                how good a fragment is. Default is to use undiscounted
                sums of rewards (as in the DRLHP paper).
            sample: if True (default), the preferences are 0 or 1, sampled from
                a Bernoulli distribution (or 0.5 in the case of ties with zero
                temperature). If False, then the underlying Bernoulli probabilities
                are returned instead.
            seed: seed for the internal RNG (only used if temperature > 0 and sample)
            threshold: preferences are sampled from a softmax of returns.
                To avoid overflows, we clip differences in returns that are
                above this threshold (after multiplying with temperature).
                This threshold is therefore in logspace. The default value
                of 50 means that probabilities below 2e-22 are rounded up to 2e-22.
            custom_logger: Where to log to; if None (default), creates a new logger.
        """
        super().__init__(custom_logger=custom_logger)
        self.temperature = temperature
        self.discount_factor = discount_factor
        self.sample = sample
        self.rng = np.random.default_rng(seed=seed)
        self.threshold = threshold

    def __call__(self, fragment_pairs: Sequence[TrajectoryWithRewPair]) -> np.ndarray:
        """Computes probability fragment 1 is preferred over fragment 2."""
        returns1, returns2 = self._reward_sums(fragment_pairs)
        if self.temperature == 0:
            return (np.sign(returns1 - returns2) + 1) / 2

        returns1 /= self.temperature
        returns2 /= self.temperature

        # clip the returns to avoid overflows in the softmax below
        returns_diff = np.clip(returns2 - returns1, -self.threshold, self.threshold)
        # Instead of computing exp(rews1) / (exp(rews1) + exp(rews2)) directly,
        # we divide enumerator and denominator by exp(rews1) to prevent overflows:
        model_probs = 1 / (1 + np.exp(returns_diff))
        # Compute the mean binary entropy. This metric helps estimate
        # how good we can expect the performance of the learned reward
        # model to be at predicting preferences.
        entropy = -(
            special.xlogy(model_probs, model_probs)
            + special.xlogy(1 - model_probs, 1 - model_probs)
        ).mean()
        self.logger.record("entropy", entropy)

        if self.sample:
            return self.rng.binomial(n=1, p=model_probs).astype(np.float32)
        return model_probs

    def _reward_sums(self, fragment_pairs) -> Tuple[np.ndarray, np.ndarray]:
        rews1, rews2 = zip(
            *[
                (
                    rollout.discounted_sum(f1.rews, self.discount_factor),
                    rollout.discounted_sum(f2.rews, self.discount_factor),
                )
                for f1, f2 in fragment_pairs
            ],
        )
        return np.array(rews1, dtype=np.float32), np.array(rews2, dtype=np.float32)


class PreferenceDataset(th.utils.data.Dataset):
    """A PyTorch Dataset for preference comparisons.

    Each item is a tuple consisting of two trajectory fragments
    and a probability that fragment 1 is preferred over fragment 2.

    This dataset is meant to be generated piece by piece during the
    training process, which is why data can be added via the .push()
    method.
    """

    def __init__(self, max_size: Optional[int] = None):
        """Builds an empty PreferenceDataset.

        Args:
            max_size: Maximum number of preference comparisons to store in the dataset.
                If None (default), the dataset can grow indefinitely. Otherwise, the
                dataset acts as a FIFO queue, and the oldest comparisons are evicted
                when `push()` is called and the dataset is at max capacity.
        """
        self.fragments1: List[TrajectoryWithRew] = []
        self.fragments2: List[TrajectoryWithRew] = []
        self.max_size = max_size
        self.preferences = np.array([])

    def push(
        self,
        fragments: Sequence[TrajectoryWithRewPair],
        preferences: np.ndarray,
    ):
        """Add more samples to the dataset.

        Args:
            fragments: list of pairs of trajectory fragments to add
            preferences: corresponding preference probabilities (probability
                that fragment 1 is preferred over fragment 2)

        Raises:
            ValueError: `preferences` shape does not match `fragments` or
                has non-float32 dtype.
        """
        fragments1, fragments2 = zip(*fragments)
        if preferences.shape != (len(fragments),):
            raise ValueError(
                f"Unexpected preferences shape {preferences.shape}, "
                f"expected {(len(fragments),)}",
            )
        if preferences.dtype != np.float32:
            raise ValueError("preferences should have dtype float32")

        self.fragments1.extend(fragments1)
        self.fragments2.extend(fragments2)
        self.preferences = np.concatenate((self.preferences, preferences))

        # Evict old samples if the dataset is at max capacity
        if self.max_size is not None:
            extra = len(self.preferences) - self.max_size
            if extra > 0:
                self.fragments1 = self.fragments1[extra:]
                self.fragments2 = self.fragments2[extra:]
                self.preferences = self.preferences[extra:]

    def __getitem__(self, i) -> Tuple[TrajectoryWithRewPair, float]:
        return (self.fragments1[i], self.fragments2[i]), self.preferences[i]

    def __len__(self) -> int:
        assert len(self.fragments1) == len(self.fragments2) == len(self.preferences)
        return len(self.fragments1)

    def save(self, path: AnyPath) -> None:
        with open(path, "wb") as file:
            pickle.dump(self, file)

    @staticmethod
    def load(path: AnyPath) -> "PreferenceDataset":
        with open(path, "rb") as file:
            return pickle.load(file)


def preference_collate_fn(
    batch: Sequence[Tuple[TrajectoryWithRewPair, float]],
) -> Tuple[Sequence[TrajectoryWithRewPair], np.ndarray]:
    fragment_pairs, preferences = zip(*batch)
    return list(fragment_pairs), np.array(preferences)


class LossAndMetrics(NamedTuple):
    """Loss and auxiliary metrics for reward network training."""

    loss: th.Tensor
    metrics: Mapping[str, th.Tensor]


class RewardLoss(nn.Module, abc.ABC):
    """A loss function over preferences."""

    @abc.abstractmethod
    def forward(
        self,
        fragment_pairs: Sequence[TrajectoryPair],
        preferences: np.ndarray,
        ensemble_member_index: Optional[int] = None,
    ) -> LossAndMetrics:
        """Computes the loss.

        Args:
            fragment_pairs: Batch consisting of pairs of trajectory fragments.
            preferences: The probability that the first fragment is preferred
                over the second. Typically 0, 1 or 0.5 (tie).
            ensemble_member_index: index of member network in ensemble model

        Returns: # noqa: DAR202
            loss: the loss
            metrics: a dictionary of metrics that can be logged
        """


def _trajectory_pair_includes_reward(fragment_pair: TrajectoryPair):
    """Return true if and only if both fragments in the pair include rewards."""
    frag1, frag2 = fragment_pair
    return isinstance(frag1, TrajectoryWithRew) and isinstance(frag2, TrajectoryWithRew)


class CrossEntropyRewardLoss(RewardLoss):
    """Compute the cross entropy reward loss."""

    def __init__(
        self,
        preference_model: PreferenceModel,
    ):
        """Create cross entropy reward loss.

        Args:
            preference_model: model to predict the preferred fragment from a pair.
        """
        super().__init__()
        self.preference_model = preference_model

    def forward(
        self,
        fragment_pairs: Sequence[TrajectoryPair],
        preferences: np.ndarray,
        ensemble_member_index: Optional[int] = None,
    ) -> LossAndMetrics:
        """Computes the loss.

        Args:
            fragment_pairs: Batch consisting of pairs of trajectory fragments.
            preferences: The probability that the first fragment is preferred
                over the second. Typically 0, 1 or 0.5 (tie).
            ensemble_member_index: index of member network in ensemble model

        Returns:
            The cross-entropy loss between the probability predicted by the
                reward model and the target probabilities in `preferences`. Metrics
                are accuracy, and gt_reward_loss, if the ground truth reward is
                available.
        """
        probs, gt_probs = self.preference_model(fragment_pairs, ensemble_member_index)
        # TODO(ejnnr): Here and below, > 0.5 is problematic
        # because getting exactly 0.5 is actually somewhat
        # common in some environments (as long as sample=False or temperature=0).
        # In a sense that "only" creates class imbalance
        # but it's still misleading.
        predictions = (probs > 0.5).float()
        preferences_th = th.as_tensor(preferences, dtype=th.float32)
        ground_truth = (preferences_th > 0.5).float()
        metrics = {}
        metrics["accuracy"] = (predictions == ground_truth).float().mean()
        if gt_probs is not None:
            metrics["gt_reward_loss"] = th.nn.functional.binary_cross_entropy(
                gt_probs,
                preferences_th,
            )
        metrics = {key: value.detach().cpu() for key, value in metrics.items()}
        return LossAndMetrics(
            loss=th.nn.functional.binary_cross_entropy(probs, preferences_th),
            metrics=metrics,
        )


class RewardTrainer(abc.ABC):
    """Abstract base class for training reward models using preference comparisons.

    This class contains only the actual reward model training code,
    it is not responsible for gathering trajectories and preferences
    or for agent training (see :class: `PreferenceComparisons` for that).
    """

    def __init__(
        self,
        model: reward_nets.RewardNet,
        custom_logger: Optional[imit_logger.HierarchicalLogger] = None,
    ):
        """Initialize the reward trainer.

        Args:
            model: the RewardNet instance to be trained
            custom_logger: Where to log to; if None (default), creates a new logger.
        """
        self._model = model
        self.logger = custom_logger or imit_logger.configure()

    def train(self, dataset: PreferenceDataset, epoch_multiplier: float = 1.0) -> None:
        """Train the reward model on a batch of fragment pairs and preferences.

        Args:
            dataset: the dataset of preference comparisons to train on.
            epoch_multiplier: how much longer to train for than usual
                (measured relatively).
        """
        with networks.training(self._model):
            self._train(dataset, epoch_multiplier)

    @abc.abstractmethod
    def _train(self, dataset: PreferenceDataset, epoch_multiplier: float) -> None:
        """Train the reward model; see ``train`` for details."""


class BasicRewardTrainer(RewardTrainer):
    """Train a basic reward model."""

    regularizer: Optional[regularization.Regularizer]

    def __init__(
        self,
        model: reward_nets.RewardNet,
        loss: RewardLoss,
        batch_size: int = 32,
        epochs: int = 1,
        lr: float = 1e-3,
        custom_logger: Optional[imit_logger.HierarchicalLogger] = None,
        seed: int = 0,
        reg_class: Optional[Type[regularization.Regularizer]] = None,
        reg_lambda: float = 0.0,
        reg_lambda_updater: Optional[regularization.LambdaUpdater] = None,
        reg_val_split: float = 0.0,
        reg_extra_kwargs: Optional[Dict[str, Any]] = None,
    ):
        """Initialize the reward model trainer.

        Args:
            model: the RewardNet instance to be trained
            loss: the loss to use
            batch_size: number of fragment pairs per batch
            epochs: number of epochs in each training iteration (can be adjusted
                on the fly by specifying an `epoch_multiplier` in `self.train()`
                if longer training is desired in specific cases).
            lr: the learning rate
            seed: the random seed to use for splitting the dataset into training
                and validation.
            custom_logger: Where to log to; if None (default), creates a new logger.
            reg_class: the regularization class to use. If not specified, no
                regularization is used.
            reg_lambda: the initial regularization strength. For the case of
                weight decay regularization, this is the weight decay parameter.
            reg_lambda_updater: a function that updates the regularization strength.
                It takes validation and training losses, and the current regularization
                parameter value (lambda), and returns the new lambda to use in the next
                epoch. This is only used if ``reg_lambda`` is non-zero.
                If not specified, the regularization strength is kept constant.
            reg_val_split: the fraction of the dataset to use for validation. Validation
                is performed to determine the best weight decay value. Since
                the weight decay is constant by default, this is also set to be
                0 by default, since no validation data is needed. If you pass
                a lambda updater, you must also pass a non-zero value for
                this parameter.
            reg_extra_kwargs: extra keyword arguments to pass to the regularization
                constructor.

        Raises:
            ValueError: if ``reg_lambda`` is non-zero but ``reg_lambda_updater`` is
                None.
        """
        if reg_class is None:
            if reg_lambda > 0:
                raise ValueError(
                    "Regularization strength is non-zero but no regularizer class "
                    "is specified.",
                )
            if reg_lambda_updater is not None:
                raise ValueError(
                    "Regularization updater class was provided but no regularizer "
                    "class is specified.",
                )
            if reg_val_split > 0:
                raise ValueError(
                    "Validation split is non-zero but no regularizer class "
                    "is specified.",
                )
            if reg_extra_kwargs is not None:
                raise ValueError(
                    "Extra regularization arguments provided but no regularizer class "
                    "is specified.",
                )
        else:
            if reg_lambda_updater is not None and reg_val_split == 0:
                raise ValueError(
                    "If you pass a regularizer parameter updater, you must also "
                    "pass a non-zero value for the validation split. Otherwise "
                    "the updater won't have any validation data to use for updating.",
                )
            elif reg_lambda_updater is None and reg_val_split > 0:
                raise ValueError(
                    "If you pass a non-zero validation split, you must also "
                    "pass a regularizer parameter updater. Otherwise you are wasting"
                    " data into the validation split that will not be used.",
                )
            if reg_val_split < 0 or reg_val_split > 1:
                raise ValueError("val_split must be strictly between 0 and 1.")
            if reg_lambda_updater is None and reg_lambda == 0:
                raise ValueError(
                    "If you do not pass a regularizer parameter updater your "
                    "regularization strength must be non-zero, as this would "
                    "result in no regularization.",
                )

        super().__init__(model, custom_logger)
        self.loss = loss
        self.batch_size = batch_size
        self.epochs = epochs
        self.optim = th.optim.AdamW(
            self._model.parameters(),
            lr=lr,
        )
        self.seed = seed
        self.val_split = reg_val_split

        self.regularizer = None
        if reg_class is not None:
            lambda_updater = reg_lambda_updater or regularization.ConstantParamScaler()
            self.regularizer = reg_class(
                initial_lambda=reg_lambda,
                optimizer=self.optim,
                lambda_updater=lambda_updater,
                logger=self.logger,
            )

    def _make_data_loader(self, dataset: PreferenceDataset) -> data_th.DataLoader:
        """Make a dataloader."""
        return data_th.DataLoader(
            dataset,
            batch_size=self.batch_size,
            shuffle=True,
            collate_fn=preference_collate_fn,
        )

    def _train(self, dataset: PreferenceDataset, epoch_multiplier: float = 1.0) -> None:
        """Trains for `epoch_multiplier * self.epochs` epochs over `dataset`."""
        if self.regularizer:
            val_length = int(len(dataset) * self.val_split)
            train_length = len(dataset) - val_length
            train_dataset, val_dataset = data_th.random_split(
                dataset,
                lengths=[train_length, val_length],
                generator=th.Generator().manual_seed(self.seed),
            )
            dataloader = self._make_data_loader(train_dataset)
            val_dataloader = self._make_data_loader(val_dataset)
        else:
            dataloader = self._make_data_loader(dataset)
            val_dataloader = None

        epochs = round(self.epochs * epoch_multiplier)

        for _ in tqdm(range(epochs), desc="Training reward model"):
            train_loss = 0.0
            val_loss = 0.0
            for fragment_pairs, preferences in dataloader:
                self.optim.zero_grad()
                loss = self._training_inner_loop(fragment_pairs, preferences)
                train_loss += loss.item()
                if self.regularizer:
                    self.regularizer.regularize(loss)
                self.optim.step()

            if self.regularizer:
                assert val_dataloader is not None
                for fragment_pairs, preferences in val_dataloader:
                    loss = self._training_inner_loop(fragment_pairs, preferences)
                    val_loss += loss.item()
                self.regularizer.update_params(train_loss, val_loss)

    def _training_inner_loop(
        self,
        fragment_pairs: Sequence[TrajectoryPair],
        preferences: np.ndarray,
    ) -> th.Tensor:
        output = self.loss.forward(fragment_pairs, preferences)
        loss = output.loss
        self.logger.record("loss", loss.item())
        for name, value in output.metrics.items():
            self.logger.record(name, value.item())
        return loss


class EnsembleTrainer(BasicRewardTrainer):
    """Train a reward ensemble."""

    _model: reward_nets.RewardEnsemble

    def __init__(
        self,
        model: reward_nets.RewardEnsemble,
        loss: RewardLoss,
        batch_size: int = 32,
        epochs: int = 1,
        lr: float = 1e-3,
<<<<<<< HEAD
=======
        weight_decay: float = 0.0,
        seed: Optional[int] = None,
>>>>>>> de363063
        custom_logger: Optional[imit_logger.HierarchicalLogger] = None,
        seed: int = 0,
        reg_class: Optional[Type[regularization.Regularizer]] = None,
        reg_lambda: float = 0.0,
        reg_lambda_updater: Optional[regularization.LambdaUpdater] = None,
        reg_val_split: float = 0.0,
        reg_extra_kwargs: Optional[Dict[str, Any]] = None,
    ):
        """Initialize the reward model trainer.

        Args:
            model: the RewardNet instance to be trained
            loss: the loss to use
            batch_size: number of fragment pairs per batch
            epochs: number of epochs in each training iteration (can be adjusted
                on the fly by specifying an `epoch_multiplier` in `self.train()`
                if longer training is desired in specific cases).
            lr: the learning rate
<<<<<<< HEAD
            seed: the random seed to use for splitting the dataset into training
                and validation.
=======
            weight_decay: the weight decay factor for the reward model's weights
                to use with ``th.optim.AdamW``. This is similar to but not equivalent
                to L2 regularization, see https://arxiv.org/abs/1711.05101
            seed: seed for the internal RNG used in bagging
>>>>>>> de363063
            custom_logger: Where to log to; if None (default), creates a new logger.
            reg_class: the regularization class to use. If not specified, no
                regularization is used.
            reg_lambda: the initial regularization strength. For the case of
                weight decay regularization, this is the weight decay parameter.
            reg_lambda_updater: a function that updates the regularization strength.
                It takes validation and training losses, and the current regularization
                parameter value (lambda), and returns the new lambda to use in the next
                epoch. This is only used if ``reg_lambda`` is non-zero.
                If not specified, the regularization strength is kept constant.
            reg_val_split: the fraction of the dataset to use for validation. Validation
                is performed to determine the best weight decay value. Since
                the weight decay is constant by default, this is also set to be
                0 by default, since no validation data is needed. If you pass
                a lambda updater, you must also pass a non-zero value for
                this parameter.
            reg_extra_kwargs: extra keyword arguments to pass to the regularization
                constructor.

        Raises:
            TypeError: if model is not a RewardEnsemble.
        """
        if not isinstance(model, reward_nets.RewardEnsemble):
            raise TypeError(
                f"RewardEnsemble expected by EnsembleTrainer, not {type(model)}.",
            )

        super().__init__(
            model=model,
            loss=loss,
            batch_size=batch_size,
            epochs=epochs,
            lr=lr,
            custom_logger=custom_logger,
            seed=seed,
            reg_class=reg_class,
            reg_lambda=reg_lambda,
            reg_lambda_updater=reg_lambda_updater,
            reg_val_split=reg_val_split,
            reg_extra_kwargs=reg_extra_kwargs,
        )
        self.rng = np.random.default_rng(seed=seed)

    def _training_inner_loop(
        self,
        fragment_pairs: Sequence[TrajectoryPair],
        preferences: np.ndarray,
    ) -> th.Tensor:
        assert len(fragment_pairs) == preferences.shape[0]
        losses = []
        metrics = []
        for member_idx in range(self._model.num_members):
            # sample fragments for training via bagging
            sample_idx = self.rng.choice(
                np.arange(len(fragment_pairs)),
                size=len(fragment_pairs),
                replace=True,
            )
            sample_fragments = [fragment_pairs[i] for i in sample_idx]
            sample_preferences = preferences[sample_idx]
            output = self.loss.forward(sample_fragments, sample_preferences, member_idx)
            losses.append(output.loss)
            metrics.append(output.metrics)
        losses = th.stack(losses)
        loss = losses.sum()

        self.logger.record("loss", loss.item())
        self.logger.record("loss_std", losses.std().item())

        # Turn metrics from a list of dictionaries into a dictionary of
        # tensors.
        metrics = {k: th.stack([di[k] for di in metrics]) for k in metrics[0]}
        for name, value in metrics.items():
            self.logger.record(name, value.mean().item())

        return loss


def is_base_model_ensemble(reward_model):
    base_model = reward_model
    while hasattr(base_model, "base"):
        base_model = base_model.base

    return isinstance(base_model, reward_nets.RewardEnsemble), base_model


def _make_reward_trainer(
    reward_model: reward_nets.RewardNet,
    loss: RewardLoss,
    reward_trainer_kwargs: Optional[Mapping[str, Any]] = None,
    seed: Optional[int] = None,
) -> RewardTrainer:
    """Construct the correct type of reward trainer for this reward function."""
    if reward_trainer_kwargs is None:
        reward_trainer_kwargs = {}
    is_ensemble, base_model = is_base_model_ensemble(reward_model)

    if is_ensemble:
        # reward_model may include an AddSTDRewardWrapper for RL training; but we
        # must train directly on the base model for reward model training.
        is_base = reward_model is base_model
        is_std_wrapper = (
            isinstance(reward_model, reward_nets.AddSTDRewardWrapper)
            and reward_model.base is base_model
        )

        if is_base or is_std_wrapper:
            return EnsembleTrainer(base_model, loss, seed=seed, **reward_trainer_kwargs)
        else:
            raise ValueError(
                "RewardEnsemble can only be wrapped"
                f" by AddSTDRewardWrapper but found {type(reward_model).__name__}.",
            )
    else:
        return BasicRewardTrainer(
            reward_model,
            loss=loss,
            **reward_trainer_kwargs,
        )


QUERY_SCHEDULES: Dict[str, type_aliases.Schedule] = {
    "constant": lambda t: 1.0,
    "hyperbolic": lambda t: 1.0 / (1.0 + t),
    "inverse_quadratic": lambda t: 1.0 / (1.0 + t**2),
}


class PreferenceComparisons(base.BaseImitationAlgorithm):
    """Main interface for reward learning using preference comparisons."""

    def __init__(
        self,
        trajectory_generator: TrajectoryGenerator,
        reward_model: reward_nets.RewardNet,
        num_iterations: int,
        fragmenter: Optional[Fragmenter] = None,
        preference_gatherer: Optional[PreferenceGatherer] = None,
        reward_trainer: Optional[RewardTrainer] = None,
        comparison_queue_size: Optional[int] = None,
        fragment_length: int = 100,
        transition_oversampling: float = 1,
        initial_comparison_frac: float = 0.1,
        initial_epoch_multiplier: float = 200.0,
        custom_logger: Optional[imit_logger.HierarchicalLogger] = None,
        allow_variable_horizon: bool = False,
        seed: Optional[int] = None,
        query_schedule: Union[str, type_aliases.Schedule] = "hyperbolic",
    ):
        """Initialize the preference comparison trainer.

        The loggers of all subcomponents are overridden with the logger used
        by this class.

        Args:
            trajectory_generator: generates trajectories while optionally training
                an RL agent on the learned reward function (can also be a sampler
                from a static dataset of trajectories though).
            reward_model: a RewardNet instance to be used for learning the reward
            num_iterations: number of times to train the agent against the reward model
                and then train the reward model against newly gathered preferences.
            fragmenter: takes in a set of trajectories and returns pairs of fragments
                for which preferences will be gathered. These fragments could be random,
                or they could be selected more deliberately (active learning).
                Default is a random fragmenter.
            preference_gatherer: how to get preferences between trajectory fragments.
                Default (and currently the only option) is to use synthetic preferences
                based on ground-truth rewards. Human preferences could be implemented
                here in the future.
            reward_trainer: trains the reward model based on pairs of fragments and
                associated preferences. Default is to use the preference model
                and loss function from DRLHP.
            comparison_queue_size: the maximum number of comparisons to keep in the
                queue for training the reward model. If None, the queue will grow
                without bound as new comparisons are added.
            fragment_length: number of timesteps per fragment that is used to elicit
                preferences
            transition_oversampling: factor by which to oversample transitions before
                creating fragments. Since fragments are sampled with replacement,
                this is usually chosen > 1 to avoid having the same transition
                in too many fragments.
            initial_comparison_frac: fraction of the total_comparisons argument
                to train() that will be sampled before the rest of training begins
                (using a randomly initialized agent). This can be used to pretrain the
                reward model before the agent is trained on the learned reward, to
                help avoid irreversibly learning a bad policy from an untrained reward.
                Note that there will often be some additional pretraining comparisons
                since `comparisons_per_iteration` won't exactly divide the total number
                of comparisons. How many such comparisons there are depends
                discontinuously on `total_comparisons` and `comparisons_per_iteration`.
            initial_epoch_multiplier: before agent training begins, train the reward
                model for this many more epochs than usual (on fragments sampled from a
                random agent).
            custom_logger: Where to log to; if None (default), creates a new logger.
            allow_variable_horizon: If False (default), algorithm will raise an
                exception if it detects trajectories of different length during
                training. If True, overrides this safety check. WARNING: variable
                horizon episodes leak information about the reward via termination
                condition, and can seriously confound evaluation. Read
                https://imitation.readthedocs.io/en/latest/guide/variable_horizon.html
                before overriding this.
            seed: seed to use for initializing subcomponents such as fragmenter.
                Only used when default components are used; if you instantiate your
                own fragmenter, preference gatherer, etc., you are responsible for
                seeding them!
            query_schedule: one of ("constant", "hyperbolic", "inverse_quadratic"), or
                a function that takes in a float between 0 and 1 inclusive,
                representing a fraction of the total number of timesteps elapsed up to
                some time T, and returns a potentially unnormalized probability
                indicating the fraction of `total_comparisons` that should be queried
                at that iteration. This function will be called `num_iterations` times
                in `__init__()` with values from `np.linspace(0, 1, num_iterations)`
                as input. The outputs will be normalized to sum to 1 and then used to
                apportion the comparisons among the `num_iterations` iterations.

        Raises:
            ValueError: if `query_schedule` is not a valid string or callable.
        """
        super().__init__(
            custom_logger=custom_logger,
            allow_variable_horizon=allow_variable_horizon,
        )

        # for keeping track of the global iteration, in case train() is called
        # multiple times
        self._iteration = 0

        self.model = reward_model

        if reward_trainer is None:
            preference_model = PreferenceModel(reward_model)
            loss = CrossEntropyRewardLoss(preference_model)
            self.reward_trainer = _make_reward_trainer(reward_model, loss, seed=seed)
        else:
            self.reward_trainer = reward_trainer

        # If the reward trainer was created in the previous line, we've already passed
        # the correct logger. But if the user created a RewardTrainer themselves and
        # didn't manually set a logger, it would be annoying if a separate one was used.
        self.reward_trainer.logger = self.logger
        self.trajectory_generator = trajectory_generator
        self.trajectory_generator.logger = self.logger
        self.fragmenter = fragmenter or RandomFragmenter(
            custom_logger=self.logger,
            seed=seed,
        )
        self.fragmenter.logger = self.logger
        self.preference_gatherer = preference_gatherer or SyntheticGatherer(
            custom_logger=self.logger,
            seed=seed,
        )
        self.preference_gatherer.logger = self.logger

        self.fragment_length = fragment_length
        self.initial_comparison_frac = initial_comparison_frac
        self.initial_epoch_multiplier = initial_epoch_multiplier
        self.num_iterations = num_iterations
        self.transition_oversampling = transition_oversampling
        if callable(query_schedule):
            self.query_schedule = query_schedule
        elif query_schedule in QUERY_SCHEDULES:
            self.query_schedule = QUERY_SCHEDULES[query_schedule]
        else:
            raise ValueError(f"Unknown query schedule: {query_schedule}")

        self.dataset = PreferenceDataset(max_size=comparison_queue_size)

    def train(
        self,
        total_timesteps: int,
        total_comparisons: int,
        callback: Optional[Callable[[int], None]] = None,
    ) -> Mapping[str, Any]:
        """Train the reward model and the policy if applicable.

        Args:
            total_timesteps: number of environment interaction steps
            total_comparisons: number of preferences to gather in total
            callback: callback functions called at the end of each iteration

        Returns:
            A dictionary with final metrics such as loss and accuracy
            of the reward model.
        """
        initial_comparisons = int(total_comparisons * self.initial_comparison_frac)
        total_comparisons -= initial_comparisons

        # Compute the number of comparisons to request at each iteration in advance.
        vec_schedule = np.vectorize(self.query_schedule)
        unnormalized_probs = vec_schedule(np.linspace(0, 1, self.num_iterations))
        probs = unnormalized_probs / np.sum(unnormalized_probs)
        shares = util.oric(probs * total_comparisons)
        schedule = [initial_comparisons] + shares.tolist()
        print(f"Query schedule: {schedule}")

        timesteps_per_iteration, extra_timesteps = divmod(
            total_timesteps,
            self.num_iterations,
        )
        reward_loss = None
        reward_accuracy = None

        for i, num_pairs in enumerate(schedule):
            ##########################
            # Gather new preferences #
            ##########################
            num_steps = math.ceil(
                self.transition_oversampling * 2 * num_pairs * self.fragment_length,
            )
            self.logger.log(
                f"Collecting {2 * num_pairs} fragments ({num_steps} transitions)",
            )
            trajectories = self.trajectory_generator.sample(num_steps)
            # This assumes there are no fragments missing initial timesteps
            # (but allows for fragments missing terminal timesteps).
            horizons = (len(traj) for traj in trajectories if traj.terminal)
            self._check_fixed_horizon(horizons)
            self.logger.log("Creating fragment pairs")
            fragments = self.fragmenter(trajectories, self.fragment_length, num_pairs)
            with self.logger.accumulate_means("preferences"):
                self.logger.log("Gathering preferences")
                preferences = self.preference_gatherer(fragments)
            self.dataset.push(fragments, preferences)
            self.logger.log(f"Dataset now contains {len(self.dataset)} comparisons")

            ##########################
            # Train the reward model #
            ##########################

            # On the first iteration, we train the reward model for longer,
            # as specified by initial_epoch_multiplier.
            epoch_multiplier = 1.0
            if i == 0:
                epoch_multiplier = self.initial_epoch_multiplier

            with self.logger.accumulate_means("reward"):
                self.reward_trainer.train(
                    self.dataset,
                    epoch_multiplier=epoch_multiplier,
                )
            reward_loss = self.logger.name_to_value["mean/reward/loss"]
            reward_accuracy = self.logger.name_to_value["mean/reward/accuracy"]

            ###################
            # Train the agent #
            ###################
            num_steps = timesteps_per_iteration
            # if the number of timesteps per iterations doesn't exactly divide
            # the desired total number of timesteps, we train the agent a bit longer
            # at the end of training (where the reward model is presumably best)
            if i == self.num_iterations - 1:
                num_steps += extra_timesteps
            with self.logger.accumulate_means("agent"):
                self.logger.log(f"Training agent for {num_steps} timesteps")
                self.trajectory_generator.train(steps=num_steps)

            self.logger.dump(self._iteration)

            ########################
            # Additional Callbacks #
            ########################
            if callback:
                callback(self._iteration)
            self._iteration += 1

        return {"reward_loss": reward_loss, "reward_accuracy": reward_accuracy}<|MERGE_RESOLUTION|>--- conflicted
+++ resolved
@@ -1282,13 +1282,9 @@
         batch_size: int = 32,
         epochs: int = 1,
         lr: float = 1e-3,
-<<<<<<< HEAD
-=======
-        weight_decay: float = 0.0,
-        seed: Optional[int] = None,
->>>>>>> de363063
         custom_logger: Optional[imit_logger.HierarchicalLogger] = None,
         seed: int = 0,
+        rng_seed: Optional[int] = None,
         reg_class: Optional[Type[regularization.Regularizer]] = None,
         reg_lambda: float = 0.0,
         reg_lambda_updater: Optional[regularization.LambdaUpdater] = None,
@@ -1305,15 +1301,9 @@
                 on the fly by specifying an `epoch_multiplier` in `self.train()`
                 if longer training is desired in specific cases).
             lr: the learning rate
-<<<<<<< HEAD
             seed: the random seed to use for splitting the dataset into training
                 and validation.
-=======
-            weight_decay: the weight decay factor for the reward model's weights
-                to use with ``th.optim.AdamW``. This is similar to but not equivalent
-                to L2 regularization, see https://arxiv.org/abs/1711.05101
-            seed: seed for the internal RNG used in bagging
->>>>>>> de363063
+            rng_seed: seed for the internal RNG used in bagging
             custom_logger: Where to log to; if None (default), creates a new logger.
             reg_class: the regularization class to use. If not specified, no
                 regularization is used.
@@ -1355,7 +1345,7 @@
             reg_val_split=reg_val_split,
             reg_extra_kwargs=reg_extra_kwargs,
         )
-        self.rng = np.random.default_rng(seed=seed)
+        self.rng = np.random.default_rng(seed=rng_seed)
 
     def _training_inner_loop(
         self,
