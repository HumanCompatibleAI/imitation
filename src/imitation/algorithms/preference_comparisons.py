--- conflicted
+++ resolved
@@ -25,11 +25,7 @@
 from scipy import special
 from stable_baselines3.common import base_class, type_aliases, vec_env
 from torch import nn
-<<<<<<< HEAD
-from torch.utils.data import DataLoader
-=======
 from torch.utils import data as data_th
->>>>>>> 17bd23a4
 from tqdm.auto import tqdm
 
 from imitation.algorithms import base
@@ -947,28 +943,8 @@
             loss: the loss
             metrics: a dictionary of metrics that can be logged
         """
-<<<<<<< HEAD
-=======
-
->>>>>>> 17bd23a4
-
-def _evaluate_reward_on_transitions(
-    model: reward_nets.RewardNet,
-    transitions: Transitions,
-) -> th.Tensor:
-    """Evaluate `model` on `transitions` and return the rewards with gradients."""
-    preprocessed = model.preprocess(
-        state=transitions.obs,
-        action=transitions.acts,
-        next_state=transitions.next_obs,
-        done=transitions.dones,
-    )
-    return model(*preprocessed)
-
-<<<<<<< HEAD
-=======
-
->>>>>>> 17bd23a4
+
+
 class CrossEntropyRewardLoss(RewardLoss):
     """Compute the cross entropy reward loss."""
 
@@ -1009,11 +985,7 @@
         """Computes the loss.
 
         Args:
-<<<<<<< HEAD
-            model: Model to predict fragment preferences.
-=======
             model: the reward network to call
->>>>>>> 17bd23a4
             fragment_pairs: Batch consisting of pairs of trajectory fragments.
             preferences: The probability that the first fragment is preferred
                 over the second. Typically 0, 1 or 0.5 (tie).
@@ -1023,7 +995,6 @@
                 reward model and the target probabilities in `preferences`. Metrics
                 are include accuracy.
         """
-<<<<<<< HEAD
         preference_model = PreferenceModel(
             model,
             noise_prob=self.noise_prob,
@@ -1031,16 +1002,6 @@
             threshold=self.threshold,
         )
         probs = preference_model(fragment_pairs)
-=======
-        probs = th.empty(len(fragment_pairs), dtype=th.float32)
-        for i, fragment in enumerate(fragment_pairs):
-            frag1, frag2 = fragment
-            trans1 = rollout.flatten_trajectories([frag1])
-            trans2 = rollout.flatten_trajectories([frag2])
-            rews1 = _evaluate_reward_on_transitions(model, trans1)
-            rews2 = _evaluate_reward_on_transitions(model, trans2)
-            probs[i] = self._probability(rews1, rews2)
->>>>>>> 17bd23a4
         # TODO(ejnnr): Here and below, > 0.5 is problematic
         # because getting exactly 0.5 is actually somewhat
         # common in some environments (as long as sample=False or temperature=0).
@@ -1089,43 +1050,6 @@
         with networks.training(self._model):
             self._train(dataset, epoch_multiplier)
 
-<<<<<<< HEAD
-=======
-
-class RewardTrainer(abc.ABC):
-    """Abstract base class for training reward models using preference comparisons.
-
-    This class contains only the actual reward model training code,
-    it is not responsible for gathering trajectories and preferences
-    or for agent training (see :class: `PreferenceComparisons` for that).
-    """
-
-    def __init__(
-        self,
-        model: reward_nets.RewardNet,
-        custom_logger: Optional[imit_logger.HierarchicalLogger] = None,
-    ):
-        """Initialize the reward trainer.
-
-        Args:
-            model: the RewardNet instance to be trained
-            custom_logger: Where to log to; if None (default), creates a new logger.
-        """
-        self._model = model
-        self.logger = custom_logger or imit_logger.configure()
-
-    def train(self, dataset: PreferenceDataset, epoch_multiplier: float = 1.0) -> None:
-        """Train the reward model on a batch of fragment pairs and preferences.
-
-        Args:
-            dataset: the dataset of preference comparisons to train on.
-            epoch_multiplier: how much longer to train for than usual
-                (measured relatively).
-        """
-        with networks.training(self._model):
-            self._train(dataset, epoch_multiplier)
-
->>>>>>> 17bd23a4
     @abc.abstractmethod
     def _train(self, dataset: PreferenceDataset, epoch_multiplier: float) -> None:
         """Train the reward model; see ``train`` for details."""
@@ -1169,15 +1093,9 @@
             weight_decay=weight_decay,
         )
 
-<<<<<<< HEAD
-    def _make_data_loader(self, dataset: PreferenceDataset) -> DataLoader:
-        """Make a dataloader."""
-        return DataLoader(
-=======
     def _make_data_loader(self, dataset: PreferenceDataset) -> data_th.DataLoader:
         """Make a dataloader."""
         return data_th.DataLoader(
->>>>>>> 17bd23a4
             dataset,
             batch_size=self.batch_size,
             shuffle=True,
@@ -1224,9 +1142,6 @@
         weight_decay: float = 0.0,
         custom_logger: Optional[imit_logger.HierarchicalLogger] = None,
     ):
-<<<<<<< HEAD
-        """Create an ensemble trainer."""
-=======
         """Initialize the reward model trainer.
 
         Args:
@@ -1245,7 +1160,6 @@
         Raises:
             TypeError: if model is not a RewardEnsemble.
         """
->>>>>>> 17bd23a4
         if not isinstance(model, reward_nets.RewardEnsemble):
             raise TypeError(
                 f"RewardEnsemble expected by EnsembleTrainer not {type(model)}.",
@@ -1291,7 +1205,6 @@
         return loss
 
 
-<<<<<<< HEAD
 def is_base_model_ensemble(reward_model):
     base_model = reward_model
     while hasattr(base_model, "base"):
@@ -1306,29 +1219,11 @@
     reward_trainer_kwargs: Mapping[str, Any] = {},
 ) -> RewardTrainer:
     """Construct the correct type of reward trainer for this reward function."""
-    is_ensemble, base_model = is_base_model_ensemble(reward_model)
-
-    if is_ensemble:
-        return EnsembleTrainer(
-            base_model,
-            loss,
-            **reward_trainer_kwargs,
-        )
-=======
-def _make_reward_trainer(
-    reward_model: reward_nets.RewardNet,
-    loss: RewardLoss,
-    reward_trainer_kwargs: Optional[Mapping[str, Any]] = None,
-) -> RewardTrainer:
-    """Construct the correct type of reward trainer for this reward function."""
     if reward_trainer_kwargs is None:
         reward_trainer_kwargs = {}
-
-    base_model = reward_model
-    while hasattr(base_model, "base"):
-        base_model = base_model.base
-
-    if isinstance(base_model, reward_nets.RewardEnsemble):
+    is_ensemble, base_model = is_base_model_ensemble(reward_model)
+
+    if is_ensemble:
         # reward_model may include an AddSTDRewardWrapper for RL training; but we
         # must train directly on the base model for reward model training.
         is_base = reward_model is base_model
@@ -1344,7 +1239,6 @@
                 "RewardEnsemble can only be wrapped"
                 f" by AddSTDRewardWrapper but found {type(reward_model).__name__}.",
             )
->>>>>>> 17bd23a4
     else:
         return BasicRewardTrainer(
             reward_model,
