"""Learning reward models using preference comparisons.

Trains a reward model and optionally a policy based on preferences
between trajectory fragments.
"""
import abc
import math
import os
import pickle
import re
import uuid
from collections import defaultdict
from typing import (
    Any,
    Callable,
    Dict,
    List,
    Mapping,
    NamedTuple,
    NoReturn,
    Optional,
    Sequence,
    Tuple,
    Union,
    cast,
    overload,
)

import cv2
import numpy as np
import requests
import torch as th
from scipy import special
from stable_baselines3.common import base_class, type_aliases, utils, vec_env
from torch import nn
from torch.utils import data as data_th
from tqdm.auto import tqdm

from imitation.algorithms import base
from imitation.data import rollout, types, wrappers
from imitation.data.types import (
    AnyPath,
    TrajectoryPair,
    TrajectoryWithRew,
    TrajectoryWithRewPair,
    Transitions,
)
from imitation.policies import exploration_wrapper
from imitation.regularization import regularizers
from imitation.rewards import reward_function, reward_nets, reward_wrapper
from imitation.util import logger as imit_logger
from imitation.util import networks, util


class TrajectoryGenerator(abc.ABC):
    """Generator of trajectories with optional training logic."""

    _logger: imit_logger.HierarchicalLogger
    """Object to log statistics and natural language messages to."""

    def __init__(self, custom_logger: Optional[imit_logger.HierarchicalLogger] = None):
        """Builds TrajectoryGenerator.

        Args:
            custom_logger: Where to log to; if None (default), creates a new logger.
        """
        self.logger = custom_logger or imit_logger.configure()

    @abc.abstractmethod
    def sample(self, steps: int) -> Sequence[TrajectoryWithRew]:
        """Sample a batch of trajectories.

        Args:
            steps: All trajectories taken together should
                have at least this many steps.

        Returns:
            A list of sampled trajectories with rewards (which should
            be the environment rewards, not ones from a reward model).
        """  # noqa: DAR202

    def train(self, steps: int, **kwargs: Any) -> None:
        """Train an agent if the trajectory generator uses one.

        By default, this method does nothing and doesn't need
        to be overridden in subclasses that don't require training.

        Args:
            steps: number of environment steps to train for.
            **kwargs: additional keyword arguments to pass on to
                the training procedure.
        """

    @property
    def logger(self) -> imit_logger.HierarchicalLogger:
        return self._logger

    @logger.setter
    def logger(self, value: imit_logger.HierarchicalLogger) -> None:
        self._logger = value


class TrajectoryDataset(TrajectoryGenerator):
    """A fixed dataset of trajectories."""

    def __init__(
        self,
        trajectories: Sequence[TrajectoryWithRew],
        rng: np.random.Generator,
        custom_logger: Optional[imit_logger.HierarchicalLogger] = None,
    ):
        """Creates a dataset loaded from `path`.

        Args:
            trajectories: the dataset of rollouts.
            rng: RNG used for shuffling dataset.
            custom_logger: Where to log to; if None (default), creates a new logger.
        """
        super().__init__(custom_logger=custom_logger)
        self._trajectories = trajectories
        self.rng = rng

    def sample(self, steps: int) -> Sequence[TrajectoryWithRew]:
        # make a copy before shuffling
        trajectories = list(self._trajectories)
        # NumPy's annotation here is overly-conservative, but this works at runtime
        self.rng.shuffle(trajectories)  # type: ignore[arg-type]
        return _get_trajectories(trajectories, steps)


class AgentTrainer(TrajectoryGenerator):
    """Wrapper for training an SB3 algorithm on an arbitrary reward function."""

    def __init__(
        self,
        algorithm: base_class.BaseAlgorithm,
        reward_fn: Union[reward_function.RewardFn, reward_nets.RewardNet],
        venv: vec_env.VecEnv,
        rng: np.random.Generator,
        exploration_frac: float = 0.0,
        switch_prob: float = 0.5,
        random_prob: float = 0.5,
        custom_logger: Optional[imit_logger.HierarchicalLogger] = None,
    ) -> None:
        """Initialize the agent trainer.

        Args:
            algorithm: the stable-baselines algorithm to use for training.
            reward_fn: either a RewardFn or a RewardNet instance that will supply
                the rewards used for training the agent.
            venv: vectorized environment to train in.
            rng: random number generator used for exploration and for sampling.
            exploration_frac: fraction of the trajectories that will be generated
                partially randomly rather than only by the agent when sampling.
            switch_prob: the probability of switching the current policy at each
                step for the exploratory samples.
            random_prob: the probability of picking the random policy when switching
                during exploration.
            custom_logger: Where to log to; if None (default), creates a new logger.
        """
        self.algorithm = algorithm
        # NOTE: this has to come after setting self.algorithm because super().__init__
        # will set self.logger, which also sets the logger for the algorithm
        super().__init__(custom_logger)
        if isinstance(reward_fn, reward_nets.RewardNet):
            utils.check_for_correct_spaces(
                venv,
                reward_fn.observation_space,
                reward_fn.action_space,
            )
            reward_fn = reward_fn.predict_processed
        self.reward_fn = reward_fn
        self.exploration_frac = exploration_frac
        self.rng = rng

        # The BufferingWrapper records all trajectories, so we can return
        # them after training. This should come first (before the wrapper that
        # changes the reward function), so that we return the original environment
        # rewards.
        # When applying BufferingWrapper and RewardVecEnvWrapper, we should use `venv`
        # instead of `algorithm.get_env()` because SB3 may apply some wrappers to
        # `algorithm`'s env under the hood. In particular, in image-based environments,
        # SB3 may move the image-channel dimension in the observation space, making
        # `algorithm.get_env()` not match with `reward_fn`.
        self.buffering_wrapper = wrappers.BufferingWrapper(venv)
        self.venv = self.reward_venv_wrapper = reward_wrapper.RewardVecEnvWrapper(
            self.buffering_wrapper,
            reward_fn=self.reward_fn,
        )

        self.log_callback = self.reward_venv_wrapper.make_log_callback()

        self.algorithm.set_env(self.venv)
        # Unlike with BufferingWrapper, we should use `algorithm.get_env()` instead
        # of `venv` when interacting with `algorithm`.
        algo_venv = self.algorithm.get_env()
        assert algo_venv is not None
        # This wrapper will be used to ensure that rollouts are collected from a mixture
        # of `self.algorithm` and a policy that acts randomly. The samples from
        # `self.algorithm` are themselves stochastic if `self.algorithm` is stochastic.
        # Otherwise, they are deterministic, and action selection is only stochastic
        # when sampling from the random policy.
        self.exploration_wrapper = exploration_wrapper.ExplorationWrapper(
            policy=self.algorithm,
            venv=algo_venv,
            random_prob=random_prob,
            switch_prob=switch_prob,
            rng=self.rng,
        )

    def train(self, steps: int, **kwargs) -> None:
        """Train the agent using the reward function specified during instantiation.

        Args:
            steps: number of environment timesteps to train for
            **kwargs: other keyword arguments to pass to BaseAlgorithm.train()

        Raises:
            RuntimeError: Transitions left in `self.buffering_wrapper`; call
                `self.sample` first to clear them.
        """
        n_transitions = self.buffering_wrapper.n_transitions
        if n_transitions:
            raise RuntimeError(
                f"There are {n_transitions} transitions left in the buffer. "
                "Call AgentTrainer.sample() first to clear them.",
            )
        self.algorithm.learn(
            total_timesteps=steps,
            reset_num_timesteps=False,
            callback=self.log_callback,
            **kwargs,
        )

    def sample(self, steps: int) -> Sequence[types.TrajectoryWithRew]:
        agent_trajs, _ = self.buffering_wrapper.pop_finished_trajectories()
        # We typically have more trajectories than are needed.
        # In that case, we use the final trajectories because
        # they are the ones with the most relevant version of
        # the agent.
        # The easiest way to do this will be to first invert the
        # list and then later just take the first trajectories:
        agent_trajs = agent_trajs[::-1]
        avail_steps = sum(len(traj) for traj in agent_trajs)

        exploration_steps = int(self.exploration_frac * steps)
        if self.exploration_frac > 0 and exploration_steps == 0:
            self.logger.warn(
                "No exploration steps included: exploration_frac = "
                f"{self.exploration_frac} > 0 but steps={steps} is too small.",
            )
        agent_steps = steps - exploration_steps

        if avail_steps < agent_steps:
            self.logger.log(
                f"Requested {agent_steps} transitions but only {avail_steps} in buffer."
                f" Sampling {agent_steps - avail_steps} additional transitions.",
            )
            sample_until = rollout.make_sample_until(
                min_timesteps=agent_steps - avail_steps,
                min_episodes=None,
            )
            # Important note: we don't want to use the trajectories returned
            # here because 1) they might miss initial timesteps taken by the RL agent
            # and 2) their rewards are the ones provided by the reward model!
            # Instead, we collect the trajectories using the BufferingWrapper.
            algo_venv = self.algorithm.get_env()
            assert algo_venv is not None
            rollout.generate_trajectories(
                self.algorithm,
                algo_venv,
                sample_until=sample_until,
                # By setting deterministic_policy to False, we ensure that the rollouts
                # are collected from a deterministic policy only if self.algorithm is
                # deterministic. If self.algorithm is stochastic, then policy_callable
                # will also be stochastic.
                deterministic_policy=False,
                rng=self.rng,
            )
            additional_trajs, _ = self.buffering_wrapper.pop_finished_trajectories()
            agent_trajs = list(agent_trajs) + list(additional_trajs)

        agent_trajs = _get_trajectories(agent_trajs, agent_steps)

        trajectories = list(agent_trajs)

        if exploration_steps > 0:
            self.logger.log(f"Sampling {exploration_steps} exploratory transitions.")
            sample_until = rollout.make_sample_until(
                min_timesteps=exploration_steps,
                min_episodes=None,
            )
            algo_venv = self.algorithm.get_env()
            assert algo_venv is not None
            rollout.generate_trajectories(
                policy=self.exploration_wrapper,
                venv=algo_venv,
                sample_until=sample_until,
                # buffering_wrapper collects rollouts from a non-deterministic policy,
                # so we do that here as well for consistency.
                deterministic_policy=False,
                rng=self.rng,
            )
            exploration_trajs, _ = self.buffering_wrapper.pop_finished_trajectories()
            exploration_trajs = _get_trajectories(exploration_trajs, exploration_steps)
            # We call _get_trajectories separately on agent_trajs and exploration_trajs
            # and then just concatenate. This could mean we return slightly too many
            # transitions, but it gets the proportion of exploratory and agent
            # transitions roughly right.
            trajectories.extend(list(exploration_trajs))
        return trajectories

    @property
    def logger(self) -> imit_logger.HierarchicalLogger:
        return super().logger

    @logger.setter
    def logger(self, value: imit_logger.HierarchicalLogger) -> None:
        self._logger = value
        self.algorithm.set_logger(self.logger)


def _get_trajectories(
    trajectories: Sequence[TrajectoryWithRew],
    steps: int,
) -> Sequence[TrajectoryWithRew]:
    """Get enough trajectories to have at least `steps` transitions in total."""
    if steps == 0:
        return []

    available_steps = sum(len(traj) for traj in trajectories)
    if available_steps < steps:
        raise RuntimeError(
            f"Asked for {steps} transitions but only {available_steps} available",
        )
    # We need the cumulative sum of trajectory lengths
    # to determine how many trajectories to return:
    steps_cumsum = np.cumsum([len(traj) for traj in trajectories])
    # Now we find the first index that gives us enough
    # total steps:
    idx = int((steps_cumsum >= steps).argmax())
    # we need to include the element at position idx
    trajectories = trajectories[: idx + 1]
    # sanity check
    assert sum(len(traj) for traj in trajectories) >= steps
    return trajectories


class PreferenceModel(nn.Module):
    """Class to convert two fragments' rewards into preference probability."""

    def __init__(
        self,
        model: reward_nets.RewardNet,
        noise_prob: float = 0.0,
        discount_factor: float = 1.0,
        threshold: float = 50,
    ) -> None:
        """Create Preference Prediction Model.

        Args:
            model: base model to compute reward.
            noise_prob: assumed probability with which the preference
                is uniformly random (used for the model of preference generation
                that is used for the loss).
            discount_factor: the model of preference generation uses a softmax
                of returns as the probability that a fragment is preferred.
                This is the discount factor used to calculate those returns.
                Default is 1, i.e. undiscounted sums of rewards (which is what
                the DRLHP paper uses).
            threshold: the preference model used to compute the loss contains
                a softmax of returns. To avoid overflows, we clip differences
                in returns that are above this threshold. This threshold
                is therefore in logspace. The default value of 50 means
                that probabilities below 2e-22 are rounded up to 2e-22.

        Raises:
            ValueError: if `RewardEnsemble` is wrapped around a class
                other than `AddSTDRewardWrapper`.
        """
        super().__init__()
        self.model = model
        self.noise_prob = noise_prob
        self.discount_factor = discount_factor
        self.threshold = threshold
        base_model = get_base_model(model)
        self.ensemble_model = None
        # if the base model is an ensemble model, then keep the base model as
        # model to get rewards from all networks
        if isinstance(base_model, reward_nets.RewardEnsemble):
            # reward_model may include an AddSTDRewardWrapper for RL training; but we
            # must train directly on the base model for reward model training.
            is_base = model is base_model
            is_std_wrapper = (
                isinstance(model, reward_nets.AddSTDRewardWrapper)
                and model.base is base_model
            )

            if not (is_base or is_std_wrapper):
                raise ValueError(
                    "RewardEnsemble can only be wrapped"
                    f" by AddSTDRewardWrapper but found {type(model).__name__}.",
                )
            self.ensemble_model = base_model
            self.member_pref_models = []
            for member in self.ensemble_model.members:
                member_pref_model = PreferenceModel(
                    cast(reward_nets.RewardNet, member),  # nn.ModuleList is not generic
                    self.noise_prob,
                    self.discount_factor,
                    self.threshold,
                )
                self.member_pref_models.append(member_pref_model)

    def forward(
        self,
        fragment_pairs: Sequence[TrajectoryPair],
    ) -> Tuple[th.Tensor, Optional[th.Tensor]]:
        """Computes the preference probability of the first fragment for all pairs.

        Note: This function passes the gradient through for non-ensemble models.
              For an ensemble model, this function should not be used for loss
              calculation. It can be used in case where passing the gradient is not
              required such as during active selection or inference time.
              Therefore, the EnsembleTrainer passes each member network through this
              function instead of passing the EnsembleNetwork object with the use of
              `ensemble_member_index`.

        Args:
            fragment_pairs: batch of pair of fragments.

        Returns:
            A tuple with the first element as the preference probabilities for the
            first fragment for all fragment pairs given by the network(s).
            If the ground truth rewards are available, it also returns gt preference
            probabilities in the second element of the tuple (else None).
            Reward probability shape - (num_fragment_pairs, ) for non-ensemble reward
            network and (num_fragment_pairs, num_networks) for an ensemble of networks.

        """
        probs = th.empty(len(fragment_pairs), dtype=th.float32)
        gt_reward_available = _trajectory_pair_includes_reward(fragment_pairs[0])
        if gt_reward_available:
            gt_probs = th.empty(len(fragment_pairs), dtype=th.float32)
        for i, fragment in enumerate(fragment_pairs):
            frag1, frag2 = fragment
            trans1 = rollout.flatten_trajectories([frag1])
            trans2 = rollout.flatten_trajectories([frag2])
            rews1 = self.rewards(trans1)
            rews2 = self.rewards(trans2)
            probs[i] = self.probability(rews1, rews2)
            if gt_reward_available:
                frag1 = cast(TrajectoryWithRew, frag1)
                frag2 = cast(TrajectoryWithRew, frag2)
                gt_rews_1 = th.from_numpy(frag1.rews)
                gt_rews_2 = th.from_numpy(frag2.rews)
                gt_probs[i] = self.probability(gt_rews_1, gt_rews_2)

        return probs, (gt_probs if gt_reward_available else None)

    def rewards(self, transitions: Transitions) -> th.Tensor:
        """Computes the reward for all transitions.

        Args:
            transitions: batch of obs-act-obs-done for a fragment of a trajectory.

        Returns:
            The reward given by the network(s) for all the transitions.
            Shape - (num_transitions, ) for Single reward network and
            (num_transitions, num_networks) for ensemble of networks.
        """
        state = transitions.obs
        action = transitions.acts
        next_state = transitions.next_obs
        done = transitions.dones
        if self.ensemble_model is not None:
            rews_np = self.ensemble_model.predict_processed_all(
                state,
                action,
                next_state,
                done,
            )
            assert rews_np.shape == (len(state), self.ensemble_model.num_members)
            rews = util.safe_to_tensor(rews_np).to(self.ensemble_model.device)
        else:
            preprocessed = self.model.preprocess(state, action, next_state, done)
            rews = self.model(*preprocessed)
            assert rews.shape == (len(state),)
        return rews

    def probability(self, rews1: th.Tensor, rews2: th.Tensor) -> th.Tensor:
        """Computes the Boltzmann rational probability the first trajectory is best.

        Args:
            rews1: array/matrix of rewards for the first trajectory fragment.
                matrix for ensemble models and array for non-ensemble models.
            rews2: array/matrix of rewards for the second trajectory fragment.
                matrix for ensemble models and array for non-ensemble models.

        Returns:
            The softmax of the difference between the (discounted) return of the
            first and second trajectory.
            Shape - (num_ensemble_members, ) for ensemble model and
            () for non-ensemble model which is a torch scalar.
        """
        # check rews has correct shape based on the model
        expected_dims = 2 if self.ensemble_model is not None else 1
        assert rews1.ndim == rews2.ndim == expected_dims
        # First, we compute the difference of the returns of
        # the two fragments. We have a special case for a discount
        # factor of 1 to avoid unnecessary computation (especially
        # since this is the default setting).
        if self.discount_factor == 1:
            returns_diff = (rews2 - rews1).sum(axis=0)  # type: ignore[call-overload]
        else:
            device = rews1.device
            assert device == rews2.device
            discounts = self.discount_factor ** th.arange(len(rews1), device=device)
            if self.ensemble_model is not None:
                discounts = discounts.reshape(-1, 1)
            returns_diff = (discounts * (rews2 - rews1)).sum(axis=0)
        # Clip to avoid overflows (which in particular may occur
        # in the backwards pass even if they do not in the forward pass).
        returns_diff = th.clip(returns_diff, -self.threshold, self.threshold)
        # We take the softmax of the returns. model_probability
        # is the first dimension of that softmax, representing the
        # probability that fragment 1 is preferred.
        model_probability = 1 / (1 + returns_diff.exp())
        probability = self.noise_prob * 0.5 + (1 - self.noise_prob) * model_probability
        if self.ensemble_model is not None:
            assert probability.shape == (self.model.num_members,)
        else:
            assert probability.shape == ()
        return probability


class Fragmenter(abc.ABC):
    """Class for creating pairs of trajectory fragments from a set of trajectories."""

    def __init__(self, custom_logger: Optional[imit_logger.HierarchicalLogger] = None):
        """Initialize the fragmenter.

        Args:
            custom_logger: Where to log to; if None (default), creates a new logger.
        """
        self.logger = custom_logger or imit_logger.configure()

    @abc.abstractmethod
    def __call__(
        self,
        trajectories: Sequence[TrajectoryWithRew],
        fragment_length: int,
        num_pairs: int,
    ) -> Sequence[TrajectoryWithRewPair]:
        """Create fragment pairs out of a sequence of trajectories.

        Args:
            trajectories: collection of trajectories that will be split up into
                fragments
            fragment_length: the length of each sampled fragment
            num_pairs: the number of fragment pairs to sample

        Returns:
            a sequence of fragment pairs
        """  # noqa: DAR202


class RandomFragmenter(Fragmenter):
    """Sample fragments of trajectories uniformly at random with replacement.

    Note that each fragment is part of a single episode and has a fixed
    length. This leads to a bias: transitions at the beginning and at the
    end of episodes are less likely to occur as part of fragments (this affects
    the first and last fragment_length transitions).

    An additional bias is that trajectories shorter than the desired fragment
    length are never used.
    """

    def __init__(
        self,
        rng: np.random.Generator,
        warning_threshold: int = 10,
        custom_logger: Optional[imit_logger.HierarchicalLogger] = None,
    ) -> None:
        """Initialize the fragmenter.

        Args:
            rng: the random number generator
            warning_threshold: give a warning if the number of available
                transitions is less than this many times the number of
                required samples. Set to 0 to disable this warning.
            custom_logger: Where to log to; if None (default), creates a new logger.
        """
        super().__init__(custom_logger)
        self.rng = rng
        self.warning_threshold = warning_threshold

    def __call__(
        self,
        trajectories: Sequence[TrajectoryWithRew],
        fragment_length: int,
        num_pairs: int,
    ) -> Sequence[TrajectoryWithRewPair]:
        fragments: List[TrajectoryWithRew] = []

        prev_num_trajectories = len(trajectories)
        # filter out all trajectories that are too short
        trajectories = [traj for traj in trajectories if len(traj) >= fragment_length]
        if len(trajectories) == 0:
            raise ValueError(
                "No trajectories are long enough for the desired fragment length "
                f"of {fragment_length}.",
            )
        num_discarded = prev_num_trajectories - len(trajectories)
        if num_discarded:
            self.logger.log(
                f"Discarded {num_discarded} out of {prev_num_trajectories} "
                "trajectories because they are shorter than the desired length "
                f"of {fragment_length}.",
            )

        weights = [len(traj) for traj in trajectories]

        # number of transitions that will be contained in the fragments
        num_transitions = 2 * num_pairs * fragment_length
        if sum(weights) < num_transitions:
            self.logger.warn(
                "Fewer transitions available than needed for desired number "
                "of fragment pairs. Some transitions will appear multiple times.",
            )
        elif (
            self.warning_threshold
            and sum(weights) < self.warning_threshold * num_transitions
        ):
            # If the number of available transitions is not much larger
            # than the number of requires ones, we already give a warning.
            # But only if self.warning_threshold is non-zero.
            self.logger.warn(
                f"Samples will contain {num_transitions} transitions in total "
                f"and only {sum(weights)} are available. "
                f"Because we sample with replacement, a significant number "
                "of transitions are likely to appear multiple times.",
            )

        # we need two fragments for each comparison
        for _ in range(2 * num_pairs):
            # NumPy's annotation here is overly-conservative, but this works at runtime
            traj = self.rng.choice(
                trajectories,  # type: ignore[arg-type]
                p=np.array(weights) / sum(weights),
            )
            n = len(traj)
            start = self.rng.integers(0, n - fragment_length, endpoint=True)
            end = start + fragment_length
            terminal = (end == n) and traj.terminal
            fragment = TrajectoryWithRew(
                obs=traj.obs[start : end + 1],
                acts=traj.acts[start:end],
                infos=traj.infos[start:end] if traj.infos is not None else None,
                rews=traj.rews[start:end],
                terminal=terminal,
            )
            fragments.append(fragment)
        # fragments is currently a list of single fragments. We want to pair up
        # fragments to get a list of (fragment1, fragment2) tuples. To do so,
        # we create a single iterator of the list and zip it with itself:
        iterator = iter(fragments)
        return list(zip(iterator, iterator))


class ActiveSelectionFragmenter(Fragmenter):
    """Sample fragments of trajectories based on active selection.

    Actively picks the fragment pairs with the highest uncertainty (variance)
    of rewards/probabilties/predictions from ensemble model.
    """

    def __init__(
        self,
        preference_model: PreferenceModel,
        base_fragmenter: Fragmenter,
        fragment_sample_factor: float,
        uncertainty_on: str = "logit",
        custom_logger: Optional[imit_logger.HierarchicalLogger] = None,
    ) -> None:
        """Initialize the active selection fragmenter.

        Args:
            preference_model: an ensemble model that predicts the
                preference of the first fragment over the other.
            base_fragmenter: fragmenter instance to get
                fragment pairs from trajectories
            fragment_sample_factor: the factor of the number of
                fragment pairs to sample from the base_fragmenter
            uncertainty_on: the variable to calculate the variance on.
                Can be logit|probability|label.
            custom_logger: Where to log to; if None (default), creates a new logger.

        Raises:
            ValueError: Preference model not wrapped over an ensemble of networks.
        """
        super().__init__(custom_logger=custom_logger)
        if preference_model.ensemble_model is None:
            raise ValueError(
                "PreferenceModel not wrapped over an ensemble of networks.",
            )
        self.preference_model = preference_model
        self.base_fragmenter = base_fragmenter
        self.fragment_sample_factor = fragment_sample_factor
        self._uncertainty_on = uncertainty_on
        if not (uncertainty_on in ["logit", "probability", "label"]):
            self.raise_uncertainty_on_not_supported()

    @property
    def uncertainty_on(self) -> str:
        return self._uncertainty_on

    def raise_uncertainty_on_not_supported(self) -> NoReturn:
        raise ValueError(
            f"""{self.uncertainty_on} not supported.
            `uncertainty_on` should be from `logit`, `probability`, or `label`""",
        )

    def __call__(
        self,
        trajectories: Sequence[TrajectoryWithRew],
        fragment_length: int,
        num_pairs: int,
    ) -> Sequence[TrajectoryWithRewPair]:
        # sample a large number (self.fragment_sample_factor*num_pairs)
        # of fragments from all the trajectories
        fragments_to_sample = int(self.fragment_sample_factor * num_pairs)
        fragment_pairs = self.base_fragmenter(
            trajectories=trajectories,
            fragment_length=fragment_length,
            num_pairs=fragments_to_sample,
        )
        var_estimates = np.zeros(len(fragment_pairs))
        for i, fragment in enumerate(fragment_pairs):
            frag1, frag2 = fragment
            trans1 = rollout.flatten_trajectories([frag1])
            trans2 = rollout.flatten_trajectories([frag2])
            with th.no_grad():
                rews1 = self.preference_model.rewards(trans1)
                rews2 = self.preference_model.rewards(trans2)
            var_estimate = self.variance_estimate(rews1, rews2)
            var_estimates[i] = var_estimate
        fragment_idxs = np.argsort(var_estimates)[::-1]  # sort in descending order
        # return fragment pairs that have the highest uncertainty
        return [fragment_pairs[idx] for idx in fragment_idxs[:num_pairs]]

    def variance_estimate(self, rews1: th.Tensor, rews2: th.Tensor) -> float:
        """Gets the variance estimate from the rewards of a fragment pair.

        Args:
            rews1: rewards obtained by all the ensemble models for the first fragment.
                Shape - (fragment_length, num_ensemble_members)
            rews2: rewards obtained by all the ensemble models for the second fragment.
                Shape - (fragment_length, num_ensemble_members)

        Returns:
            the variance estimate based on the `uncertainty_on` flag.
        """
        if self.uncertainty_on == "logit":
            returns1, returns2 = rews1.sum(0), rews2.sum(0)
            var_estimate = (returns1 - returns2).var().item()
        else:  # uncertainty_on is probability or label
            probs = self.preference_model.probability(rews1, rews2)
            probs_np = probs.cpu().numpy()
            assert probs_np.shape == (self.preference_model.model.num_members,)
            if self.uncertainty_on == "probability":
                var_estimate = probs_np.var()
            elif self.uncertainty_on == "label":  # uncertainty_on is label
                preds = (probs_np > 0.5).astype(np.float32)
                # probability estimate of Bernoulli random variable
                prob_estimate = preds.mean()
                # variance estimate of Bernoulli random variable
                var_estimate = prob_estimate * (1 - prob_estimate)
            else:
                self.raise_uncertainty_on_not_supported()
        return var_estimate


class PreferenceQuerent:
    """Dummy class for querying preferences between trajectory fragments."""

    def __init__(
        self,
        rng: Optional[np.random.Generator] = None,
        custom_logger: Optional[imit_logger.HierarchicalLogger] = None,
    ) -> None:
        """Initializes the preference querent.

        Args:
            rng: random number generator, if applicable.
            custom_logger: Where to log to; if None (default), creates a new logger.
        """
        del rng
        self.logger = custom_logger or imit_logger.configure()

    def __call__(self, queries: Sequence[TrajectoryWithRewPair]) -> Dict[str, Sequence[TrajectoryWithRewPair]]:
        """Queries the user for their preferences.
        This dummy implementation does nothing because by default the queries are answered by an oracle.
        
        Args:
            queries: sequence of pairs of trajectory fragments
        
        Returns:
            dictionary with queries and their respective UUIDs
        """
        return {str(uuid.uuid4()): query for query in queries}


class PreferenceGatherer(abc.ABC):
    """Base class for gathering preference comparisons between trajectory fragments."""

    def __init__(
        self,
        rng: Optional[np.random.Generator] = None,
        custom_logger: Optional[imit_logger.HierarchicalLogger] = None,
    ) -> None:
        """Initializes the preference gatherer.

        Args:
            rng: random number generator, if applicable.
            custom_logger: Where to log to; if None (default), creates a new logger.
        """
        # The random seed isn't used here, but it's useful to have this
        # as an argument nevertheless because that means we can always
        # pass in a seed in training scripts (without worrying about whether
        # the PreferenceGatherer we use needs one).
        del rng
        self.logger = custom_logger or imit_logger.configure()
        self.pending_queries = {}

    @abc.abstractmethod
    def __call__(self) -> Tuple[np.ndarray, np.ndarray]:
        """Gathers the probabilities that fragment 1 is preferred in `queries`.

        Returns:
            TODO return value
            A numpy array with shape (b, ), where b is the length of the input
            (i.e. batch size). Each item in the array is the probability that
            fragment 1 is preferred over fragment 2 for the corresponding
            pair of fragments.

            Note that for human feedback, these probabilities are simply 0 or 1
            (or 0.5 in case of indifference), but synthetic models may yield other
            probabilities.
        """  # noqa: DAR202

    def add(self, new_queries: Dict[str, Sequence[TrajectoryWithRewPair]]) -> None:
        """Adds queries to pending queries.

        Args:
            new_queries: pairs of trajectory fragments
        """
        self.pending_queries = {**self.pending_queries, **new_queries}


class SyntheticGatherer(PreferenceGatherer):
    """Computes synthetic preferences using ground-truth environment rewards."""

    def __init__(
        self,
        temperature: float = 1,
        discount_factor: float = 1,
        sample: bool = True,
        rng: Optional[np.random.Generator] = None,
        threshold: float = 50,
        custom_logger: Optional[imit_logger.HierarchicalLogger] = None,
    ) -> None:
        """Initialize the synthetic preference gatherer.

        Args:
            temperature: the preferences are sampled from a softmax, this is
                the temperature used for sampling. temperature=0 leads to deterministic
                results (for equal rewards, 0.5 will be returned).
            discount_factor: discount factor that is used to compute
                how good a fragment is. Default is to use undiscounted
                sums of rewards (as in the DRLHP paper).
            sample: if True (default), the preferences are 0 or 1, sampled from
                a Bernoulli distribution (or 0.5 in the case of ties with zero
                temperature). If False, then the underlying Bernoulli probabilities
                are returned instead.
            rng: random number generator, only used if
                ``temperature > 0`` and ``sample=True``
            threshold: preferences are sampled from a softmax of returns.
                To avoid overflows, we clip differences in returns that are
                above this threshold (after multiplying with temperature).
                This threshold is therefore in logspace. The default value
                of 50 means that probabilities below 2e-22 are rounded up to 2e-22.
            custom_logger: Where to log to; if None (default), creates a new logger.

        Raises:
            ValueError: if `sample` is true and no random state is provided.
        """
        super().__init__(custom_logger=custom_logger)
        self.temperature = temperature
        self.discount_factor = discount_factor
        self.sample = sample
        self.rng = rng
        self.threshold = threshold

        if self.sample and self.rng is None:
            raise ValueError("If `sample` is True, then `rng` must be provided.")

    def __call__(self) -> Tuple[Sequence[TrajectoryWithRewPair], np.ndarray]:
        """Computes probability fragment 1 is preferred over fragment 2."""
        returns1, returns2 = self._reward_sums(self.pending_queries.values())

        if self.temperature == 0:
            return (np.sign(returns1 - returns2) + 1) / 2

        returns1 /= self.temperature
        returns2 /= self.temperature

        # clip the returns to avoid overflows in the softmax below
        returns_diff = np.clip(returns2 - returns1, -self.threshold, self.threshold)
        # Instead of computing exp(rews1) / (exp(rews1) + exp(rews2)) directly,
        # we divide enumerator and denominator by exp(rews1) to prevent overflows:
        choice_probs = 1 / (1 + np.exp(returns_diff))
        # Compute the mean binary entropy. This metric helps estimate
        # how good we can expect the performance of the learned reward
        # model to be at predicting preferences.
        entropy = -(
            special.xlogy(choice_probs, choice_probs)
            + special.xlogy(1 - choice_probs, 1 - choice_probs)
        ).mean()
        self.logger.record("entropy", entropy)

        # Clear pending queries because the oracle has answered all
        queries = list(self.pending_queries.values())
        self.pending_queries.clear()

        if self.sample:
            assert self.rng is not None
            return queries, self.rng.binomial(n=1, p=choice_probs).astype(np.float32)
        return queries, choice_probs

    def _reward_sums(self, fragment_pairs) -> Tuple[np.ndarray, np.ndarray]:
        rews1, rews2 = zip(
            *[
                (
                    rollout.discounted_sum(f1.rews, self.discount_factor),
                    rollout.discounted_sum(f2.rews, self.discount_factor),
                )
                for f1, f2 in fragment_pairs
            ],
        )
        return np.array(rews1, dtype=np.float32), np.array(rews2, dtype=np.float32)


class PrefCollectGatherer(PreferenceGatherer):
    """Gathers preferences from PrefCollect interface."""
    def __init__(
        self,
        pref_collect_address: str,
        video_output_dir: AnyPath,
        video_fps: str = 20,
        wait_for_user: bool = True,
        random_preferences: bool = False,
        rng: Optional[np.random.Generator] = None,
        custom_logger: Optional[imit_logger.HierarchicalLogger] = None,
    ) -> None:
        """Initializes the preference gatherer.

        Args:
            pref_collect_address: Network address to PrefCollect instance.
            video_output_dir: Path to where fragment videos are saved.
            video_fps: Frames per second of the fragment videos.
            random_preferences: Whether to gather random preferences (for debugging).
            rng: random number generator, if applicable.
            custom_logger: Where to log to; if None (default), creates a new logger.
        """
        super().__init__(custom_logger)
        self.rng = rng
        self.random_preferences = random_preferences
        self.query_endpoint = pref_collect_address + "/preferences/query/"
        self.video_output_dir = video_output_dir
        self.frames_per_second = video_fps
        self.pending_queries = {}
        self.wait_for_user = wait_for_user

        # Create video directory
        os.makedirs(self.video_output_dir, exist_ok=True)

    def __call__(
        self, fragment_pairs: Sequence[TrajectoryPair]
    ) -> Tuple[Sequence[TrajectoryPair], np.ndarray]:

        if self.random_preferences:
            return fragment_pairs, self.rng.choice([0.0, 1.0, 0.5], size=len(fragment_pairs))

        # Generate UUID for each query (fragment pair)
        new_queries = {str(uuid.uuid4()): query for query in fragment_pairs}

        # Save fragment videos and submit queries
        for query_id, query in new_queries.items():
            self._write_fragment_video(query[0], name=f"{query_id}-left")
            self._write_fragment_video(query[1], name=f"{query_id}-right")
            requests.put(
                self.query_endpoint + query_id, json={"uuid": "{}".format(query_id)}
            )

        if self.wait_for_user:
            self.logger.log("Waiting for user to provide preferences. Press enter to continue.")
            input()

        # Gather preferences for pending queries    
        self.pending_queries = {**self.pending_queries, **new_queries}

        gathered_queries = []
        gathered_preferences = []

        for query_id, query in list(self.pending_queries.items()):
            preference = self._gather_preference(query_id)

            if preference is not None:
                # Preference for this query has been provided
                if 0 <= preference <= 1:
                    gathered_queries.append(query)
                    gathered_preferences.append(preference)
                # else: fragments were incomparable
                del self.pending_queries[query_id]

        return gathered_queries, np.array(gathered_preferences, dtype=np.float32)

    def _write_fragment_video(self, fragment, name: str) -> None:

        output_file_name = os.path.join(self.video_output_dir, f'{name}.webm')
        frame_shape = self._get_frame_shape(fragment)
        video_writer = cv2.VideoWriter(
            output_file_name,
            cv2.VideoWriter_fourcc(*'VP90'),
            self.frames_per_second,
            frame_shape,
        )
        
        # Make videos from rendered observations if available
        if "rendered_img" in fragment.infos[0]:
            frames = []
            for i in range(len(fragment.infos)):
                frame_info = fragment.infos[i]["rendered_img"]
                # If path is provided load cached image
                if isinstance(frame_info, AnyPath.__args__):
                    frame = np.load(frame_info)
                elif isinstance(frame_info, np.ndarray):
                    frame = frame_info
                frames.append(frame)
        else:
            frames = frames.obs

        for frame in frames:
            # Transform to RGB frame if necessary
            if frame.shape[-1] < 3:
                missing_channels = 3 - frame.shape[-1]
                frame = np.concatenate(
                    [frame] + missing_channels * [frame[..., -1][..., None]], axis=-1
                )
            video_writer.write(cv2.cvtColor(frame, cv2.COLOR_RGB2BGR))

        video_writer.release()

    @staticmethod
    def _get_frame_shape(fragment: TrajectoryWithRew) -> Tuple[int, int]:
        if "rendered_img" in fragment.infos[0]:
            rendered_img_info = fragment.infos[0]["rendered_img"]
            # If path is provided load cached image
            if isinstance(rendered_img_info, AnyPath.__args__):
                single_frame = np.load(rendered_img_info)
            else:
                single_frame = rendered_img_info
        else:
            single_frame = np.array(fragment.obs[0])
            # Check whether obervations are image-like
            if len(single_frame.shape) < 2:
                raise ValueError("Observation must be an image, "
                f"but shape {single_frame.shape} has too few dimensions!")
        # Swap dimensions, because matrix and image dims are swapped
        return single_frame.shape[1], single_frame.shape[0]

    def _gather_preference(self, query_id: str) -> float:
        answered_query = requests.get(self.query_endpoint + query_id).json()
        return answered_query["label"]
    
    def remove_rendered_images(self, trajectories: Sequence[TrajectoryWithRew]) -> None:
        """Removes rendered images of the provided trajectories list."""
        for traj in trajectories:
            for info in traj.infos:
                try:
                    rendered_img_info = info["rendered_img"]
                    if isinstance(rendered_img_info, AnyPath.__args__):
                        os.remove(rendered_img_info)
                    elif isinstance(rendered_img_info, np.ndarray):
                        del info["rendered_img"]
                except KeyError:
                    pass


class PreferenceDataset(data_th.Dataset):
    """A PyTorch Dataset for preference comparisons.

    Each item is a tuple consisting of two trajectory fragments
    and a probability that fragment 1 is preferred over fragment 2.

    This dataset is meant to be generated piece by piece during the
    training process, which is why data can be added via the .push()
    method.
    """

    def __init__(self, max_size: Optional[int] = None) -> None:
        """Builds an empty PreferenceDataset.

        Args:
            max_size: Maximum number of preference comparisons to store in the dataset.
                If None (default), the dataset can grow indefinitely. Otherwise, the
                dataset acts as a FIFO queue, and the oldest comparisons are evicted
                when `push()` is called and the dataset is at max capacity.
        """
        self.fragments1: List[TrajectoryWithRew] = []
        self.fragments2: List[TrajectoryWithRew] = []
        self.max_size = max_size
        self.preferences: np.ndarray = np.array([])

    def push(
        self,
        fragments: Sequence[TrajectoryWithRewPair],
        preferences: np.ndarray,
    ) -> None:
        """Add more samples to the dataset.

        Args:
            fragments: list of pairs of trajectory fragments to add
            preferences: corresponding preference probabilities (probability
                that fragment 1 is preferred over fragment 2)

        Raises:
            ValueError: `preferences` shape does not match `fragments` or
                has non-float32 dtype.
        """
        fragments1, fragments2 = zip(*fragments)
        if preferences.shape != (len(fragments),):
            raise ValueError(
                f"Unexpected preferences shape {preferences.shape}, "
                f"expected {(len(fragments),)}",
            )
        if preferences.dtype != np.float32:
            raise ValueError("preferences should have dtype float32")

        self.fragments1.extend(fragments1)
        self.fragments2.extend(fragments2)
        self.preferences = np.concatenate((self.preferences, preferences))

        # Evict old samples if the dataset is at max capacity
        if self.max_size is not None:
            extra = len(self.preferences) - self.max_size
            if extra > 0:
                self.fragments1 = self.fragments1[extra:]
                self.fragments2 = self.fragments2[extra:]
                self.preferences = self.preferences[extra:]

    @overload
    def __getitem__(self, key: int) -> Tuple[TrajectoryWithRewPair, float]:
        pass

    @overload
    def __getitem__(
        self,
        key: slice,
    ) -> Tuple[types.Pair[Sequence[TrajectoryWithRew]], Sequence[float]]:
        pass

    def __getitem__(self, key):
        return (self.fragments1[key], self.fragments2[key]), self.preferences[key]

    def __len__(self) -> int:
        assert len(self.fragments1) == len(self.fragments2) == len(self.preferences)
        return len(self.fragments1)

    def save(self, path: AnyPath) -> None:
        with open(path, "wb") as file:
            pickle.dump(self, file)

    @staticmethod
    def load(path: AnyPath) -> "PreferenceDataset":
        with open(path, "rb") as file:
            return pickle.load(file)


def preference_collate_fn(
    batch: Sequence[Tuple[TrajectoryWithRewPair, float]],
) -> Tuple[Sequence[TrajectoryWithRewPair], np.ndarray]:
    fragment_pairs, preferences = zip(*batch)
    return list(fragment_pairs), np.array(preferences)


class LossAndMetrics(NamedTuple):
    """Loss and auxiliary metrics for reward network training."""

    loss: th.Tensor
    metrics: Mapping[str, th.Tensor]


class RewardLoss(nn.Module, abc.ABC):
    """A loss function over preferences."""

    @abc.abstractmethod
    def forward(
        self,
        fragment_pairs: Sequence[TrajectoryPair],
        preferences: np.ndarray,
        preference_model: PreferenceModel,
    ) -> LossAndMetrics:
        """Computes the loss.

        Args:
            fragment_pairs: Batch consisting of pairs of trajectory fragments.
            preferences: The probability that the first fragment is preferred
                over the second. Typically 0, 1 or 0.5 (tie).
            preference_model: model to predict the preferred fragment from a pair.

        Returns: # noqa: DAR202
            loss: the loss
            metrics: a dictionary of metrics that can be logged
        """


def _trajectory_pair_includes_reward(fragment_pair: TrajectoryPair) -> bool:
    """Return true if and only if both fragments in the pair include rewards."""
    frag1, frag2 = fragment_pair
    return isinstance(frag1, TrajectoryWithRew) and isinstance(frag2, TrajectoryWithRew)


class CrossEntropyRewardLoss(RewardLoss):
    """Compute the cross entropy reward loss."""

    def __init__(self) -> None:
        """Create cross entropy reward loss."""
        super().__init__()

    def forward(
        self,
        fragment_pairs: Sequence[TrajectoryPair],
        preferences: np.ndarray,
        preference_model: PreferenceModel,
    ) -> LossAndMetrics:
        """Computes the loss.

        Args:
            fragment_pairs: Batch consisting of pairs of trajectory fragments.
            preferences: The probability that the first fragment is preferred
                over the second. Typically 0, 1 or 0.5 (tie).
            preference_model: model to predict the preferred fragment from a pair.

        Returns:
            The cross-entropy loss between the probability predicted by the
                reward model and the target probabilities in `preferences`. Metrics
                are accuracy, and gt_reward_loss, if the ground truth reward is
                available.
        """
        probs, gt_probs = preference_model(fragment_pairs)
        # TODO(ejnnr): Here and below, > 0.5 is problematic
        #  because getting exactly 0.5 is actually somewhat
        #  common in some environments (as long as sample=False or temperature=0).
        #  In a sense that "only" creates class imbalance
        #  but it's still misleading.
        predictions = probs > 0.5
        preferences_th = th.as_tensor(preferences, dtype=th.float32)
        ground_truth = preferences_th > 0.5
        metrics = {}
        metrics["accuracy"] = (predictions == ground_truth).float().mean()
        if gt_probs is not None:
            metrics["gt_reward_loss"] = th.nn.functional.binary_cross_entropy(
                gt_probs,
                preferences_th,
            )
        metrics = {key: value.detach().cpu() for key, value in metrics.items()}
        return LossAndMetrics(
            loss=th.nn.functional.binary_cross_entropy(probs, preferences_th),
            metrics=metrics,
        )


class RewardTrainer(abc.ABC):
    """Abstract base class for training reward models using preference comparisons.

    This class contains only the actual reward model training code,
    it is not responsible for gathering trajectories and preferences
    or for agent training (see :class: `PreferenceComparisons` for that).
    """

    def __init__(
        self,
        preference_model: PreferenceModel,
        custom_logger: Optional[imit_logger.HierarchicalLogger] = None,
    ) -> None:
        """Initialize the reward trainer.

        Args:
            preference_model: the preference model to train the reward network.
            custom_logger: Where to log to; if None (default), creates a new logger.
        """
        self._preference_model = preference_model
        self._logger = custom_logger or imit_logger.configure()

    @property
    def logger(self) -> imit_logger.HierarchicalLogger:
        return self._logger

    @logger.setter
    def logger(self, custom_logger: imit_logger.HierarchicalLogger) -> None:
        self._logger = custom_logger

    def train(self, dataset: PreferenceDataset, epoch_multiplier: float = 1.0) -> None:
        """Train the reward model on a batch of fragment pairs and preferences.

        Args:
            dataset: the dataset of preference comparisons to train on.
            epoch_multiplier: how much longer to train for than usual
                (measured relatively).
        """
        with networks.training(self._preference_model.model):
            self._train(dataset, epoch_multiplier)

    @abc.abstractmethod
    def _train(self, dataset: PreferenceDataset, epoch_multiplier: float) -> None:
        """Train the reward model; see ``train`` for details."""


class BasicRewardTrainer(RewardTrainer):
    """Train a basic reward model."""

    regularizer: Optional[regularizers.Regularizer]

    def __init__(
        self,
        preference_model: PreferenceModel,
        loss: RewardLoss,
        rng: np.random.Generator,
        batch_size: int = 32,
        minibatch_size: Optional[int] = None,
        epochs: int = 1,
        lr: float = 1e-3,
        custom_logger: Optional[imit_logger.HierarchicalLogger] = None,
        regularizer_factory: Optional[regularizers.RegularizerFactory] = None,
    ) -> None:
        """Initialize the reward model trainer.

        Args:
            preference_model: the preference model to train the reward network.
            loss: the loss to use
            rng: the random number generator to use for splitting the dataset into
                training and validation.
            batch_size: number of fragment pairs per batch
            minibatch_size: size of minibatch to calculate gradients over.
                The gradients are accumulated until `batch_size` examples
                are processed before making an optimization step. This
                is useful in GPU training to reduce memory usage, since
                fewer examples are loaded into memory at once,
                facilitating training with larger batch sizes, but is
                generally slower. Must be a factor of `batch_size`.
                Optional, defaults to `batch_size`.
            epochs: number of epochs in each training iteration (can be adjusted
                on the fly by specifying an `epoch_multiplier` in `self.train()`
                if longer training is desired in specific cases).
            lr: the learning rate
            custom_logger: Where to log to; if None (default), creates a new logger.
            regularizer_factory: if you would like to apply regularization during
                training, specify a regularizer factory here. The factory will be
                used to construct a regularizer. See
                ``imitation.regularization.RegularizerFactory`` for more details.

        Raises:
            ValueError: if the batch size is not a multiple of the minibatch size.
        """
        super().__init__(preference_model, custom_logger)
        self.loss = loss
        self.batch_size = batch_size
        self.minibatch_size = minibatch_size or batch_size
        if self.batch_size % self.minibatch_size != 0:
            raise ValueError("Batch size must be a multiple of minibatch size.")
        self.epochs = epochs
        self.optim = th.optim.AdamW(self._preference_model.parameters(), lr=lr)
        self.rng = rng
        self.regularizer = (
            regularizer_factory(optimizer=self.optim, logger=self.logger)
            if regularizer_factory is not None
            else None
        )

    def _make_data_loader(self, dataset: data_th.Dataset) -> data_th.DataLoader:
        """Make a dataloader."""
        return data_th.DataLoader(
            dataset,
            batch_size=self.minibatch_size,
            shuffle=True,
            collate_fn=preference_collate_fn,
        )

    @property
    def requires_regularizer_update(self) -> bool:
        """Whether the regularizer requires updating.

        Returns:
            If true, this means that a validation dataset will be used.
        """
        return self.regularizer is not None and self.regularizer.val_split is not None

    def _train(
        self,
        dataset: PreferenceDataset,
        epoch_multiplier: float = 1.0,
    ) -> None:
        """Trains for `epoch_multiplier * self.epochs` epochs over `dataset`."""
        if self.regularizer is not None and self.regularizer.val_split is not None:
            val_length = int(len(dataset) * self.regularizer.val_split)
            train_length = len(dataset) - val_length
            if val_length < 1 or train_length < 1:
                raise ValueError(
                    "Not enough data samples to split into training and validation, "
                    "or the validation split is too large/small. "
                    "Make sure you've generated enough initial preference data. "
                    "You can adjust this through initial_comparison_frac in "
                    "PreferenceComparisons.",
                )
            train_dataset, val_dataset = data_th.random_split(
                dataset,
                lengths=[train_length, val_length],
                # we convert the numpy generator to the pytorch generator.
                generator=th.Generator().manual_seed(util.make_seeds(self.rng)),
            )
            dataloader = self._make_data_loader(train_dataset)
            val_dataloader = self._make_data_loader(val_dataset)
        else:
            dataloader = self._make_data_loader(dataset)
            val_dataloader = None

        epochs = round(self.epochs * epoch_multiplier)

        assert epochs > 0, "Must train for at least one epoch."
        with self.logger.accumulate_means("reward"):
            for epoch_num in tqdm(range(epochs), desc="Training reward model"):
                with self.logger.add_key_prefix(f"epoch-{epoch_num}"):
                    train_loss = 0.0
                    accumulated_size = 0
                    self.optim.zero_grad()
                    for fragment_pairs, preferences in dataloader:
                        with self.logger.add_key_prefix("train"):
                            loss = self._training_inner_loop(
                                fragment_pairs,
                                preferences,
                            )

                            # Renormalise the loss to be averaged over
                            # the whole batch size instead of the
                            # minibatch size. If there is an incomplete
                            # batch, its gradients will be smaller,
                            # which may be helpful for stability.
                            loss *= len(fragment_pairs) / self.batch_size

                        train_loss += loss.item()
                        if self.regularizer:
                            self.regularizer.regularize_and_backward(loss)
                        else:
                            loss.backward()

                        accumulated_size += len(fragment_pairs)
                        if accumulated_size >= self.batch_size:
                            self.optim.step()
                            self.optim.zero_grad()
                            accumulated_size = 0
                    if accumulated_size != 0:
                        self.optim.step()  # if there remains an incomplete batch

                    if not self.requires_regularizer_update:
                        continue
                    assert val_dataloader is not None
                    assert self.regularizer is not None

                    val_loss = 0.0
                    for fragment_pairs, preferences in val_dataloader:
                        with self.logger.add_key_prefix("val"):
                            val_loss += self._training_inner_loop(
                                fragment_pairs,
                                preferences,
                            ).item()
                    self.regularizer.update_params(train_loss, val_loss)

        # after training all the epochs,
        # record also the final value in a separate key for easy access.
        keys = list(self.logger.name_to_value.keys())
        outer_prefix = self.logger.get_accumulate_prefixes()
        for key in keys:
            base_path = f"{outer_prefix}reward/"  # existing prefix + accum_means ctx
            epoch_path = f"mean/{base_path}epoch-{epoch_num}/"  # mean for last epoch
            final_path = f"{base_path}final/"  # path to record last epoch
            pattern = rf"{epoch_path}(.+)"
            if regex_match := re.match(pattern, key):
                (key_name,) = regex_match.groups()
                val = self.logger.name_to_value[key]
                new_key = f"{final_path}{key_name}"
                self.logger.record(new_key, val)

    def _training_inner_loop(
        self,
        fragment_pairs: Sequence[TrajectoryPair],
        preferences: np.ndarray,
    ) -> th.Tensor:
        output = self.loss.forward(fragment_pairs, preferences, self._preference_model)
        loss = output.loss
        self.logger.record("loss", loss.item())
        for name, value in output.metrics.items():
            self.logger.record(name, value.item())
        return loss


class EnsembleTrainer(BasicRewardTrainer):
    """Train a reward ensemble."""

    def __init__(
        self,
        preference_model: PreferenceModel,
        loss: RewardLoss,
        rng: np.random.Generator,
        batch_size: int = 32,
        minibatch_size: Optional[int] = None,
        epochs: int = 1,
        lr: float = 1e-3,
        custom_logger: Optional[imit_logger.HierarchicalLogger] = None,
        regularizer_factory: Optional[regularizers.RegularizerFactory] = None,
    ) -> None:
        """Initialize the reward model trainer.

        Args:
            preference_model: the preference model to train the reward network.
            loss: the loss to use
            rng: random state for the internal RNG used in bagging
            batch_size: number of fragment pairs per batch
            minibatch_size: size of minibatch to calculate gradients over.
                The gradients are accumulated until `batch_size` examples
                are processed before making an optimization step. This
                is useful in GPU training to reduce memory usage, since
                fewer examples are loaded into memory at once,
                facilitating training with larger batch sizes, but is
                generally slower. Must be a factor of `batch_size`.
                Optional, defaults to `batch_size`.
            epochs: number of epochs in each training iteration (can be adjusted
                on the fly by specifying an `epoch_multiplier` in `self.train()`
                if longer training is desired in specific cases).
            lr: the learning rate
            custom_logger: Where to log to; if None (default), creates a new logger.
            regularizer_factory: A factory for creating a regularizer. If None,
                no regularization is used.

        Raises:
            TypeError: if model is not a RewardEnsemble.
        """
        if preference_model.ensemble_model is None:
            raise TypeError(
                "PreferenceModel of a RewardEnsemble expected by EnsembleTrainer.",
            )

        super().__init__(
            preference_model,
            loss=loss,
            batch_size=batch_size,
            minibatch_size=minibatch_size,
            epochs=epochs,
            lr=lr,
            custom_logger=custom_logger,
            rng=rng,
            regularizer_factory=regularizer_factory,
        )
        self.member_trainers = []
        for member_pref_model in self._preference_model.member_pref_models:
            reward_trainer = BasicRewardTrainer(
                member_pref_model,
                loss=loss,
                batch_size=batch_size,
                minibatch_size=minibatch_size,
                epochs=epochs,
                lr=lr,
                custom_logger=self.logger,
                regularizer_factory=regularizer_factory,
                rng=self.rng,
            )
            self.member_trainers.append(reward_trainer)

    @property
    def logger(self) -> imit_logger.HierarchicalLogger:
        return super().logger

    @logger.setter
    def logger(self, custom_logger: imit_logger.HierarchicalLogger) -> None:
        self._logger = custom_logger
        for member_trainer in self.member_trainers:
            member_trainer.logger = custom_logger

    def _train(self, dataset: PreferenceDataset, epoch_multiplier: float = 1.0) -> None:
        """Trains for `epoch_multiplier * self.epochs` epochs over `dataset`."""
        sampler = data_th.RandomSampler(
            dataset,
            replacement=True,
            num_samples=len(dataset),
            # we convert the numpy generator to the pytorch generator.
            generator=th.Generator().manual_seed(util.make_seeds(self.rng)),
        )
        for member_idx in range(len(self.member_trainers)):
            # sampler gives new indexes on every call
            bagging_dataset = data_th.Subset(dataset, list(sampler))
            with self.logger.add_accumulate_prefix(f"member-{member_idx}"):
                self.member_trainers[member_idx].train(
                    bagging_dataset,
                    epoch_multiplier=epoch_multiplier,
                )

        # average the metrics across the member models
        metrics = defaultdict(list)
        keys = list(self.logger.name_to_value.keys())
        for key in keys:
            if re.match(r"member-(\d+)/reward/(.+)", key) and "final" in key:
                val = self.logger.name_to_value[key]
                key_list = key.split("/")
                key_list.pop(0)
                metrics["/".join(key_list)].append(val)

        for k, v in metrics.items():
            self.logger.record(k, np.mean(v))
            self.logger.record(k + "_std", np.std(v))


def get_base_model(reward_model: reward_nets.RewardNet) -> reward_nets.RewardNet:
    base_model = reward_model
    while hasattr(base_model, "base"):
        base_model = cast(reward_nets.RewardNet, base_model.base)

    return base_model


def _make_reward_trainer(
    preference_model: PreferenceModel,
    loss: RewardLoss,
    rng: np.random.Generator,
    reward_trainer_kwargs: Optional[Mapping[str, Any]] = None,
) -> RewardTrainer:
    """Construct the correct type of reward trainer for this reward function."""
    if reward_trainer_kwargs is None:
        reward_trainer_kwargs = {}

    if preference_model.ensemble_model is not None:
        return EnsembleTrainer(
            preference_model,
            loss,
            rng=rng,
            **reward_trainer_kwargs,
        )
    else:
        return BasicRewardTrainer(
            preference_model,
            loss=loss,
            rng=rng,
            **reward_trainer_kwargs,
        )


QUERY_SCHEDULES: Dict[str, type_aliases.Schedule] = {
    "constant": lambda t: 1.0,
    "hyperbolic": lambda t: 1.0 / (1.0 + t),
    "inverse_quadratic": lambda t: 1.0 / (1.0 + t**2),
}


class PreferenceComparisons(base.BaseImitationAlgorithm):
    """Main interface for reward learning using preference comparisons."""

    def __init__(
        self,
        trajectory_generator: TrajectoryGenerator,
        reward_model: reward_nets.RewardNet,
        num_iterations: int,
        fragmenter: Optional[Fragmenter] = None,
        preference_querent: Optional[PreferenceQuerent] = None,
        preference_gatherer: Optional[PreferenceGatherer] = None,
        reward_trainer: Optional[RewardTrainer] = None,
        comparison_queue_size: Optional[int] = None,
        fragment_length: int = 100,
        transition_oversampling: float = 1,
        initial_comparison_frac: float = 0.1,
        initial_epoch_multiplier: float = 200.0,
        custom_logger: Optional[imit_logger.HierarchicalLogger] = None,
        allow_variable_horizon: bool = False,
        rng: Optional[np.random.Generator] = None,
        query_schedule: Union[str, type_aliases.Schedule] = "hyperbolic",
    ) -> None:
        """Initialize the preference comparison trainer.

        The loggers of all subcomponents are overridden with the logger used
        by this class.

        Args:
            trajectory_generator: generates trajectories while optionally training
                an RL agent on the learned reward function (can also be a sampler
                from a static dataset of trajectories though).
            reward_model: a RewardNet instance to be used for learning the reward
            num_iterations: number of times to train the agent against the reward model
                and then train the reward model against newly gathered preferences.
            fragmenter: takes in a set of trajectories and returns pairs of fragments
                for which preferences will be gathered. These fragments could be random,
                or they could be selected more deliberately (active learning).
                Default is a random fragmenter.
            preference_querent: queries preferences between trajectory fragments.
            preference_gatherer: gathers preferences between trajectory fragments.
                Default (and currently the only option) is to use synthetic preferences
                based on ground-truth rewards. Human preferences could be implemented
                here in the future.
            reward_trainer: trains the reward model based on pairs of fragments and
                associated preferences. Default is to use the preference model
                and loss function from DRLHP.
            comparison_queue_size: the maximum number of comparisons to keep in the
                queue for training the reward model. If None, the queue will grow
                without bound as new comparisons are added.
            fragment_length: number of timesteps per fragment that is used to elicit
                preferences
            transition_oversampling: factor by which to oversample transitions before
                creating fragments. Since fragments are sampled with replacement,
                this is usually chosen > 1 to avoid having the same transition
                in too many fragments.
            initial_comparison_frac: fraction of the total_comparisons argument
                to train() that will be sampled before the rest of training begins
                (using a randomly initialized agent). This can be used to pretrain the
                reward model before the agent is trained on the learned reward, to
                help avoid irreversibly learning a bad policy from an untrained reward.
                Note that there will often be some additional pretraining comparisons
                since `comparisons_per_iteration` won't exactly divide the total number
                of comparisons. How many such comparisons there are depends
                discontinuously on `total_comparisons` and `comparisons_per_iteration`.
            initial_epoch_multiplier: before agent training begins, train the reward
                model for this many more epochs than usual (on fragments sampled from a
                random agent).
            custom_logger: Where to log to; if None (default), creates a new logger.
            allow_variable_horizon: If False (default), algorithm will raise an
                exception if it detects trajectories of different length during
                training. If True, overrides this safety check. WARNING: variable
                horizon episodes leak information about the reward via termination
                condition, and can seriously confound evaluation. Read
                https://imitation.readthedocs.io/en/latest/guide/variable_horizon.html
                before overriding this.
            rng: random number generator to use for initializing subcomponents such as
                fragmenter.
                Only used when default components are used; if you instantiate your
                own fragmenter, preference gatherer, etc., you are responsible for
                seeding them!
            query_schedule: one of ("constant", "hyperbolic", "inverse_quadratic"), or
                a function that takes in a float between 0 and 1 inclusive,
                representing a fraction of the total number of timesteps elapsed up to
                some time T, and returns a potentially unnormalized probability
                indicating the fraction of `total_comparisons` that should be queried
                at that iteration. This function will be called `num_iterations` times
                in `__init__()` with values from `np.linspace(0, 1, num_iterations)`
                as input. The outputs will be normalized to sum to 1 and then used to
                apportion the comparisons among the `num_iterations` iterations.

        Raises:
            ValueError: if `query_schedule` is not a valid string or callable.
        """
        super().__init__(
            custom_logger=custom_logger,
            allow_variable_horizon=allow_variable_horizon,
        )

        # for keeping track of the global iteration, in case train() is called
        # multiple times
        self._iteration = 0

        self.model = reward_model
        self.rng = rng

        # are any of the optional args that require a rng None?
        has_any_rng_args_none = None in (
            preference_gatherer,
            fragmenter,
            reward_trainer,
        )

        if self.rng is None and has_any_rng_args_none:
            raise ValueError(
                "If you don't provide a random state, you must provide your own "
                "seeded fragmenter, preference gatherer, and reward_trainer. "
                "You can initialize a random state with `np.random.default_rng(seed)`.",
            )
        elif self.rng is not None and not has_any_rng_args_none:
            raise ValueError(
                "If you provide your own fragmenter, preference gatherer, "
                "and reward trainer, you don't need to provide a random state.",
            )

        if reward_trainer is None:
            assert self.rng is not None
            preference_model = PreferenceModel(reward_model)
            loss = CrossEntropyRewardLoss()
            self.reward_trainer = _make_reward_trainer(
                preference_model,
                loss,
                rng=self.rng,
            )
        else:
            self.reward_trainer = reward_trainer

        # If the reward trainer was created in the previous line, we've already passed
        # the correct logger. But if the user created a RewardTrainer themselves and
        # didn't manually set a logger, it would be annoying if a separate one was used.
        self.reward_trainer.logger = self.logger
        self.trajectory_generator = trajectory_generator
        self.trajectory_generator.logger = self.logger
        if fragmenter:
            self.fragmenter = fragmenter
        else:
            assert self.rng is not None
            self.fragmenter = RandomFragmenter(
                custom_logger=self.logger,
                rng=self.rng,
            )
        self.fragmenter.logger = self.logger
        if preference_querent:
            self.preference_querent = preference_querent
        else:
            # TODO add querent to train script
            #assert self.rng is not None
            self.preference_querent = PreferenceQuerent(
                custom_logger=self.logger,
                rng=self.rng,
            )
        if preference_gatherer:
            self.preference_gatherer = preference_gatherer
        else:
            assert self.rng is not None
            self.preference_gatherer = SyntheticGatherer(
                custom_logger=self.logger,
                rng=self.rng,
            )

        self.preference_gatherer.logger = self.logger

        self.fragment_length = fragment_length
        self.initial_comparison_frac = initial_comparison_frac
        self.initial_epoch_multiplier = initial_epoch_multiplier
        self.num_iterations = num_iterations
        self.transition_oversampling = transition_oversampling
        if callable(query_schedule):
            self.query_schedule = query_schedule
        elif query_schedule in QUERY_SCHEDULES:
            self.query_schedule = QUERY_SCHEDULES[query_schedule]
        else:
            raise ValueError(f"Unknown query schedule: {query_schedule}")

        self.dataset = PreferenceDataset(max_size=comparison_queue_size)

    def train(
        self,
        total_timesteps: int,
        total_comparisons: int,
        callback: Optional[Callable[[int], None]] = None,
    ) -> Mapping[str, Any]:
        """Train the reward model and the policy if applicable.

        Args:
            total_timesteps: number of environment interaction steps
            total_comparisons: number of preferences to gather in total
            callback: callback functions called at the end of each iteration

        Returns:
            A dictionary with final metrics such as loss and accuracy
            of the reward model.
        """
        initial_comparisons = int(total_comparisons * self.initial_comparison_frac)
        total_comparisons -= initial_comparisons

        # Compute the number of comparisons to request at each iteration in advance.
        vec_schedule = np.vectorize(self.query_schedule)
        unnormalized_probs = vec_schedule(np.linspace(0, 1, self.num_iterations))
        probs = unnormalized_probs / np.sum(unnormalized_probs)
        shares = util.oric(probs * total_comparisons)
        schedule = [initial_comparisons] + shares.tolist()
        print(f"Query schedule: {schedule}")

        timesteps_per_iteration, extra_timesteps = divmod(
            total_timesteps,
            self.num_iterations,
        )
        reward_loss = None
        reward_accuracy = None

        for i, num_queries in enumerate(schedule):
            ##########################
            # Gather new preferences #
            ##########################
            num_steps = math.ceil(
                self.transition_oversampling * 2 * num_queries * self.fragment_length,
            )
            self.logger.log(
                f"Collecting {2 * num_queries} fragments ({num_steps} transitions)",
            )
            trajectories = self.trajectory_generator.sample(num_steps)
            # This assumes there are no fragments missing initial timesteps
            # (but allows for fragments missing terminal timesteps).
            horizons = (len(traj) for traj in trajectories if traj.terminal)
            self._check_fixed_horizon(horizons)
            self.logger.log("Creating fragment pairs")
            
            queries = self.fragmenter(trajectories, self.fragment_length, num_queries)

            identified_queries = self.preference_querent(queries)
            self.preference_gatherer.add(identified_queries)

            with self.logger.accumulate_means("preferences"):
                self.logger.log("Gathering preferences")
<<<<<<< HEAD
                # Gather fragment pairs (queries) for which preferences have been provided
                queries, preferences = self.preference_gatherer()

            self.dataset.push(queries, preferences)
=======
                if isinstance(self.preference_gatherer, PrefCollectGatherer):
                    # Gather fragment pairs for which preferences have been provided
                    fragments, preferences = self.preference_gatherer(fragments)
                    # Free up RAM or disk space from keeping rendered images
                    self.preference_gatherer.remove_rendered_images(trajectories)
                else:
                    preferences = self.preference_gatherer(fragments)

            self.dataset.push(fragments, preferences)
>>>>>>> 5257b115
            self.logger.log(f"Dataset now contains {len(self.dataset)} comparisons")
            # Skip training if dataset is empty
            if len(self.dataset) == 0:
                continue

            ##########################
            # Train the reward model #
            ##########################

            # On the first iteration, we train the reward model for longer,
            # as specified by initial_epoch_multiplier.
            epoch_multiplier = 1.0
            if i == 0:
                epoch_multiplier = self.initial_epoch_multiplier

            self.reward_trainer.train(self.dataset, epoch_multiplier=epoch_multiplier)
            base_key = self.logger.get_accumulate_prefixes() + "reward/final/train"
            assert f"{base_key}/loss" in self.logger.name_to_value
            assert f"{base_key}/accuracy" in self.logger.name_to_value
            reward_loss = self.logger.name_to_value[f"{base_key}/loss"]
            reward_accuracy = self.logger.name_to_value[f"{base_key}/accuracy"]

            ###################
            # Train the agent #
            ###################
            num_steps = timesteps_per_iteration
            # if the number of timesteps per iterations doesn't exactly divide
            # the desired total number of timesteps, we train the agent a bit longer
            # at the end of training (where the reward model is presumably best)
            if i == self.num_iterations - 1:
                num_steps += extra_timesteps
            with self.logger.accumulate_means("agent"):
                self.logger.log(f"Training agent for {num_steps} timesteps")
                self.trajectory_generator.train(steps=num_steps)

            self.logger.dump(self._iteration)

            ########################
            # Additional Callbacks #
            ########################
            if callback:
                callback(self._iteration)
            self._iteration += 1

        return {"reward_loss": reward_loss, "reward_accuracy": reward_accuracy}<|MERGE_RESOLUTION|>--- conflicted
+++ resolved
@@ -1916,22 +1916,10 @@
 
             with self.logger.accumulate_means("preferences"):
                 self.logger.log("Gathering preferences")
-<<<<<<< HEAD
                 # Gather fragment pairs (queries) for which preferences have been provided
                 queries, preferences = self.preference_gatherer()
 
             self.dataset.push(queries, preferences)
-=======
-                if isinstance(self.preference_gatherer, PrefCollectGatherer):
-                    # Gather fragment pairs for which preferences have been provided
-                    fragments, preferences = self.preference_gatherer(fragments)
-                    # Free up RAM or disk space from keeping rendered images
-                    self.preference_gatherer.remove_rendered_images(trajectories)
-                else:
-                    preferences = self.preference_gatherer(fragments)
-
-            self.dataset.push(fragments, preferences)
->>>>>>> 5257b115
             self.logger.log(f"Dataset now contains {len(self.dataset)} comparisons")
             # Skip training if dataset is empty
             if len(self.dataset) == 0:
