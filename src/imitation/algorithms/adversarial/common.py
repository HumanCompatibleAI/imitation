--- conflicted
+++ resolved
@@ -8,19 +8,13 @@
 import torch as th
 import torch.utils.tensorboard as thboard
 import tqdm
-<<<<<<< HEAD
 from ray.air import session
-from stable_baselines3.common import base_class, on_policy_algorithm, policies
-from stable_baselines3.common import utils as sb3_utils
-from stable_baselines3.common import vec_env
-from stable_baselines3.common.type_aliases import MaybeCallback
-=======
 from stable_baselines3.common import base_class
 from stable_baselines3.common import buffers as sb3_buffers
 from stable_baselines3.common import on_policy_algorithm, policies, type_aliases
 from stable_baselines3.common import utils as sb3_utils
 from stable_baselines3.common import vec_env
->>>>>>> 9e4fdd44
+from stable_baselines3.common.type_aliases import MaybeCallback
 from stable_baselines3.sac import policies as sac_policies
 from torch.nn import functional as F
 
@@ -259,14 +253,10 @@
         else:
             self.gen_train_timesteps = gen_train_timesteps
 
-<<<<<<< HEAD
-        if type(self.gen_algo) is on_policy_algorithm.OnPolicyAlgorithm:
-=======
         self.is_gen_on_policy = isinstance(
             self.gen_algo, on_policy_algorithm.OnPolicyAlgorithm
         )
         if self.is_gen_on_policy:
->>>>>>> 9e4fdd44
             rollout_buffer = self.gen_algo.rollout_buffer
             self.gen_algo.rollout_buffer = (
                 replay_buffer_wrapper.RolloutBufferRewardWrapper(
@@ -281,8 +271,6 @@
                     n_envs=rollout_buffer.n_envs,
                 )
             )
-<<<<<<< HEAD
-=======
         else:
             replay_buffer = self.gen_algo.replay_buffer
             self.gen_algo.replay_buffer = (
@@ -296,7 +284,6 @@
                     n_envs=replay_buffer.n_envs,
                 )
             )
->>>>>>> 9e4fdd44
 
         if gen_replay_buffer_capacity is None:
             gen_replay_buffer_capacity = self.gen_train_timesteps
@@ -437,11 +424,7 @@
     def collect_rollouts(
         self,
         total_timesteps: Optional[int] = None,
-<<<<<<< HEAD
-        callback: MaybeCallback = None,
-=======
         callback: type_aliases.MaybeCallback = None,
->>>>>>> 9e4fdd44
         learn_kwargs: Optional[Mapping] = None,
     ):
         """Collect rollouts.
@@ -478,33 +461,6 @@
                 **learn_kwargs,
             )
         callback.on_training_start(locals(), globals())
-<<<<<<< HEAD
-        self.gen_algo.collect_rollouts(
-            self.gen_algo.env,
-            callback,
-            self.gen_algo.rollout_buffer,
-            n_rollout_steps=total_timesteps,
-        )
-        if (
-            len(self.gen_algo.ep_info_buffer) > 0
-            and len(self.gen_algo.ep_info_buffer[0]) > 0
-        ):
-            self.logger.record(
-                "rollout/ep_rew_mean",
-                sb3_utils.safe_mean(
-                    [ep_info["r"] for ep_info in self.gen_algo.ep_info_buffer]
-                ),
-            )
-            self.logger.record(
-                "rollout/ep_len_mean",
-                sb3_utils.safe_mean(
-                    [ep_info["l"] for ep_info in self.gen_algo.ep_info_buffer]
-                ),
-            )
-        self.logger.record(
-            "time/total_timesteps", self.gen_algo.num_timesteps, exclude="tensorboard"
-        )
-=======
         if self.is_gen_on_policy:
             self.gen_algo.collect_rollouts(
                 self.gen_algo.env,
@@ -549,24 +505,17 @@
                 )
         else:
             self.gen_algo._dump_logs()
->>>>>>> 9e4fdd44
 
         gen_trajs, ep_lens = self.venv_buffering.pop_trajectories()
         self._check_fixed_horizon(ep_lens)
         gen_samples = rollout.flatten_trajectories_with_rew(gen_trajs)
         self._gen_replay_buffer.store(gen_samples)
         callback.on_training_end()
-<<<<<<< HEAD
-
-    def train_gen(
-        self,
-=======
         return rollouts
 
     def train_gen(
         self,
         rollouts,
->>>>>>> 9e4fdd44
     ) -> None:
         """Trains the generator to maximize the discriminator loss.
 
@@ -580,9 +529,6 @@
             #         callback=self.gen_callback,
             #         **learn_kwargs,
             #     )
-<<<<<<< HEAD
-            self.gen_algo.train()
-=======
             if self.is_gen_on_policy:
                 self.gen_algo.train()
             else:
@@ -594,7 +540,6 @@
                     batch_size=self.gen_algo.batch_size,
                     gradient_steps=gradient_steps,
                 )
->>>>>>> 9e4fdd44
             self._global_step += 1
 
     def train(
@@ -624,22 +569,14 @@
             f"total_timesteps={total_timesteps})!"
         )
         for r in tqdm.tqdm(range(0, n_rounds), desc="round"):
-<<<<<<< HEAD
-            self.collect_rollouts(self.gen_train_timesteps, self.gen_callback)
-=======
             rollouts = self.collect_rollouts(
                 self.gen_train_timesteps, self.gen_callback
             )
->>>>>>> 9e4fdd44
             for _ in range(self.n_disc_updates_per_round):
                 with networks.training(self.reward_train):
                     # switch to training mode (affects dropout, normalization)
                     self.train_disc()
-<<<<<<< HEAD
-            self.train_gen()
-=======
             self.train_gen(rollouts)
->>>>>>> 9e4fdd44
             if callback:
                 callback(r)
             if (
