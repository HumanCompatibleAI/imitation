"""Core code for adversarial imitation learning, shared between GAIL and AIRL."""
import abc
import collections
import dataclasses
import logging
import os
<<<<<<< HEAD
import pathlib
from typing import Callable, Mapping, Optional, Sequence, Tuple, Type
=======
from typing import (
    Callable,
    Iterable,
    Iterator,
    Mapping,
    Optional,
    Sequence,
    Tuple,
    Type,
    overload,
)
>>>>>>> 1ecc300f

import numpy as np
import torch as th
import torch.utils.tensorboard as thboard
import tqdm
from stable_baselines3.common import on_policy_algorithm, policies, vec_env
from stable_baselines3.sac import policies as sac_policies
from torch.nn import functional as F

from imitation.algorithms import base
from imitation.data import buffer, rollout, types, wrappers
from imitation.rewards import reward_nets, reward_wrapper
from imitation.util import logger, networks, util


def compute_train_stats(
    disc_logits_expert_is_high: th.Tensor,
    labels_expert_is_one: th.Tensor,
    disc_loss: th.Tensor,
) -> Mapping[str, float]:
    """Train statistics for GAIL/AIRL discriminator.

    Args:
        disc_logits_expert_is_high: discriminator logits produced by
            `AdversarialTrainer.logits_expert_is_high`.
        labels_expert_is_one: integer labels describing whether logit was for an
            expert (0) or generator (1) sample.
        disc_loss: final discriminator loss.

    Returns:
        A mapping from statistic names to float values.
    """
    with th.no_grad():
        # Logits of the discriminator output; >0 for expert samples, <0 for generator.
        bin_is_generated_pred = disc_logits_expert_is_high < 0
        # Binary label, so 1 is for expert, 0 is for generator.
        bin_is_generated_true = labels_expert_is_one == 0
        bin_is_expert_true = th.logical_not(bin_is_generated_true)
        int_is_generated_pred = bin_is_generated_pred.long()
        int_is_generated_true = bin_is_generated_true.long()
        n_generated = float(th.sum(int_is_generated_true))
        n_labels = float(len(labels_expert_is_one))
        n_expert = n_labels - n_generated
        pct_expert = n_expert / float(n_labels) if n_labels > 0 else float("NaN")
        n_expert_pred = int(n_labels - th.sum(int_is_generated_pred))
        if n_labels > 0:
            pct_expert_pred = n_expert_pred / float(n_labels)
        else:
            pct_expert_pred = float("NaN")
        correct_vec = th.eq(bin_is_generated_pred, bin_is_generated_true)
        acc = th.mean(correct_vec.float())

        _n_pred_expert = th.sum(th.logical_and(bin_is_expert_true, correct_vec))
        if n_expert < 1:
            expert_acc = float("NaN")
        else:
            # float() is defensive, since we cannot divide Torch tensors by
            # Python ints
            expert_acc = _n_pred_expert.item() / float(n_expert)

        _n_pred_gen = th.sum(th.logical_and(bin_is_generated_true, correct_vec))
        _n_gen_or_1 = max(1, n_generated)
        generated_acc = _n_pred_gen / float(_n_gen_or_1)

        label_dist = th.distributions.Bernoulli(logits=disc_logits_expert_is_high)
        entropy = th.mean(label_dist.entropy())

    pairs = [
        ("disc_loss", float(th.mean(disc_loss))),
        # accuracy, as well as accuracy on *just* expert examples and *just*
        # generated examples
        ("disc_acc", float(acc)),
        ("disc_acc_expert", float(expert_acc)),
        ("disc_acc_gen", float(generated_acc)),
        # entropy of the predicted label distribution, averaged equally across
        # both classes (if this drops then disc is very good or has given up)
        ("disc_entropy", float(entropy)),
        # true number of expert demos and predicted number of expert demos
        ("disc_proportion_expert_true", float(pct_expert)),
        ("disc_proportion_expert_pred", float(pct_expert_pred)),
        ("n_expert", float(n_expert)),
        ("n_generated", float(n_generated)),
    ]  # type: Sequence[Tuple[str, float]]
    return collections.OrderedDict(pairs)


class AdversarialTrainer(base.DemonstrationAlgorithm[types.Transitions]):
    """Base class for adversarial imitation learning algorithms like GAIL and AIRL."""

    venv: vec_env.VecEnv
    """The original vectorized environment."""

    venv_train: vec_env.VecEnv
    """Like `self.venv`, but wrapped with train reward unless in debug mode.

    If `debug_use_ground_truth=True` was passed into the initializer then
    `self.venv_train` is the same as `self.venv`."""

    _demo_data_loader: Optional[Iterable[base.TransitionMapping]]
    _endless_expert_iterator: Optional[Iterator[base.TransitionMapping]]

    venv_wrapped: vec_env.VecEnvWrapper

    def __init__(
        self,
        *,
        demonstrations: base.AnyTransitions,
        demo_batch_size: int,
        venv: vec_env.VecEnv,
        gen_algo: on_policy_algorithm.OnPolicyAlgorithm,
        reward_net: reward_nets.RewardNet,
        n_disc_updates_per_round: int = 2,
        log_dir: str = "output/",
        disc_opt_cls: Type[th.optim.Optimizer] = th.optim.Adam,
        disc_opt_kwargs: Optional[Mapping] = None,
        gen_train_timesteps: Optional[int] = None,
        gen_replay_buffer_capacity: Optional[int] = None,
        custom_logger: Optional[logger.HierarchicalLogger] = None,
        init_tensorboard: bool = False,
        init_tensorboard_graph: bool = False,
        debug_use_ground_truth: bool = False,
        allow_variable_horizon: bool = False,
    ):
        """Builds AdversarialTrainer.

        Args:
            demonstrations: Demonstrations from an expert (optional). Transitions
                expressed directly as a `types.TransitionsMinimal` object, a sequence
                of trajectories, or an iterable of transition batches (mappings from
                keywords to arrays containing observations, etc).
            demo_batch_size: The number of samples in each batch of expert data. The
                discriminator batch size is twice this number because each discriminator
                batch contains a generator sample for every expert sample.
            venv: The vectorized environment to train in.
            gen_algo: The generator RL algorithm that is trained to maximize
                discriminator confusion. Environment and logger will be set to
                `venv` and `custom_logger`.
            reward_net: a Torch module that takes an observation, action and
                next observation tensors as input and computes a reward signal.
            n_disc_updates_per_round: The number of discriminator updates after each
                round of generator updates in AdversarialTrainer.learn().
            log_dir: Directory to store TensorBoard logs, plots, etc. in.
            disc_opt_cls: The optimizer for discriminator training.
            disc_opt_kwargs: Parameters for discriminator training.
            gen_train_timesteps: The number of steps to train the generator policy for
                each iteration. If None, then defaults to the batch size (for on-policy)
                or number of environments (for off-policy).
            gen_replay_buffer_capacity: The capacity of the
                generator replay buffer (the number of obs-action-obs samples from
                the generator that can be stored). By default this is equal to
                `gen_train_timesteps`, meaning that we sample only from the most
                recent batch of generator samples.
            custom_logger: Where to log to; if None (default), creates a new logger.
            init_tensorboard: If True, makes various discriminator
                TensorBoard summaries.
            init_tensorboard_graph: If both this and `init_tensorboard` are True,
                then write a Tensorboard graph summary to disk.
            debug_use_ground_truth: If True, use the ground truth reward for
                `self.train_env`.
                This disables the reward wrapping that would normally replace
                the environment reward with the learned reward. This is useful for
                sanity checking that the policy training is functional.
            allow_variable_horizon: If False (default), algorithm will raise an
                exception if it detects trajectories of different length during
                training. If True, overrides this safety check. WARNING: variable
                horizon episodes leak information about the reward via termination
                condition, and can seriously confound evaluation. Read
                https://imitation.readthedocs.io/en/latest/guide/variable_horizon.html
                before overriding this.
        """
        self.demo_batch_size = demo_batch_size
        self._demo_data_loader = None
        self._endless_expert_iterator = None
        super().__init__(
            demonstrations=demonstrations,
            custom_logger=custom_logger,
            allow_variable_horizon=allow_variable_horizon,
        )

        self._global_step = 0
        self._disc_step = 0
        self.n_disc_updates_per_round = n_disc_updates_per_round

        self.debug_use_ground_truth = debug_use_ground_truth
        self.venv = venv
        self.gen_algo = gen_algo
        self._reward_net = reward_net.to(gen_algo.device)
        self._log_dir = pathlib.Path(log_dir).resolve()

        # Create graph for optimising/recording stats on discriminator
        self._disc_opt_cls = disc_opt_cls
        self._disc_opt_kwargs = disc_opt_kwargs or {}
        self._init_tensorboard = init_tensorboard
        self._init_tensorboard_graph = init_tensorboard_graph
        self._disc_opt = self._disc_opt_cls(
            self._reward_net.parameters(),
            **self._disc_opt_kwargs,
        )

        if self._init_tensorboard:
            logging.info(f"building summary directory at {self._log_dir}")
            summary_dir = self._log_dir / "summary"
            summary_dir.mkdir(parents=True, exist_ok=True)
            self._summary_writer = thboard.SummaryWriter(str(summary_dir))

        self.venv_buffering = wrappers.BufferingWrapper(self.venv)

        if debug_use_ground_truth:
            # Would use an identity reward fn here, but RewardFns can't see rewards.
            self.venv_wrapped = self.venv_buffering
            self.gen_callback = None
        else:
            self.venv_wrapped = reward_wrapper.RewardVecEnvWrapper(
                self.venv_buffering,
                reward_fn=self.reward_train.predict_processed,
            )
            self.gen_callback = self.venv_wrapped.make_log_callback()
        self.venv_train = self.venv_wrapped

        self.gen_algo.set_env(self.venv_train)
        self.gen_algo.set_logger(self.logger)

        if gen_train_timesteps is None:
            gen_algo_env = self.gen_algo.get_env()
            assert gen_algo_env is not None
            self.gen_train_timesteps = gen_algo_env.num_envs
            if hasattr(self.gen_algo, "n_steps"):  # on policy
                # TODO(juan) this looks like a bug; could not find n_steps
                #  defined anywhere in the codebase.
                self.gen_train_timesteps *= self.gen_algo.n_steps
        else:
            self.gen_train_timesteps = gen_train_timesteps

        if gen_replay_buffer_capacity is None:
            gen_replay_buffer_capacity = self.gen_train_timesteps
        self._gen_replay_buffer = buffer.ReplayBuffer(
            gen_replay_buffer_capacity,
            self.venv,
        )

    @property
    def policy(self) -> policies.BasePolicy:
        policy = self.gen_algo.policy
        assert policy is not None
        return policy

    @abc.abstractmethod
    def logits_expert_is_high(
        self,
        state: th.Tensor,
        action: th.Tensor,
        next_state: th.Tensor,
        done: th.Tensor,
        log_policy_act_prob: Optional[th.Tensor] = None,
    ) -> th.Tensor:
        """Compute the discriminator's logits for each state-action sample.

        A high value corresponds to predicting expert, and a low value corresponds to
        predicting generator.

        Args:
            state: state at time t, of shape `(batch_size,) + state_shape`.
            action: action taken at time t, of shape `(batch_size,) + action_shape`.
            next_state: state at time t+1, of shape `(batch_size,) + state_shape`.
            done: binary episode completion flag after action at time t,
                of shape `(batch_size,)`.
            log_policy_act_prob: log probability of generator policy taking
                `action` at time t.

        Returns:
            Discriminator logits of shape `(batch_size,)`. A high output indicates an
            expert-like transition.
        """  # noqa: DAR202

    @property
    @abc.abstractmethod
    def reward_train(self) -> reward_nets.RewardNet:
        """Reward used to train generator policy."""

    @property
    @abc.abstractmethod
    def reward_test(self) -> reward_nets.RewardNet:
        """Reward used to train policy at "test" time after adversarial training."""

    def set_demonstrations(self, demonstrations: base.AnyTransitions) -> None:
        self._demo_data_loader = base.make_data_loader(
            demonstrations,
            self.demo_batch_size,
        )
        self._endless_expert_iterator = util.endless_iter(self._demo_data_loader)

    def _next_expert_batch(self) -> Mapping:
        assert self._endless_expert_iterator is not None
        return next(self._endless_expert_iterator)

    def train_disc(
        self,
        *,
        expert_samples: Optional[Mapping] = None,
        gen_samples: Optional[Mapping] = None,
    ) -> Optional[Mapping[str, float]]:
        """Perform a single discriminator update, optionally using provided samples.

        Args:
            expert_samples: Transition samples from the expert in dictionary form.
                If provided, must contain keys corresponding to every field of the
                `Transitions` dataclass except "infos". All corresponding values can be
                either NumPy arrays or Tensors. Extra keys are ignored. Must contain
                `self.demo_batch_size` samples. If this argument is not provided, then
                `self.demo_batch_size` expert samples from `self.demo_data_loader` are
                used by default.
            gen_samples: Transition samples from the generator policy in same dictionary
                form as `expert_samples`. If provided, must contain exactly
                `self.demo_batch_size` samples. If not provided, then take
                `len(expert_samples)` samples from the generator replay buffer.

        Returns:
            Statistics for discriminator (e.g. loss, accuracy).
        """
        with self.logger.accumulate_means("disc"):
            # optionally write TB summaries for collected ops
            write_summaries = self._init_tensorboard and self._global_step % 20 == 0

            # compute loss
            batch = self._make_disc_train_batch(
                gen_samples=gen_samples,
                expert_samples=expert_samples,
            )
            disc_logits = self.logits_expert_is_high(
                batch["state"],
                batch["action"],
                batch["next_state"],
                batch["done"],
                batch["log_policy_act_prob"],
            )
            loss = F.binary_cross_entropy_with_logits(
                disc_logits,
                batch["labels_expert_is_one"].float(),
            )

            # do gradient step
            self._disc_opt.zero_grad()
            loss.backward()
            self._disc_opt.step()
            self._disc_step += 1

            # compute/write stats and TensorBoard data
            with th.no_grad():
                train_stats = compute_train_stats(
                    disc_logits,
                    batch["labels_expert_is_one"],
                    loss,
                )
            self.logger.record("global_step", self._global_step)
            for k, v in train_stats.items():
                self.logger.record(k, v)
            self.logger.dump(self._disc_step)
            if write_summaries:
                self._summary_writer.add_histogram("disc_logits", disc_logits.detach())

        return train_stats

    def train_gen(
        self,
        total_timesteps: Optional[int] = None,
        learn_kwargs: Optional[Mapping] = None,
    ) -> None:
        """Trains the generator to maximize the discriminator loss.

        After the end of training populates the generator replay buffer (used in
        discriminator training) with `self.disc_batch_size` transitions.

        Args:
            total_timesteps: The number of transitions to sample from
                `self.venv_train` during training. By default,
                `self.gen_train_timesteps`.
            learn_kwargs: kwargs for the Stable Baselines `RLModel.learn()`
                method.
        """
        if total_timesteps is None:
            total_timesteps = self.gen_train_timesteps
        if learn_kwargs is None:
            learn_kwargs = {}

        with self.logger.accumulate_means("gen"):
            self.gen_algo.learn(
                total_timesteps=total_timesteps,
                reset_num_timesteps=False,
                callback=self.gen_callback,
                **learn_kwargs,
            )
            self._global_step += 1

        gen_trajs, ep_lens = self.venv_buffering.pop_trajectories()
        self._check_fixed_horizon(ep_lens)
        gen_samples = rollout.flatten_trajectories_with_rew(gen_trajs)
        self._gen_replay_buffer.store(gen_samples)

    def train(
        self,
        total_timesteps: int,
        callback: Optional[Callable[[int], None]] = None,
    ) -> None:
        """Alternates between training the generator and discriminator.

        Every "round" consists of a call to `train_gen(self.gen_train_timesteps)`,
        a call to `train_disc`, and finally a call to `callback(round)`.

        Training ends once an additional "round" would cause the number of transitions
        sampled from the environment to exceed `total_timesteps`.

        Args:
            total_timesteps: An upper bound on the number of transitions to sample
                from the environment during training.
            callback: A function called at the end of every round which takes in a
                single argument, the round number. Round numbers are in
                `range(total_timesteps // self.gen_train_timesteps)`.
        """
        n_rounds = total_timesteps // self.gen_train_timesteps
        assert n_rounds >= 1, (
            "No updates (need at least "
            f"{self.gen_train_timesteps} timesteps, have only "
            f"total_timesteps={total_timesteps})!"
        )
        for r in tqdm.tqdm(range(0, n_rounds), desc="round"):
            self.train_gen(self.gen_train_timesteps)
            for _ in range(self.n_disc_updates_per_round):
                with networks.training(self.reward_train):
                    # switch to training mode (affects dropout, normalization)
                    self.train_disc()
            if callback:
                callback(r)
            self.logger.dump(self._global_step)

    @overload
    def _torchify_array(self, ndarray: np.ndarray) -> th.Tensor:
        ...

    @overload
    def _torchify_array(self, ndarray: None) -> None:
        ...

    def _torchify_array(self, ndarray: Optional[np.ndarray]) -> Optional[th.Tensor]:
        if ndarray is not None:
            return th.as_tensor(ndarray, device=self.reward_train.device)
        return None

    def _get_log_policy_act_prob(
        self,
        obs_th: th.Tensor,
        acts_th: th.Tensor,
    ) -> Optional[th.Tensor]:
        """Evaluates the given actions on the given observations.

        Args:
            obs_th: A batch of observations.
            acts_th: A batch of actions.

        Returns:
            A batch of log policy action probabilities.
        """
        if isinstance(self.policy, policies.ActorCriticPolicy):
            # policies.ActorCriticPolicy has a concrete implementation of
            # evaluate_actions to generate log_policy_act_prob given obs and actions.
            _, log_policy_act_prob_th, _ = self.policy.evaluate_actions(
                obs_th,
                acts_th,
            )
        elif isinstance(self.policy, sac_policies.SACPolicy):
            gen_algo_actor = self.policy.actor
            assert gen_algo_actor is not None
            # generate log_policy_act_prob from SAC actor.
            mean_actions, log_std, _ = gen_algo_actor.get_action_dist_params(obs_th)
            distribution = gen_algo_actor.action_dist.proba_distribution(
                mean_actions,
                log_std,
            )
            # SAC applies a squashing function to bound the actions to a finite range
            # `acts_th` need to be scaled accordingly before computing log prob.
            # Scale actions only if the policy squashes outputs.
            assert self.policy.squash_output
            scaled_acts_th = self.policy.scale_action(acts_th)
            log_policy_act_prob_th = distribution.log_prob(scaled_acts_th)
        else:
            return None
        return log_policy_act_prob_th

    def _make_disc_train_batch(
        self,
        *,
        gen_samples: Optional[Mapping] = None,
        expert_samples: Optional[Mapping] = None,
    ) -> Mapping[str, th.Tensor]:
        """Build and return training batch for the next discriminator update.

        Args:
            gen_samples: Same as in `train_disc`.
            expert_samples: Same as in `train_disc`.

        Returns:
            The training batch: state, action, next state, dones, labels
            and policy log-probabilities.

        Raises:
            RuntimeError: Empty generator replay buffer.
            ValueError: `gen_samples` or `expert_samples` batch size is
                different from `self.demo_batch_size`.
        """
        if expert_samples is None:
            expert_samples = self._next_expert_batch()

        if gen_samples is None:
            if self._gen_replay_buffer.size() == 0:
                raise RuntimeError(
                    "No generator samples for training. " "Call `train_gen()` first.",
                )
            gen_samples_dataclass = self._gen_replay_buffer.sample(self.demo_batch_size)
            gen_samples = types.dataclass_quick_asdict(gen_samples_dataclass)

        n_gen = len(gen_samples["obs"])
        n_expert = len(expert_samples["obs"])
        if not (n_gen == n_expert == self.demo_batch_size):
            raise ValueError(
                "Need to have exactly self.demo_batch_size number of expert and "
                "generator samples, each. "
                f"(n_gen={n_gen} n_expert={n_expert} "
                f"demo_batch_size={self.demo_batch_size})",
            )

        # Guarantee that Mapping arguments are in mutable form.
        expert_samples = dict(expert_samples)
        gen_samples = dict(gen_samples)

        # Convert applicable Tensor values to NumPy.
        for field in dataclasses.fields(types.Transitions):
            k = field.name
            if k == "infos":
                continue
            for d in [gen_samples, expert_samples]:
                if isinstance(d[k], th.Tensor):
                    d[k] = d[k].detach().numpy()
        assert isinstance(gen_samples["obs"], np.ndarray)
        assert isinstance(expert_samples["obs"], np.ndarray)

        # Check dimensions.
        n_samples = n_expert + n_gen
        assert n_expert == len(expert_samples["acts"])
        assert n_expert == len(expert_samples["next_obs"])
        assert n_gen == len(gen_samples["acts"])
        assert n_gen == len(gen_samples["next_obs"])

        # Concatenate rollouts, and label each row as expert or generator.
        obs = np.concatenate([expert_samples["obs"], gen_samples["obs"]])
        acts = np.concatenate([expert_samples["acts"], gen_samples["acts"]])
        next_obs = np.concatenate([expert_samples["next_obs"], gen_samples["next_obs"]])
        dones = np.concatenate([expert_samples["dones"], gen_samples["dones"]])
        # notice that the labels use the convention that expert samples are
        # labelled with 1 and generator samples with 0.
        labels_expert_is_one = np.concatenate(
            [np.ones(n_expert, dtype=int), np.zeros(n_gen, dtype=int)],
        )

        # Calculate generator-policy log probabilities.
        with th.no_grad():
            obs_th = th.as_tensor(obs, device=self.gen_algo.device)
            acts_th = th.as_tensor(acts, device=self.gen_algo.device)
            log_policy_act_prob = self._get_log_policy_act_prob(obs_th, acts_th)
            if log_policy_act_prob is not None:
                assert len(log_policy_act_prob) == n_samples
                log_policy_act_prob = log_policy_act_prob.reshape((n_samples,))
            del obs_th, acts_th  # unneeded

        obs_th, acts_th, next_obs_th, dones_th = self.reward_train.preprocess(
            obs,
            acts,
            next_obs,
            dones,
        )
        batch_dict = {
            "state": obs_th,
            "action": acts_th,
            "next_state": next_obs_th,
            "done": dones_th,
            "labels_expert_is_one": self._torchify_array(labels_expert_is_one),
            "log_policy_act_prob": log_policy_act_prob,
        }

        return batch_dict<|MERGE_RESOLUTION|>--- conflicted
+++ resolved
@@ -4,10 +4,7 @@
 import dataclasses
 import logging
 import os
-<<<<<<< HEAD
 import pathlib
-from typing import Callable, Mapping, Optional, Sequence, Tuple, Type
-=======
 from typing import (
     Callable,
     Iterable,
@@ -19,7 +16,6 @@
     Type,
     overload,
 )
->>>>>>> 1ecc300f
 
 import numpy as np
 import torch as th
