--- conflicted
+++ resolved
@@ -89,17 +89,9 @@
     Returns:
         A deserialized `DAggerTrainer`.
     """
-<<<<<<< HEAD
-    custom_logger = custom_logger or logger.configure()
+    custom_logger = custom_logger or imit_logger.configure()
     scratch_dir = types.parse_path(scratch_dir)
     checkpoint_path = scratch_dir / "checkpoint-latest.pt"
-=======
-    custom_logger = custom_logger or imit_logger.configure()
-    checkpoint_path = pathlib.Path(
-        types.path_to_str(scratch_dir),
-        "checkpoint-latest.pt",
-    )
->>>>>>> 6364dc38
     trainer = th.load(checkpoint_path, map_location=utils.get_device(device))
     trainer.venv = venv
     trainer._logger = custom_logger
@@ -115,23 +107,14 @@
     #   however that NPZ save here is likely more space efficient than
     #   pickle from types.save(), and types.save only accepts
     #   TrajectoryWithRew right now (subclass of Trajectory).
-<<<<<<< HEAD
     save_dir = types.parse_path(save_dir)
-=======
-    save_dir_obj = pathlib.Path(types.path_to_str(save_dir))
->>>>>>> 6364dc38
     assert isinstance(trajectory, types.Trajectory)
     actual_prefix = f"{prefix}-" if prefix else ""
     timestamp = util.make_unique_timestamp()
     filename = f"{actual_prefix}dagger-demo-{timestamp}.npz"
 
-<<<<<<< HEAD
     save_dir.mkdir(parents=True, exist_ok=True)
     npz_path = save_dir / filename
-=======
-    save_dir_obj.mkdir(parents=True, exist_ok=True)
-    npz_path = save_dir_obj / filename
->>>>>>> 6364dc38
     np.savez_compressed(npz_path, **dataclasses.asdict(trajectory))
     logging.info(f"Saved demo at '{npz_path}'")
 
@@ -359,11 +342,7 @@
         if beta_schedule is None:
             beta_schedule = LinearBetaSchedule(15)
         self.beta_schedule = beta_schedule
-<<<<<<< HEAD
         self.scratch_dir = types.parse_path(scratch_dir)
-=======
-        self.scratch_dir = pathlib.Path(types.path_to_str(scratch_dir))
->>>>>>> 6364dc38
         self.venv = venv
         self.round_num = 0
         self._last_loaded_round = -1
