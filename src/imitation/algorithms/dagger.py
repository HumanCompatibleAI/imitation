--- conflicted
+++ resolved
@@ -225,7 +225,6 @@
 
         self._last_user_actions = actions
         self.venv.step_async(actual_acts)
-<<<<<<< HEAD
 
     def step_wait(self) -> Tuple[np.ndarray, np.ndarray, np.ndarray, dict]:
         next_obs, rews, dones, infos = self.venv.step_wait()
@@ -241,40 +240,6 @@
             _save_dagger_demo(traj, self.save_dir)
 
         return next_obs, rews, dones, infos
-
-    def flush_trajectories(self) -> None:
-        """Immediately save all partially completed trajectories to `self.save_dir`."""
-        # TODO(shwang): Since we are saving partial trajectories instead of
-        #  whole trajectories, it might make sense to just transition
-        #  to saving TransitionsMinimal. One easy way to do this could be via
-        #  `imitation.data.wrappers.BufferingWrapper.pop_transitions`.
-        #
-        #  Ah yes, looks like we use Transitions anyways in the
-        #  `DAggerTrainer._try_load_demos` stage.
-        for i in range(self.num_envs):
-            # If the length is just 1, then the intermediate trajectory data only
-            # contains the reset() observation and no action (corresponding to a
-            # Trajectory of length 0).
-            if len(self.traj_accum.partial_trajectories[i]) > 1:
-                traj = self.traj_accum.finish_trajectory(i)
-                _save_dagger_demo(traj, self.save_dir)
-=======
-
-    def step_wait(self) -> Tuple[np.ndarray, np.ndarray, np.ndarray, dict]:
-        next_obs, rews, dones, infos = self.venv.step_wait()
-        self._last_obs = next_obs
-        fresh_demos = self.traj_accum.add_steps_and_auto_finish(
-            obs=next_obs,
-            acts=self._last_user_actions,
-            rews=rews,
-            infos=infos,
-            dones=dones,
-        )
-        for traj in fresh_demos:
-            _save_dagger_demo(traj, self.save_dir)
-
-        return next_obs, rews, dones, infos
->>>>>>> 389095b3
 
 
 class NeedsDemosException(Exception):
@@ -531,10 +496,7 @@
         """SimpleDAggerTrainer constructor.
 
         This constructor also accepts keyword arguments for `DaggerTrainer`. See
-<<<<<<< HEAD
-=======
         the `DaggerTrainer.__init__` docstring for more details.
->>>>>>> 389095b3
 
         Args:
             venv: Vectorized training environment. Note that when the robot
@@ -546,13 +508,8 @@
             expert_policy: The expert policy used to generate synthetic demonstrations.
             expert_trajs: Optional starting dataset that is inserted into the round 0
                 dataset.
-<<<<<<< HEAD
-            dagger_trainer_kwargs: Other keyword arguments passed to
-                `DAggerTrainer.__init__`.
-=======
             dagger_trainer_kwargs: Other keyword arguments passed to the
                 superclass initializer `DAggerTrainer.__init__`.
->>>>>>> 389095b3
         """
         super().__init__(venv=venv, scratch_dir=scratch_dir, **dagger_trainer_kwargs)
         self.expert_policy = expert_policy
@@ -652,14 +609,6 @@
             logger.record("dagger/round_episode_count", round_episode_count)
             logger.record("dagger/round_timestep_count", round_timestep_count)
 
-<<<<<<< HEAD
-            # TODO(shwang): BC starts looping Tensorboard
-            #   back to x=0 with each new call to BC.train(). Consider adding a
-            #   `reset_tensorboard: bool = False` argument to BC.train() if this turns
-            #   out to be the case?
-
-=======
->>>>>>> 389095b3
             # `logger.dump` is called inside BC.train within the following fn call:
             self.extend_and_update(bc_train_kwargs)
             round_num += 1