from functools import partial
import os
from typing import Callable, Optional, Sequence
from warnings import warn

import numpy as np
from stable_baselines.common.base_class import BaseRLModel
from stable_baselines.common.vec_env import VecEnv, VecNormalize
import tensorflow as tf
import tqdm

import imitation.rewards.discrim_net as discrim_net
from imitation.rewards.reward_net import BasicShapedRewardNet
import imitation.util as util
from imitation.util import buffer, logger, reward_wrapper, rollout
from imitation.util.buffering_wrapper import BufferingWrapper


class AdversarialTrainer:
  """Trainer for GAIL and AIRL."""

  venv: VecEnv
  """The original vectorized environment."""

  venv_train: VecEnv
  """Like `self.venv`, but wrapped with train reward unless in debug mode.

  If `debug_use_ground_truth=True` was passed into the initializer then
  `self.venv_train` is the same as `self.venv`.
  """

  venv_test: VecEnv
  """Like `self.venv`, but wrapped with test reward unless in debug mode.

  If `debug_use_ground_truth=True` was passed into the initializer then
  `self.venv_test` is the same as `self.venv`.
  """

  def __init__(self,
               venv: VecEnv,
               gen_policy: BaseRLModel,
               discrim: discrim_net.DiscrimNet,
               expert_demos: rollout.Transitions,
               *,
               log_dir: str = 'output/',
               disc_batch_size: int = 2048,
               disc_minibatch_size: int = 256,
               disc_opt_cls: tf.train.Optimizer = tf.train.AdamOptimizer,
               disc_opt_kwargs: dict = {},
               gen_replay_buffer_capacity: Optional[int] = None,
               init_tensorboard: bool = False,
               init_tensorboard_graph: bool = False,
               debug_use_ground_truth: bool = False,
               ):
    """Builds Trainer.

    Args:
        venv: The vectorized environment to train in.
        gen_policy: The generator policy that is trained to maximize
          discriminator confusion. The generator batch size
          `self.gen_batch_size` is inferred from `gen_policy.n_batch`.
        discrim: The discriminator network.
          For GAIL, use a DiscrimNetGAIL. For AIRL, use a DiscrimNetAIRL.
        expert_demos: Transitions from an expert dataset.
        log_dir: Directory to store TensorBoard logs, plots, etc. in.
        disc_batch_size: The default number of expert and generator transitions
          samples to feed to the discriminator in each call to
          `self.train_disc()`. (Half of the samples are expert and half of the
          samples are generator).
        disc_minibatch_size: The discriminator minibatch size. Each
          discriminator batch is split into minibatches and an Adam update is
          applied on the gradient resulting form each minibatch. Must evenly
          divide `disc_batch_size`. Must be an even number.
        disc_opt_cls: The optimizer for discriminator training.
        disc_opt_kwargs: Parameters for discriminator training.
        gen_replay_buffer_capacity: The capacity of the
          generator replay buffer (the number of obs-action-obs samples from
          the generator that can be stored).

          By default this is equal to `20 * self.gen_batch_size`.
        init_tensorboard: If True, makes various discriminator
          TensorBoard summaries.
        init_tensorboard_graph: If both this and `init_tensorboard` are True,
          then write a Tensorboard graph summary to disk.
        debug_use_ground_truth: If True, use the ground truth reward for
          `self.train_env`.
          This disables the reward wrapping that would normally replace
          the environment reward with the learned reward. This is useful for
          sanity checking that the policy training is functional.
    """
    assert util.logger.is_configured(), ("Requires call to "
                                         "imitation.util.logger.configure")
    self._sess = tf.get_default_session()
    self._global_step = tf.train.create_global_step()

    assert disc_batch_size % disc_minibatch_size == 0
    assert disc_minibatch_size % 2 == 0, (
      "discriminator minibatch size must be even "
      "(equal split between generator and expert samples)")
    self.disc_batch_size = disc_batch_size
    self.disc_minibatch_size = disc_minibatch_size

    self.debug_use_ground_truth = debug_use_ground_truth

    self.venv = venv
    self._expert_demos = expert_demos
    self._gen_policy = gen_policy

    self._log_dir = log_dir

    # Create graph for optimising/recording stats on discriminator
    self._discrim = discrim
    self._disc_opt_cls = disc_opt_cls
    self._disc_opt_kwargs = disc_opt_kwargs
    self._init_tensorboard = init_tensorboard
    self._init_tensorboard_graph = init_tensorboard_graph
    self._build_graph()
    self._sess.run(tf.global_variables_initializer())

    if debug_use_ground_truth:
      # Would use an identity reward fn here, but RewardFns can't see rewards.
      self.reward_train = self.reward_test = None
      self.venv_train = self.venv_test = self.venv
    else:
      self.reward_train = partial(
          self.discrim.reward_train,
          gen_log_prob_fn=self._gen_policy.action_probability)
      self.reward_test = self.discrim.reward_test
      self.venv_train = reward_wrapper.RewardVecEnvWrapper(
          self.venv, self.reward_train)
      self.venv_test = reward_wrapper.RewardVecEnvWrapper(
          self.venv, self.reward_test)

    self.venv_train_norm = VecNormalize(self.venv_train)
    self.venv_train_norm_buffering = BufferingWrapper(self.venv_train_norm)
    self.gen_policy.set_env(self.venv_train_norm_buffering)

    if gen_replay_buffer_capacity is None:
      gen_replay_buffer_capacity = 20 * self.gen_batch_size
    self._gen_replay_buffer = buffer.ReplayBuffer(gen_replay_buffer_capacity,
                                                  self.venv)
    self._exp_replay_buffer = buffer.ReplayBuffer.from_data(expert_demos)
    if self.disc_batch_size // 2 > len(self._exp_replay_buffer):
      warn("The discriminator batch size is more than twice the number of "
           "expert samples. This means that we will be reusing samples every "
           "discrim batch.")

  @property
  def gen_batch_size(self) -> int:
    return self.gen_policy.n_batch

  @property
  def discrim(self) -> discrim_net.DiscrimNet:
    """Discriminator being trained, used to compute reward for policy."""
    return self._discrim

  @property
  def expert_demos(self) -> util.rollout.Transitions:
    """The expert demonstrations that are being imitated."""
    return self._expert_demos

  @property
  def gen_policy(self) -> BaseRLModel:
    """Policy (i.e. the generator) being trained."""
    return self._gen_policy

  def train_disc(self, n_samples: Optional[int] = None) -> None:
    """Trains the discriminator to minimize classification cross-entropy.

    Must call `train_gen` first (otherwise there will be no saved generator
    samples for training, and will error).

    Args:
      n_samples: A number of transitions to sample from the generator
        replay buffer and the expert demonstration dataset. (Half of the
        samples are from each source). By default, `self.disc_batch_size`.
        `n_samples` must be a positive multiple of `self.disc_minibatch_size`.
    """
    if len(self._gen_replay_buffer) == 0:
      raise RuntimeError("No generator samples for training. "
                         "Call `train_gen()` first.")

    if n_samples is None:
      n_samples = self.disc_batch_size
    n_updates = n_samples // self.disc_minibatch_size
    assert n_samples % self.disc_minibatch_size == 0
    assert n_updates >= 1
    for _ in range(n_updates):
      gen_samples = self._gen_replay_buffer.sample(self.disc_minibatch_size)
      self.train_disc_step(gen_samples=gen_samples)

  def train_disc_step(self, *,
                      gen_samples: Optional[rollout.Transitions] = None,
                      expert_samples: Optional[rollout.Transitions] = None,
                      ) -> None:
    """Perform a single discriminator update, optionally using provided samples.

    Args:
      gen_samples: Transition samples from the generator policy. If not
        provided, then take `self.disc_batch_size // 2` samples from the
        generator replay buffer.
      expert_samples: Transition samples from the expert. If not
        provided, then take `n_gen` expert samples from the expert
        dataset, where `n_gen` is the number of samples in `gen_samples`.
    """
    with logger.accumulate_means("disc"):
      fetches = {
        'train_op_out': self._disc_train_op,
        'train_stats': self._discrim.train_stats,
      }
      # optionally write TB summaries for collected ops
      step = self._sess.run(self._global_step)
      write_summaries = self._init_tensorboard and step % 20 == 0
      if write_summaries:
        fetches['events'] = self._summary_op

      # do actual update
      fd = self._build_disc_feed_dict(gen_samples=gen_samples,
                                      expert_samples=expert_samples)
      fetched = self._sess.run(fetches, feed_dict=fd)

      if write_summaries:
        self._summary_writer.add_summary(fetched['events'], fetched['step'])

      logger.logkv("step", step)
      for k, v in fetched['train_stats'].items():
        logger.logkv(k, v)
      logger.dumpkvs()

  def eval_disc_loss(self, **kwargs) -> float:
    """Evaluates the discriminator loss.

    Args:
      gen_samples (Optional[rollout.Transitions]): Same as in `train_disc_step`.
      expert_samples (Optional[rollout.Transitions]): Same as in
        `train_disc_step`.

    Returns:
      The total cross-entropy error in the discriminator's classification.
    """
    fd = self._build_disc_feed_dict(**kwargs)
    return np.mean(self._sess.run(self.discrim.disc_loss, feed_dict=fd))

<<<<<<< HEAD
  def train_gen(self, total_timesteps: Optional[int] = None, callback=None):
=======
  def train_gen(self, total_timesteps: Optional[int] = None,
                learn_kwargs: Optional[dict] = None):
>>>>>>> 7f2622f0
    """Trains the generator to maximize the discriminator loss.

    After the end of training populates the generator replay buffer (used in
    discriminator training) with `self.disc_batch_size` transitions.

    Args:
      total_timesteps: The number of transitions to sample from
        `self.venv_train_norm` during training. By default,
        `self.gen_batch_size`.
      learn_kwargs: kwargs for the Stable Baselines `RLModel.learn()`
        method.
    """
    if total_timesteps is None:
      total_timesteps = self.gen_batch_size
    if learn_kwargs is None:
      learn_kwargs = {}

    with logger.accumulate_means("gen"):
<<<<<<< HEAD
=======
      self.gen_policy.set_env(self.venv_train_norm_buffering)
>>>>>>> 7f2622f0
      self.gen_policy.learn(total_timesteps=total_timesteps,
                            reset_num_timesteps=False,
                            **learn_kwargs)
      gen_samples = self.venv_train_norm_buffering.pop_transitions()
      self._gen_replay_buffer.store(gen_samples)

  def train(self,
            total_timesteps: int,
            callback: Optional[Callable[[int], None]] = None,
            ) -> None:
    """Alternates between training the generator and discriminator.

    Every epoch consists of a call to `train_gen(self.gen_batch_size)`,
    a call to `train_disc(self.disc_batch_size)`, and
    finally a call to `callback(epoch)`.

    Training ends once an additional epoch would cause the number of transitions
    sampled from the environment to exceed `total_timesteps`.

    Params:
      total_timesteps: An upper bound on the number of transitions to sample
        from the environment during training.
      callback: A function called at the end of every epoch which takes in a
        single argument, the epoch number. Epoch numbers are in
        `range(total_timesteps // self.gen_batch_size)`.
    """
    n_epochs = total_timesteps // self.gen_batch_size
    assert n_epochs >= 1, ("No updates (need at least "
                           f"{self.gen_batch_size} timesteps, have only "
                           f"total_timesteps={total_timesteps})!")
    for epoch in tqdm.tqdm(range(0, n_epochs), desc="epoch"):
      self.train_gen(self.gen_batch_size)
      self.train_disc(self.disc_batch_size)
<<<<<<< HEAD
      if callback is not None:
=======
      if callback:
>>>>>>> 7f2622f0
        callback(epoch)
      util.logger.dumpkvs()

  def _build_graph(self):
    # Build necessary parts of the TF graph. Most of the real action happens in
    # constructors for self.discrim and self.gen_policy.
    with tf.variable_scope("trainer"):
      with tf.variable_scope("discriminator"):
        disc_opt = self._disc_opt_cls(**self._disc_opt_kwargs)
        self._disc_train_op = disc_opt.minimize(
            tf.reduce_mean(self.discrim.disc_loss),
            global_step=self._global_step)

    if self._init_tensorboard:
      with tf.name_scope("summaries"):
        tf.logging.info("building summary directory at " + self._log_dir)
        graph = self._sess.graph if self._init_tensorboard_graph else None
        summary_dir = os.path.join(self._log_dir, 'summary')
        os.makedirs(summary_dir, exist_ok=True)
        self._summary_writer = tf.summary.FileWriter(summary_dir, graph=graph)
        self._summary_op = tf.summary.merge_all()

  def _build_disc_feed_dict(
      self, *,
      gen_samples: Optional[rollout.Transitions] = None,
      expert_samples: Optional[rollout.Transitions] = None,
  ) -> dict:
    """Build and return feed dict for the next discriminator training update.

    Args:
      gen_samples: Same as in `train_disc_step`.
      expert_samples: Same as in `train_disc_step`.
    """
    if gen_samples is None:
      if len(self._gen_replay_buffer) == 0:
        raise RuntimeError("No generator samples for training. "
                           "Call `train_gen()` first.")
      gen_samples = self._gen_replay_buffer.sample(self.disc_batch_size // 2)
    n_gen = len(gen_samples.obs)

    if expert_samples is None:
      expert_samples = self._exp_replay_buffer.sample(n_gen)
    n_expert = len(expert_samples.obs)

    # Check dimensions.
    n_samples = n_expert + n_gen
    assert n_expert == len(expert_samples.acts)
    assert n_expert == len(expert_samples.next_obs)
    assert n_gen == len(gen_samples.acts)
    assert n_gen == len(gen_samples.next_obs)

    # Normalize expert observations to match generator observations.
    expert_obs_norm = self.venv_train_norm.normalize_obs(expert_samples.obs)

    # Concatenate rollouts, and label each row as expert or generator.
    obs = np.concatenate([expert_obs_norm, gen_samples.obs])
    acts = np.concatenate([expert_samples.acts, gen_samples.acts])
    next_obs = np.concatenate([expert_samples.next_obs, gen_samples.next_obs])
    labels = np.concatenate([np.zeros(n_expert, dtype=int),
                             np.ones(n_gen, dtype=int)])

    # Calculate generator-policy log probabilities.
    log_act_prob = self._gen_policy.action_probability(obs, actions=acts,
                                                       logp=True)
    assert len(log_act_prob) == n_samples
    log_act_prob = log_act_prob.reshape((n_samples,))

    fd = {
        self.discrim.obs_ph: obs,
        self.discrim.act_ph: acts,
        self.discrim.next_obs_ph: next_obs,
        self.discrim.labels_ph: labels,
        self.discrim.log_policy_act_prob_ph: log_act_prob,
    }
    return fd


def init_trainer(env_name: str,
                 expert_trajectories: Sequence[rollout.Trajectory],
                 *,
                 log_dir: str,
                 seed: int = 0,
                 use_gail: bool = False,
                 num_vec: int = 8,
                 parallel: bool = False,
                 max_episode_steps: Optional[int] = None,
                 scale: bool = True,
                 airl_entropy_weight: float = 1.0,
                 discrim_kwargs: dict = {},
                 reward_kwargs: dict = {},
                 trainer_kwargs: dict = {},
                 init_rl_kwargs: dict = {},
                 ):
  """Builds an AdversarialTrainer, ready to be trained on a vectorized
    environment and expert demonstrations.

  Args:
    env_name: The string id of a gym environment.
    expert_trajectories: Demonstrations from expert.
    seed: Random seed.
    log_dir: Directory for logging output. Will generate a unique sub-directory
        within this directory for all output.
    use_gail: If True, then train using GAIL. If False, then train
        using AIRL.
    num_vec: The number of vectorized environments.
    parallel: If True, then use SubprocVecEnv; otherwise, DummyVecEnv.
    max_episode_steps: If specified, wraps VecEnv in TimeLimit wrapper with
        this episode length before returning.
    policy_dir: The directory containing the pickled experts for
        generating rollouts.
    scale: If True, then scale input Tensors to the interval [0, 1].
    airl_entropy_weight: Only applicable for AIRL. The `entropy_weight`
        argument of `DiscrimNetAIRL.__init__`.
    trainer_kwargs: Arguments for the Trainer constructor.
    reward_kwargs: Arguments for the `*RewardNet` constructor.
    discrim_kwargs: Arguments for the `DiscrimNet*` constructor.
    init_rl_kwargs: Keyword arguments passed to `init_rl`,
        used to initialize the RL algorithm.
  """
  util.logger.configure(folder=log_dir, format_strs=['tensorboard', 'stdout'])
  env = util.make_vec_env(env_name, num_vec, seed=seed, parallel=parallel,
                          log_dir=log_dir, max_episode_steps=max_episode_steps)
  gen_policy = util.init_rl(env, verbose=1, **init_rl_kwargs)

  if use_gail:
    discrim = discrim_net.DiscrimNetGAIL(env.observation_space,
                                         env.action_space,
                                         scale=scale,
                                         **discrim_kwargs)
  else:
    rn = BasicShapedRewardNet(env.observation_space,
                              env.action_space,
                              scale=scale,
                              **reward_kwargs)
    discrim = discrim_net.DiscrimNetAIRL(rn,
                                         entropy_weight=airl_entropy_weight,
                                         **discrim_kwargs)

  expert_demos = util.rollout.flatten_trajectories(expert_trajectories)
  trainer = AdversarialTrainer(env, gen_policy, discrim, expert_demos,
                               log_dir=log_dir, **trainer_kwargs)
  return trainer<|MERGE_RESOLUTION|>--- conflicted
+++ resolved
@@ -241,12 +241,8 @@
     fd = self._build_disc_feed_dict(**kwargs)
     return np.mean(self._sess.run(self.discrim.disc_loss, feed_dict=fd))
 
-<<<<<<< HEAD
-  def train_gen(self, total_timesteps: Optional[int] = None, callback=None):
-=======
   def train_gen(self, total_timesteps: Optional[int] = None,
                 learn_kwargs: Optional[dict] = None):
->>>>>>> 7f2622f0
     """Trains the generator to maximize the discriminator loss.
 
     After the end of training populates the generator replay buffer (used in
@@ -265,10 +261,6 @@
       learn_kwargs = {}
 
     with logger.accumulate_means("gen"):
-<<<<<<< HEAD
-=======
-      self.gen_policy.set_env(self.venv_train_norm_buffering)
->>>>>>> 7f2622f0
       self.gen_policy.learn(total_timesteps=total_timesteps,
                             reset_num_timesteps=False,
                             **learn_kwargs)
@@ -302,11 +294,7 @@
     for epoch in tqdm.tqdm(range(0, n_epochs), desc="epoch"):
       self.train_gen(self.gen_batch_size)
       self.train_disc(self.disc_batch_size)
-<<<<<<< HEAD
-      if callback is not None:
-=======
       if callback:
->>>>>>> 7f2622f0
         callback(epoch)
       util.logger.dumpkvs()
 
