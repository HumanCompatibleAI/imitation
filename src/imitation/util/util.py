--- conflicted
+++ resolved
@@ -183,7 +183,6 @@
     return itertools.chain.from_iterable(itertools.repeat(iterable))
 
 
-<<<<<<< HEAD
 def torchify_with_space(
     array: np.ndarray,
     space: gym.Space,
@@ -213,7 +212,8 @@
         normalize_images=normalize_images,
     )
     return preprocessed
-=======
+
+
 def tensor_iter_norm(
     tensor_iter: Iterable[th.Tensor], ord: Union[int, float] = 2  # noqa: A002
 ) -> th.Tensor:
@@ -236,5 +236,4 @@
     # = sum(sum(x**ord for x in tensor) for tensor in tensor_iter)**(1/ord)
     # = sum(x**ord for x in tensor for tensor in tensor_iter)**(1/ord)
     # = th.norm(concatenated tensors)
-    return th.norm(norm_tensor, p=ord)
->>>>>>> 87013041
+    return th.norm(norm_tensor, p=ord)