"""Miscellaneous utility methods."""

import datetime
import functools
import itertools
import os
import uuid
import warnings
from typing import (
    Any,
    Callable,
    Iterable,
    Iterator,
    List,
    Mapping,
    Optional,
    Sequence,
    Tuple,
    TypeVar,
    Union,
    overload,
)

import gym
import numpy as np
import torch as th
from gym.wrappers import TimeLimit
from stable_baselines3.common import monitor
from stable_baselines3.common.vec_env import DummyVecEnv, SubprocVecEnv, VecEnv


def oric(x: np.ndarray) -> np.ndarray:
    """Optimal rounding under integer constraints.

    Given a vector of real numbers such that the sum is an integer, returns a vector
    of rounded integers that preserves the sum and which minimizes the Lp-norm of the
    difference between the rounded and original vectors for all p >= 1. Algorithm from
    https://arxiv.org/abs/1501.00014. Runs in O(n log n) time.

    Args:
        x: A 1D vector of real numbers that sum to an integer.

    Returns:
        A 1D vector of rounded integers, preserving the sum.
    """
    rounded = np.floor(x)
    shortfall = x - rounded

    # The total shortfall should be *exactly* an integer, but we
    # round to account for numerical error.
    total_shortfall = np.round(shortfall.sum()).astype(int)
    indices = np.argsort(-shortfall)

    # Apportion the total shortfall to the elements in order of
    # decreasing shortfall.
    rounded[indices[:total_shortfall]] += 1
    return rounded.astype(int)


def make_unique_timestamp() -> str:
    """Timestamp, with random uuid added to avoid collisions."""
    ISO_TIMESTAMP = "%Y%m%d_%H%M%S"
    timestamp = datetime.datetime.now().strftime(ISO_TIMESTAMP)
    random_uuid = uuid.uuid4().hex[:6]
    return f"{timestamp}_{random_uuid}"


def make_vec_env(
    env_name: str,
    *,
    rng: np.random.Generator,
    n_envs: int = 8,
    parallel: bool = False,
    log_dir: Optional[str] = None,
    max_episode_steps: Optional[int] = None,
    post_wrappers: Optional[Sequence[Callable[[gym.Env, int], gym.Env]]] = None,
    env_make_kwargs: Optional[Mapping[str, Any]] = None,
) -> VecEnv:
    """Makes a vectorized environment.

    Args:
        env_name: The Env's string id in Gym.
        rng: The random state to use to seed the environment.
        n_envs: The number of duplicate environments.
        parallel: If True, uses SubprocVecEnv; otherwise, DummyVecEnv.
        log_dir: If specified, saves Monitor output to this directory.
        max_episode_steps: If specified, wraps each env in a TimeLimit wrapper
            with this episode length. If not specified and `max_episode_steps`
            exists for this `env_name` in the Gym registry, uses the registry
            `max_episode_steps` for every TimeLimit wrapper (this automatic
            wrapper is the default behavior when calling `gym.make`). Otherwise
            the environments are passed into the VecEnv unwrapped.
        post_wrappers: If specified, iteratively wraps each environment with each
            of the wrappers specified in the sequence. The argument should be a Callable
            accepting two arguments, the Env to be wrapped and the environment index,
            and returning the wrapped Env.
        env_make_kwargs: The kwargs passed to `spec.make`.

    Returns:
        A VecEnv initialized with `n_envs` environments.
    """
    # Resolve the spec outside of the subprocess first, so that it is available to
    # subprocesses running `make_env` via automatic pickling.
    spec = gym.spec(env_name)
    env_make_kwargs = env_make_kwargs or {}

    def make_env(i: int, this_seed: int) -> gym.Env:
        # Previously, we directly called `gym.make(env_name)`, but running
        # `imitation.scripts.train_adversarial` within `imitation.scripts.parallel`
        # created a weird interaction between Gym and Ray -- `gym.make` would fail
        # inside this function for any of our custom environment unless those
        # environments were also `gym.register()`ed inside `make_env`. Even
        # registering the custom environment in the scope of `make_vec_env` didn't
        # work. For more discussion and hypotheses on this issue see PR #160:
        # https://github.com/HumanCompatibleAI/imitation/pull/160.
        env = spec.make(**env_make_kwargs)

        # Seed each environment with a different, non-sequential seed for diversity
        # (even if caller is passing us sequentially-assigned base seeds). int() is
        # necessary to work around gym bug where it chokes on numpy int64s.
        env.seed(int(this_seed))

        if max_episode_steps is not None:
            env = TimeLimit(env, max_episode_steps)
        elif spec.max_episode_steps is not None:
            env = TimeLimit(env, max_episode_steps=spec.max_episode_steps)

        # Use Monitor to record statistics needed for Baselines algorithms logging
        # Optionally, save to disk
        log_path = None
        if log_dir is not None:
            log_subdir = os.path.join(log_dir, "monitor")
            os.makedirs(log_subdir, exist_ok=True)
            log_path = os.path.join(log_subdir, f"mon{i:03d}")

        env = monitor.Monitor(env, log_path)

        if post_wrappers:
            for wrapper in post_wrappers:
                env = wrapper(env, i)

        return env

    env_seeds = make_seeds(rng, n_envs)
    env_fns: List[Callable[[], gym.Env]] = [
        functools.partial(make_env, i, s) for i, s in enumerate(env_seeds)
    ]
    if parallel:
        # See GH hill-a/stable-baselines issue #217
        return SubprocVecEnv(env_fns, start_method="forkserver")
    else:
        return DummyVecEnv(env_fns)


@overload
def make_seeds(
    rng: np.random.Generator,
) -> int:
    ...


@overload
def make_seeds(rng: np.random.Generator, n: int) -> List[int]:
    ...


def make_seeds(
    rng: np.random.Generator,
    n: Optional[int] = None,
) -> Union[Sequence[int], int]:
    """Generate n random seeds from a random state.

    Args:
        rng: The random state to use to generate seeds.
        n: The number of seeds to generate.

    Returns:
        A list of n random seeds.
    """
<<<<<<< HEAD
    seeds: List[int] = rng.integers(0, (1 << 31) - 1, (n or 1,)).tolist()
=======
    seeds_arr = rng.integers(0, (1 << 31) - 1, (n if n is not None else 1,))
    seeds: List[int] = seeds_arr.tolist()
>>>>>>> 005c15fe
    if n is None:
        return seeds[0]
    else:
        return seeds


def docstring_parameter(*args, **kwargs):
    """Treats the docstring as a format string, substituting in the arguments."""

    def helper(obj):
        obj.__doc__ = obj.__doc__.format(*args, **kwargs)
        return obj

    return helper


T = TypeVar("T")


def endless_iter(iterable: Iterable[T]) -> Iterator[T]:
    """Generator that endlessly yields elements from `iterable`.

    >>> x = range(2)
    >>> it = endless_iter(x)
    >>> next(it)
    0
    >>> next(it)
    1
    >>> next(it)
    0

    Args:
        iterable: The non-iterator iterable object to endlessly iterate over.

    Returns:
        An iterator that repeats the elements in `iterable` forever.

    Raises:
        ValueError: if iterable is an iterator -- that will be exhausted, so
            cannot be iterated over endlessly.
    """
    if iter(iterable) == iterable:
        raise ValueError("endless_iter needs a non-iterator Iterable.")

    _, iterable = get_first_iter_element(iterable)
    return itertools.chain.from_iterable(itertools.repeat(iterable))


def safe_to_tensor(array: Union[np.ndarray, th.Tensor], **kwargs) -> th.Tensor:
    """Converts a NumPy array to a PyTorch tensor.

    The data is copied in the case where the array is non-writable. Unfortunately if
    you just use `th.as_tensor` for this, an ugly warning is logged and there's
    undefined behavior if you try to write to the tensor.

    Args:
<<<<<<< HEAD
        array: The numpy array to convert to a PyTorch tensor.
=======
        array: The array to convert to a PyTorch tensor.
>>>>>>> 005c15fe
        kwargs: Additional keyword arguments to pass to `th.as_tensor`.

    Returns:
        A PyTorch tensor with the same content as `array`.
    """
    if isinstance(array, th.Tensor):
        return array

    if not array.flags.writeable:
        array = array.copy()

    return th.as_tensor(array, **kwargs)


@overload
def safe_to_numpy(obj: Union[np.ndarray, th.Tensor], warn: bool = False) -> np.ndarray:
    ...


@overload
def safe_to_numpy(obj: None, warn: bool = False) -> None:
    ...


def safe_to_numpy(
    obj: Optional[Union[np.ndarray, th.Tensor]],
    warn: bool = False,
) -> Optional[np.ndarray]:
    """Convert torch tensor to numpy.

    If the object is already a numpy array, return it as is.
    If the object is none, returns none.

    Args:
        obj: torch tensor object to convert to numpy array
        warn: if True, warn if the object is not already a numpy array. Useful for
            warning the user of a potential performance hit if a torch tensor is
            not the expected input type.

    Returns:
        Object converted to numpy array
    """
    if obj is None:
        # We ignore the type due to https://github.com/google/pytype/issues/445
        return None  # pytype: disable=bad-return-type
    elif isinstance(obj, np.ndarray):
        return obj
    else:
        if warn:
            warnings.warn(
                "Converted tensor to numpy array, might affect performance. "
                "Make sure this is the intended behavior.",
            )
        return obj.detach().cpu().numpy()


def tensor_iter_norm(
    tensor_iter: Iterable[th.Tensor],
    ord: Union[int, float] = 2,  # noqa: A002
) -> th.Tensor:
    """Compute the norm of a big vector that is produced one tensor chunk at a time.

    Args:
        tensor_iter: an iterable that yields tensors.
        ord: order of the p-norm (can be any int or float except 0 and NaN).

    Returns:
        Norm of the concatenated tensors.

    Raises:
        ValueError: ord is 0 (unsupported).
    """
    if ord == 0:
        raise ValueError("This function cannot compute p-norms for p=0.")
    norms = []
    for tensor in tensor_iter:
        norms.append(th.norm(tensor.flatten(), p=ord))
    norm_tensor = th.as_tensor(norms)
    # Norm of the norms is equal to the norm of the concatenated tensor.
    # th.norm(norm_tensor) = sum(norm**ord for norm in norm_tensor)**(1/ord)
    # = sum(sum(x**ord for x in tensor) for tensor in tensor_iter)**(1/ord)
    # = sum(x**ord for x in tensor for tensor in tensor_iter)**(1/ord)
    # = th.norm(concatenated tensors)
    return th.norm(norm_tensor, p=ord)


def get_first_iter_element(iterable: Iterable[T]) -> Tuple[T, Iterable[T]]:
    """Get first element of an iterable and a new fresh iterable.

    The fresh iterable has the first element added back using ``itertools.chain``.
    If the iterable is not an iterator, this is equivalent to
    ``(next(iter(iterable)), iterable)``.

    Args:
        iterable: The iterable to get the first element of.

    Returns:
        A tuple containing the first element of the iterable, and a fresh iterable
        with all the elements.

    Raises:
<<<<<<< HEAD
        ValueError: `iterable` is empty -- the first call it to returns no elements.
=======
        ValueError: `iterable` is empty -- the first call to it returns no elements.
>>>>>>> 005c15fe
    """
    iterator = iter(iterable)
    try:
        first_element = next(iterator)
    except StopIteration:
        raise ValueError(f"iterable {iterable} had no elements to iterate over.")

    return_iterable: Iterable[T]
    if iterator == iterable:
        # `iterable` was an iterator. Getting `first_element` will have removed it
        # from `iterator`, so we need to add a fresh iterable with `first_element`
        # added back in.
        return_iterable = itertools.chain([first_element], iterator)
    else:
        # `iterable` was not an iterator; we can just return `iterable`.
        # `iter(iterable)` will give a fresh iterator containing the first element.
        # It's preferable to return `iterable` without modification so that users
        # can generate new iterators from it as needed.
        return_iterable = iterable

    return first_element, return_iterable<|MERGE_RESOLUTION|>--- conflicted
+++ resolved
@@ -177,12 +177,8 @@
     Returns:
         A list of n random seeds.
     """
-<<<<<<< HEAD
-    seeds: List[int] = rng.integers(0, (1 << 31) - 1, (n or 1,)).tolist()
-=======
     seeds_arr = rng.integers(0, (1 << 31) - 1, (n if n is not None else 1,))
     seeds: List[int] = seeds_arr.tolist()
->>>>>>> 005c15fe
     if n is None:
         return seeds[0]
     else:
@@ -239,11 +235,7 @@
     undefined behavior if you try to write to the tensor.
 
     Args:
-<<<<<<< HEAD
-        array: The numpy array to convert to a PyTorch tensor.
-=======
         array: The array to convert to a PyTorch tensor.
->>>>>>> 005c15fe
         kwargs: Additional keyword arguments to pass to `th.as_tensor`.
 
     Returns:
@@ -345,11 +337,7 @@
         with all the elements.
 
     Raises:
-<<<<<<< HEAD
-        ValueError: `iterable` is empty -- the first call it to returns no elements.
-=======
         ValueError: `iterable` is empty -- the first call to it returns no elements.
->>>>>>> 005c15fe
     """
     iterator = iter(iterable)
     try:
