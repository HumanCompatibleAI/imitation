--- conflicted
+++ resolved
@@ -25,12 +25,7 @@
 import gymnasium as gym
 import numpy as np
 import torch as th
-<<<<<<< HEAD
-from gym.wrappers import TimeLimit
-from stable_baselines3.common import monitor, policies
-=======
 from stable_baselines3.common import monitor
->>>>>>> d0841d84
 from stable_baselines3.common.vec_env import DummyVecEnv, SubprocVecEnv, VecEnv
 
 from imitation.data.types import AnyPath
