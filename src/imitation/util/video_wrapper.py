"""Wrapper to record rendered video frames from an environment."""

import pathlib
from typing import Any, Dict, Optional, SupportsFloat, Tuple

import gymnasium as gym
from gymnasium.core import WrapperActType, WrapperObsType
from gymnasium.wrappers.monitoring import video_recorder


def video_wrapper_factory(log_dir: pathlib.Path, **kwargs):
    """Returns a function that wraps the environment in a video recorder."""

    def f(env: gym.Env, i: int) -> VideoWrapper:
        """Wraps `env` in a recorder saving videos to `{log_dir}/videos/{i}`."""
        directory = log_dir / "videos" / str(i)
        return VideoWrapper(env, directory=directory, **kwargs)

    return f


class VideoWrapper(gym.Wrapper):
    """Creates videos from wrapped environment by calling render after each timestep."""

    episode_id: int
    video_recorder: Optional[video_recorder.VideoRecorder]
    single_video: bool
    directory: pathlib.Path

    def __init__(
        self,
        env: gym.Env,
        directory: pathlib.Path,
        single_video: bool = True,
        delete_on_close: bool = True,
    ):
        """Builds a VideoWrapper.

        Args:
            env: the wrapped environment.
            directory: the output directory.
            single_video: if True, generates a single video file, with episodes
                concatenated. If False, a new video file is created for each episode.
                Usually a single video file is what is desired. However, if one is
                searching for an interesting episode (perhaps by looking at the
                metadata), then saving to different files can be useful.
            delete_on_close: if True, deletes the video file when the environment is
                closed. If False, the video file is left on disk.
        """
        super().__init__(env)
        self.episode_id = 0
        self.video_recorder = None
        self.single_video = single_video
        self.delete_on_close = delete_on_close
        self.current_video_path: Optional[pathlib.Path] = None

        self.directory = directory
        self.directory.mkdir(parents=True, exist_ok=True)

    def _reset_video_recorder(self) -> None:
        """Creates a video recorder if one does not already exist.

        Called at the start of each episode (by `reset`). When a video recorder is
        already present, it will only create a new one if `self.single_video == False`.
        """
        if self.video_recorder is not None:
            # Video recorder already started.
            if not self.single_video:
                # We want a new video for each episode, so destroy current recorder.
                self.video_recorder.close()
                self.video_recorder = None

        if self.video_recorder is None:
            # No video recorder -- start a new one.
            self.video_recorder = video_recorder.VideoRecorder(
                env=self.env,
                base_path=str(self.directory / f"video.{self.episode_id:06}"),
                metadata={"episode_id": self.episode_id},
            )
            self.current_video_path = pathlib.Path(self.video_recorder.path)

<<<<<<< HEAD
    def reset(self, **kwargs):
        new_obs = super().reset(**kwargs)
        self._reset_video_recorder()
        self.episode_id += 1
        return new_obs

    def step(self, action):
        obs, rew, done, info = self.env.step(action)
=======
    def reset(
        self,
        *,
        seed: Optional[int] = None,
        options: Optional[Dict[str, Any]] = None,
    ) -> Tuple[WrapperObsType, Dict[str, Any]]:
        self._reset_video_recorder()
        self.episode_id += 1
        return super().reset(seed=seed, options=options)

    def step(
        self,
        action: WrapperActType,
    ) -> Tuple[WrapperObsType, SupportsFloat, bool, bool, Dict[str, Any]]:
        res = super().step(action)
        assert self.video_recorder is not None
>>>>>>> 8db6bfb0
        self.video_recorder.capture_frame()
        info["video_path"] = self.current_video_path
        return obs, rew, done, info

    def close(self) -> None:
        if self.video_recorder is not None:
            self.video_recorder.close()
            self.video_recorder = None
        if self.delete_on_close:
            for path in self.directory.glob("*.mp4"):
                path.unlink()
        super().close()<|MERGE_RESOLUTION|>--- conflicted
+++ resolved
@@ -79,16 +79,6 @@
             )
             self.current_video_path = pathlib.Path(self.video_recorder.path)
 
-<<<<<<< HEAD
-    def reset(self, **kwargs):
-        new_obs = super().reset(**kwargs)
-        self._reset_video_recorder()
-        self.episode_id += 1
-        return new_obs
-
-    def step(self, action):
-        obs, rew, done, info = self.env.step(action)
-=======
     def reset(
         self,
         *,
@@ -105,10 +95,8 @@
     ) -> Tuple[WrapperObsType, SupportsFloat, bool, bool, Dict[str, Any]]:
         res = super().step(action)
         assert self.video_recorder is not None
->>>>>>> 8db6bfb0
         self.video_recorder.capture_frame()
-        info["video_path"] = self.current_video_path
-        return obs, rew, done, info
+        return res
 
     def close(self) -> None:
         if self.video_recorder is not None:
