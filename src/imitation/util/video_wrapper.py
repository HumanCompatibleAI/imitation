"""Wrapper to record rendered video frames from an environment."""

import os
<<<<<<< HEAD
import pathlib
=======
from typing import Optional
>>>>>>> 1ecc300f

import gym
from gym.wrappers.monitoring import video_recorder

from imitation.data import types


class VideoWrapper(gym.Wrapper):
    """Creates videos from wrapped environment by calling render after each timestep."""

    episode_id: int
    video_recorder: Optional[video_recorder.VideoRecorder]
    single_video: bool
    directory: str

    def __init__(
        self,
        env: gym.Env,
        directory: types.AnyPath,
        single_video: bool = True,
    ):
        """Builds a VideoWrapper.

        Args:
            env: the wrapped environment.
            directory: the output directory.
            single_video: if True, generates a single video file, with episodes
                concatenated. If False, a new video file is created for each episode.
                Usually a single video file is what is desired. However, if one is
                searching for an interesting episode (perhaps by looking at the
                metadata), then saving to different files can be useful.
        """
        super().__init__(env)
        self.episode_id = 0
        self.video_recorder = None
        self.single_video = single_video

<<<<<<< HEAD
        self.directory = pathlib.Path(types.path_to_str(directory)).resolve()
        self.directory.mkdir(parents=True, exist_ok=True)
=======
        self.directory = str(os.path.abspath(directory))
        os.makedirs(self.directory)
>>>>>>> 1ecc300f

    def _reset_video_recorder(self) -> None:
        """Creates a video recorder if one does not already exist.

        Called at the start of each episode (by `reset`). When a video recorder is
        already present, it will only create a new one if `self.single_video == False`.
        """
        if self.video_recorder is not None:
            # Video recorder already started.
            if not self.single_video:
                # We want a new video for each episode, so destroy current recorder.
                self.video_recorder.close()
                self.video_recorder = None

        if self.video_recorder is None:
            # No video recorder -- start a new one.
            self.video_recorder = video_recorder.VideoRecorder(
                env=self.env,
                base_path=str(self.directory / f"video.{self.episode_id:06}"),
                metadata={"episode_id": self.episode_id},
            )

    def reset(self):
        self._reset_video_recorder()
        self.episode_id += 1
        return self.env.reset()

    def step(self, action):
        res = self.env.step(action)
        self.video_recorder.capture_frame()
        return res

    def close(self) -> None:
        if self.video_recorder is not None:
            self.video_recorder.close()
            self.video_recorder = None
        super().close()<|MERGE_RESOLUTION|>--- conflicted
+++ resolved
@@ -1,11 +1,8 @@
 """Wrapper to record rendered video frames from an environment."""
 
 import os
-<<<<<<< HEAD
 import pathlib
-=======
 from typing import Optional
->>>>>>> 1ecc300f
 
 import gym
 from gym.wrappers.monitoring import video_recorder
@@ -43,13 +40,8 @@
         self.video_recorder = None
         self.single_video = single_video
 
-<<<<<<< HEAD
         self.directory = pathlib.Path(types.path_to_str(directory)).resolve()
         self.directory.mkdir(parents=True, exist_ok=True)
-=======
-        self.directory = str(os.path.abspath(directory))
-        os.makedirs(self.directory)
->>>>>>> 1ecc300f
 
     def _reset_video_recorder(self) -> None:
         """Creates a video recorder if one does not already exist.
