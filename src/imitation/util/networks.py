--- conflicted
+++ resolved
@@ -142,13 +142,8 @@
 
         Args:
             num_features: Number of features; the length of the non-batch dim.
-<<<<<<< HEAD
             decay: how quickly the weight on past samples decays over time.
-            eps: small constant for for numerical stability.
-=======
-            decay: how quickly the weight on past samples decays over time
             eps: small constant for numerical stability.
->>>>>>> de363063
 
         Raises:
             ValueError: if decay is out of range.
@@ -181,19 +176,6 @@
             else:
                 self.running_var = th.zeros_like(self.running_mean)
         else:
-<<<<<<< HEAD
-            # Shuffle the batch since we don't don't want to bias the mean
-            # towards data that appears later in the batch
-            perm = th.randperm(b_size)
-
-            alpha = 1 - self.decay
-
-            for i in range(b_size):
-                diff = batch[perm[i], ...] - self.running_mean
-                incr = alpha * diff
-                self.running_mean += incr
-                self.running_var = self.decay * (self.running_var + diff * incr)
-=======
             # update running mean
             delta_mean = batch.mean(0) - self.running_mean
             self.running_mean += alpha * delta_mean
@@ -202,7 +184,6 @@
             batch_var = batch.var(0, unbiased=False)
             delta_var = batch_var + self.decay * delta_mean**2 - self.running_var
             self.running_var += alpha * delta_var
->>>>>>> de363063
 
         self.count += b_size
 
