--- conflicted
+++ resolved
@@ -2,12 +2,9 @@
 
 import contextlib
 import datetime
-<<<<<<< HEAD
-import pathlib
-=======
 import os
 import sys
->>>>>>> 6364dc38
+import pathlib
 import tempfile
 from typing import Any, Dict, Generator, List, Optional, Sequence, Tuple, Union
 
@@ -66,11 +63,7 @@
         if f == "wandb":
             output_formats.append(WandbOutputFormat())
         else:
-<<<<<<< HEAD
             output_formats.append(sb_logger.make_output_format(f, str(folder)))
-=======
-            output_formats.append(make_output_format(f, folder))
->>>>>>> 6364dc38
     return output_formats
 
 
@@ -165,13 +158,8 @@
         self.name_to_excluded = self._logger.name_to_excluded
 
     @contextlib.contextmanager
-<<<<<<< HEAD
-    def accumulate_means(self, subdir: str) -> Generator[None, None, None]:
-        """Temporarily modifies this HierarchicalLogger to accumulate means values.
-=======
     def add_accumulate_prefix(self, prefix: str) -> Generator[None, None, None]:
         """Add a prefix to the subdirectory used to accumulate means.
->>>>>>> 6364dc38
 
         This prefix only applies when a `accumulate_means` context is active. If there
         are multiple active prefixes, then they are concatenated.
@@ -274,11 +262,8 @@
         if self.current_logger is not None:
             raise RuntimeError("Nested `accumulate_means` context")
 
-<<<<<<< HEAD
-=======
         subdir = os.path.join(*self._accumulate_prefixes, name)
 
->>>>>>> 6364dc38
         if subdir in self._cached_loggers:
             logger = self._cached_loggers[subdir]
         else:
