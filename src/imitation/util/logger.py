"""Logging for quantitative metrics and free-form text."""

import contextlib
import datetime
import os
import pathlib
import tempfile
from typing import Any, Dict, Generator, List, Optional, Sequence, Tuple, Union

import stable_baselines3.common.logger as sb_logger

from imitation.data import types


def _build_output_formats(
    folder: pathlib.Path,
    format_strs: Sequence[str],
) -> Sequence[sb_logger.KVWriter]:
    """Build output formats for initializing a Stable Baselines Logger.

    Args:
        folder: Path to directory that logs are written to.
        format_strs: An list of output format strings. For details on available
            output formats see `stable_baselines3.logger.make_output_format`.

    Returns:
        A list of output formats, one corresponding to each `format_strs`.
    """
<<<<<<< HEAD
    folder.mkdir(parents=True, exist_ok=True)
=======
    os.makedirs(folder, exist_ok=True)
>>>>>>> 1ecc300f
    output_formats: List[sb_logger.KVWriter] = []
    for f in format_strs:
        if f == "wandb":
            output_formats.append(WandbOutputFormat())
        else:
            output_formats.append(sb_logger.make_output_format(f, str(folder)))
    return output_formats


class HierarchicalLogger(sb_logger.Logger):
    """A logger supporting contexts for accumulating mean values.

    `self.accumulate_means` creates a context manager. While in this context,
    values are loggged to a sub-logger, with only mean values recorded in the
    top-level (root) logger.
    """

    default_logger: sb_logger.Logger
    current_logger: Optional[sb_logger.Logger]
    _cached_loggers: Dict[str, sb_logger.Logger]
    _subdir: Optional[str]
<<<<<<< HEAD
    _format_strs: Sequence[str]
=======
    format_strs: Sequence[str]
>>>>>>> 1ecc300f

    def __init__(
        self,
        default_logger: sb_logger.Logger,
        format_strs: Sequence[str] = ("stdout", "log", "csv"),
    ):
        """Builds HierarchicalLogger.

        Args:
            default_logger: The default logger when not in an `accumulate_means`
                context. Also the logger to which mean values are written to after
                exiting from a context.
            format_strs: A list of output format strings that should be used by
                every Logger initialized by this class during an `AccumulatingMeans`
                context. For details on available output formats see
                `stable_baselines3.logger.make_output_format`.
        """
        self.default_logger = default_logger
        self.current_logger = None
        self._cached_loggers = {}
        self._subdir = None
        self.format_strs = format_strs
        super().__init__(folder=self.default_logger.dir, output_formats=[])

    def _update_name_to_maps(self) -> None:
        self.name_to_value = self._logger.name_to_value
        self.name_to_count = self._logger.name_to_count
        self.name_to_excluded = self._logger.name_to_excluded

    @contextlib.contextmanager
    def accumulate_means(self, subdir: types.AnyPath) -> Generator[None, None, None]:
        """Temporarily modifies this HierarchicalLogger to accumulate means values.

        During this context, `self.record(key, value)` writes the "raw" values in
        "{self.default_logger.log_dir}/{subdir}" under the key "raw/{subdir}/{key}".
        At the same time, any call to `self.record` will also accumulate mean values
        on the default logger by calling
        `self.default_logger.record_mean(f"mean/{subdir}/{key}", value)`.

        During the context, `self.record(key, value)` will write the "raw" values in
        `"{self.default_logger.log_dir}/subdir"` under the key "raw/{subdir}/key".

        After the context exits, calling `self.dump()` will write the means
        of all the "raw" values accumulated during this context to
        `self.default_logger` under keys with the prefix `mean/{subdir}/`

        Note that the behavior of other logging methods, `log` and `record_mean`
        are unmodified and will go straight to the default logger.

        Args:
            subdir: A string key which determines the `folder` where raw data is
                written and temporary logging prefixes for raw and mean data. Entering
                an `accumulate_means` context in the future with the same `subdir`
                will safely append to logs written in this folder rather than
                overwrite.

        Yields:
            None when the context is entered.

        Raises:
            RuntimeError: If this context is entered into while already in
                an `accumulate_means` context.
        """
        if self.current_logger is not None:
            raise RuntimeError("Nested `accumulate_means` context")

<<<<<<< HEAD
        subdir_str = types.path_to_str(subdir)
        if subdir_str in self._cached_loggers:
            logger = self._cached_loggers[subdir_str]
        else:
            default_logger_dir = self.default_logger.dir
            assert default_logger_dir is not None
            folder = pathlib.Path(default_logger_dir) / "raw" / subdir_str
            folder.mkdir(exist_ok=True, parents=True)
=======
        subdir = types.path_to_str(subdir)
        if subdir in self._cached_loggers:
            logger = self._cached_loggers[subdir]
        else:
            assert self.default_logger.dir is not None
            folder = os.path.join(self.default_logger.dir, "raw", subdir)
            os.makedirs(folder, exist_ok=True)
>>>>>>> 1ecc300f
            output_formats = _build_output_formats(folder, self.format_strs)
            logger = sb_logger.Logger(str(folder), list(output_formats))
            self._cached_loggers[subdir_str] = logger

        try:
            self.current_logger = logger
            self._subdir = subdir_str
            self._update_name_to_maps()
            yield
        finally:
            self.current_logger = None
            self._subdir = None
            self._update_name_to_maps()

    def record(self, key, val, exclude=None):
        if self.current_logger is not None:  # In accumulate_means context.
            assert self._subdir is not None
            raw_key = "/".join(["raw", self._subdir, key])
            self.current_logger.record(raw_key, val, exclude)

            mean_key = "/".join(["mean", self._subdir, key])
            self.default_logger.record_mean(mean_key, val, exclude)
        else:  # Not in accumulate_means context.
            self.default_logger.record(key, val, exclude)

    @property
    def _logger(self):
        if self.current_logger is not None:
            return self.current_logger
        else:
            return self.default_logger

    def dump(self, step=0):
        self._logger.dump(step)

    def get_dir(self) -> str:
        return self._logger.get_dir()

    def log(self, *args, **kwargs):
        self.default_logger.log(*args, **kwargs)

    def set_level(self, level: int) -> None:
        self.default_logger.set_level(level)

    def record_mean(self, key, val, exclude=None):
        self.default_logger.record_mean(key, val, exclude)

    def close(self):
        self.default_logger.close()
        for logger in self._cached_loggers.values():
            logger.close()


class WandbOutputFormat(sb_logger.KVWriter):
    """A stable-baseline logger that writes to wandb.

    Users need to call `wandb.init()` before initializing `WandbOutputFormat`.
    """

    def __init__(self):
        """Initializes an instance of WandbOutputFormat.

        Raises:
            ModuleNotFoundError: wandb is not installed.
        """
        try:
            import wandb
        except ModuleNotFoundError as e:
            raise ModuleNotFoundError(
                "Trying to log data with `WandbOutputFormat` "
                "but `wandb` not installed: try `pip install wandb`.",
            ) from e
        self.wandb_module = wandb

    def write(
        self,
        key_values: Dict[str, Any],
        key_excluded: Dict[str, Union[str, Tuple[str, ...]]],
        step: int = 0,
    ) -> None:
        for (key, value), (key_ex, excluded) in zip(
            sorted(key_values.items()),
            sorted(key_excluded.items()),
        ):
            assert key == key_ex, f"key mismatch between {key} and {key_ex}."
            if excluded is not None and "wandb" in excluded:
                continue

            self.wandb_module.log({key: value}, step=step)
        self.wandb_module.log({}, commit=True)

    def close(self) -> None:
        self.wandb_module.finish()


def configure(
    folder: Optional[types.AnyPath] = None,
    format_strs: Optional[Sequence[str]] = None,
) -> HierarchicalLogger:
    """Configure Stable Baselines logger to be `accumulate_means()`-compatible.

    After this function is called, `stable_baselines3.logger.{configure,reset}()`
    are replaced with stubs that raise RuntimeError.

    Args:
        folder: Argument from `stable_baselines3.logger.configure`.
        format_strs: An list of output format strings. For details on available
            output formats see `stable_baselines3.logger.make_output_format`.

    Returns:
        The configured HierarchicalLogger instance.
    """
    if folder is None:
        tempdir = pathlib.Path(tempfile.gettempdir())
        now = datetime.datetime.now()
        timestamp = now.strftime("imitation-%Y-%m-%d-%H-%M-%S-%f")
        folder = tempdir / timestamp
    else:
        folder = types.path_to_pathlib(folder)
    if format_strs is None:
        format_strs = ["stdout", "log", "csv"]
    output_formats = _build_output_formats(folder, format_strs)
    default_logger = sb_logger.Logger(str(folder), list(output_formats))
    hier_format_strs = [f for f in format_strs if f != "wandb"]
    hier_logger = HierarchicalLogger(default_logger, hier_format_strs)
    return hier_logger<|MERGE_RESOLUTION|>--- conflicted
+++ resolved
@@ -26,11 +26,7 @@
     Returns:
         A list of output formats, one corresponding to each `format_strs`.
     """
-<<<<<<< HEAD
     folder.mkdir(parents=True, exist_ok=True)
-=======
-    os.makedirs(folder, exist_ok=True)
->>>>>>> 1ecc300f
     output_formats: List[sb_logger.KVWriter] = []
     for f in format_strs:
         if f == "wandb":
@@ -52,11 +48,7 @@
     current_logger: Optional[sb_logger.Logger]
     _cached_loggers: Dict[str, sb_logger.Logger]
     _subdir: Optional[str]
-<<<<<<< HEAD
-    _format_strs: Sequence[str]
-=======
     format_strs: Sequence[str]
->>>>>>> 1ecc300f
 
     def __init__(
         self,
@@ -123,7 +115,6 @@
         if self.current_logger is not None:
             raise RuntimeError("Nested `accumulate_means` context")
 
-<<<<<<< HEAD
         subdir_str = types.path_to_str(subdir)
         if subdir_str in self._cached_loggers:
             logger = self._cached_loggers[subdir_str]
@@ -132,15 +123,6 @@
             assert default_logger_dir is not None
             folder = pathlib.Path(default_logger_dir) / "raw" / subdir_str
             folder.mkdir(exist_ok=True, parents=True)
-=======
-        subdir = types.path_to_str(subdir)
-        if subdir in self._cached_loggers:
-            logger = self._cached_loggers[subdir]
-        else:
-            assert self.default_logger.dir is not None
-            folder = os.path.join(self.default_logger.dir, "raw", subdir)
-            os.makedirs(folder, exist_ok=True)
->>>>>>> 1ecc300f
             output_formats = _build_output_formats(folder, self.format_strs)
             logger = sb_logger.Logger(str(folder), list(output_formats))
             self._cached_loggers[subdir_str] = logger
