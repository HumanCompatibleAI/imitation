--- conflicted
+++ resolved
@@ -124,15 +124,11 @@
     default_logger: sb_logger.Logger
     current_logger: Optional[sb_logger.Logger]
     _cached_loggers: Dict[str, sb_logger.Logger]
-<<<<<<< HEAD
-    _subdir: Optional[str]
-    format_strs: Sequence[str]
-=======
     _prefixes: List[str]
     _key_prefixes: List[str]
     _subdir: Optional[str]
     _name: Optional[str]
->>>>>>> 9652189d
+    format_strs: Sequence[str]
 
     def __init__(
         self,
@@ -261,19 +257,11 @@
         if self.current_logger is not None:
             raise RuntimeError("Nested `accumulate_means` context")
 
-<<<<<<< HEAD
-        subdir = types.path_to_str(subdir)
+        subdir = os.path.join(*self._prefixes, name)
         if subdir in self._cached_loggers:
             logger = self._cached_loggers[subdir]
         else:
             assert self.default_logger.dir is not None
-=======
-        subdir = os.path.join(*self._prefixes, name)
-
-        if subdir in self._cached_loggers:
-            logger = self._cached_loggers[subdir]
-        else:
->>>>>>> 9652189d
             folder = os.path.join(self.default_logger.dir, "raw", subdir)
             os.makedirs(folder, exist_ok=True)
             output_formats = _build_output_formats(folder, self.format_strs)
