import contextlib
import datetime
import logging
import os
import tempfile
from typing import Optional, Sequence

import stable_baselines3.common.logger as sb_logger

from imitation.data import types


def _build_output_formats(
    folder: str,
    format_strs: Sequence[str] = None,
) -> Sequence[sb_logger.KVWriter]:
    """Build output formats for initializing a Stable Baselines Logger.

    Args:
      folder: Path to directory that logs are written to.
      format_strs: An list of output format strings. For details on available
        output formats see `stable_baselines3.logger.make_output_format`.
    """
    os.makedirs(folder, exist_ok=True)
    output_formats = [sb_logger.make_output_format(f, folder) for f in format_strs]
    return output_formats


class HierarchicalLogger(sb_logger.Logger):
    def __init__(
        self,
        default_logger: sb_logger.Logger,
        format_strs: Sequence[str] = ("stdout", "log", "csv"),
    ):
        """A logger with a context for accumulating mean values.

        Args:
          default_logger: The default logger when not in the a `accumulate_means`
            context. Also the logger to which mean values are written to when
            contexts are over.
          format_strs: An list of output format strings that should be used by
            every Logger initialized by this class during an `AccumulatingMeans`
            context. For details on available output formats see
            `stable_baselines3.logger.make_output_format`.
        """
        self.default_logger = default_logger
        self.current_logger = None
        self._cached_loggers = {}
        self._subdir = None
        self.format_strs = format_strs
        super().__init__(folder=self.default_logger.dir, output_formats=[])

    @contextlib.contextmanager
    def accumulate_means(self, subdir: types.AnyPath):
        """Temporarily modifies this HierarchicalLogger to accumulate means values.

        During this context, `self.record(key, value)` writes the "raw" values in
        "{self.default_logger.log_dir}/{subdir}" under the key "raw/{subdir}/{key}".
        At the same time, any call to `self.record` will also accumulate mean values
        on the default logger by calling
        `self.default_logger.record_mean(f"mean/{subdir}/{key}", value)`.

        During the context, `self.record(key, value)` will write the "raw" values in
        `"{self.default_logger.log_dir}/subdir"` under the key "raw/{subdir}/key".

        After the context exits, calling `self.dump()` will write the means
        of all the "raw" values accumulated during this context to
        `self.default_logger` under keys with the prefix `mean/{subdir}/`

        Note that the behavior of other logging methods, `log` and `record_mean`
        are unmodified and will go straight to the default logger.

        Args:
          subdir: A string key which determines the `folder` where raw data is
            written and temporary logging prefixes for raw and mean data. Entering
            an `accumulate_means` context in the future with the same `subdir`
            will safely append to logs written in this folder rather than
            overwrite.
        """
        if self.current_logger is not None:
            raise RuntimeError("Nested `accumulate_means` context")

        if subdir in self._cached_loggers:
            logger = self._cached_loggers[subdir]
        else:
            subdir = types.path_to_str(subdir)
            folder = os.path.join(self.default_logger.dir, "raw", subdir)
            os.makedirs(folder, exist_ok=True)
            output_formats = _build_output_formats(folder, self.format_strs)
            logger = sb_logger.Logger(folder, output_formats)
            self._cached_loggers[subdir] = logger

        try:
            self.current_logger = logger
            self._subdir = subdir
            yield
        finally:
            self.current_logger = None
            self._subdir = None

    def record(self, key, val, exclude=None):
        if self.current_logger is not None:  # In accumulate_means context.
            assert self._subdir is not None
            raw_key = os.path.join("raw", self._subdir, key)
            self.current_logger.record(raw_key, val, exclude)

            mean_key = os.path.join("mean", self._subdir, key)
            self.default_logger.record_mean(mean_key, val, exclude)
        else:  # Not in accumulate_means context.
            self.default_logger.record(key, val, exclude)

    @property
    def _logger(self):
        if self.current_logger is not None:
            return self.current_logger
        else:
            return self.default_logger

    def dump(self, step=0):
        self._logger.dump(step)

    def get_dir(self) -> str:
        return self._logger.get_dir()

    def log(self, *args, **kwargs):
        self.default_logger.log(*args, **kwargs)

<<<<<<< HEAD
    def warn(self, *args):
        self.default_logger.warn(*args)
=======
    def set_level(self, level: int) -> None:
        self.default_logger.set_level(level)
>>>>>>> 57f5b887

    def record_mean(self, key, val, exclude=None):
        self.default_logger.record_mean(key, val, exclude)

    def close(self):
<<<<<<< HEAD
        raise NotImplementedError
=======
        self.default_logger.close()
        for logger in self._cached_loggers.values():
            logger.close()
>>>>>>> 57f5b887


def configure(
    folder: Optional[types.AnyPath] = None, format_strs: Optional[Sequence[str]] = None
) -> HierarchicalLogger:
    """Configure Stable Baselines logger to be `accumulate_means()`-compatible.

    After this function is called, `stable_baselines3.logger.{configure,reset}()`
    are replaced with stubs that raise RuntimeError.

    Args:
        folder: Argument from `stable_baselines3.logger.configure`.
        format_strs: An list of output format strings. For details on available
          output formats see `stable_baselines3.logger.make_output_format`.
    """
    if folder is None:
<<<<<<< HEAD
        if folder is None:
            now = datetime.datetime.now()
            timestamp = now.strftime("imitation-%Y-%m-%d-%H-%M-%S-%f")
            folder = os.path.join(tempfile.gettempdir(), timestamp)
=======
        now = datetime.datetime.now()
        timestamp = now.strftime("imitation-%Y-%m-%d-%H-%M-%S-%f")
        folder = os.path.join(tempfile.gettempdir(), timestamp)
    else:
        folder = types.path_to_str(folder)
>>>>>>> 57f5b887
    logging.info("Logging to '%s'", folder)
    if format_strs is None:
        format_strs = ["stdout", "log", "csv"]
    output_formats = _build_output_formats(folder, format_strs)
    default_logger = sb_logger.Logger(folder, output_formats)
    hier_logger = HierarchicalLogger(default_logger, format_strs)
    return hier_logger<|MERGE_RESOLUTION|>--- conflicted
+++ resolved
@@ -125,25 +125,19 @@
     def log(self, *args, **kwargs):
         self.default_logger.log(*args, **kwargs)
 
-<<<<<<< HEAD
     def warn(self, *args):
         self.default_logger.warn(*args)
-=======
+
     def set_level(self, level: int) -> None:
         self.default_logger.set_level(level)
->>>>>>> 57f5b887
 
     def record_mean(self, key, val, exclude=None):
         self.default_logger.record_mean(key, val, exclude)
 
     def close(self):
-<<<<<<< HEAD
-        raise NotImplementedError
-=======
         self.default_logger.close()
         for logger in self._cached_loggers.values():
             logger.close()
->>>>>>> 57f5b887
 
 
 def configure(
@@ -160,18 +154,11 @@
           output formats see `stable_baselines3.logger.make_output_format`.
     """
     if folder is None:
-<<<<<<< HEAD
-        if folder is None:
-            now = datetime.datetime.now()
-            timestamp = now.strftime("imitation-%Y-%m-%d-%H-%M-%S-%f")
-            folder = os.path.join(tempfile.gettempdir(), timestamp)
-=======
         now = datetime.datetime.now()
         timestamp = now.strftime("imitation-%Y-%m-%d-%H-%M-%S-%f")
         folder = os.path.join(tempfile.gettempdir(), timestamp)
     else:
         folder = types.path_to_str(folder)
->>>>>>> 57f5b887
     logging.info("Logging to '%s'", folder)
     if format_strs is None:
         format_strs = ["stdout", "log", "csv"]
