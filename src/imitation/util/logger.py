"""Logging for quantitative metrics and free-form text."""

import contextlib
import datetime
import logging
import os
import tempfile
from typing import Generator, Optional, Sequence

import stable_baselines3.common.logger as sb_logger

from imitation.data import types


def _build_output_formats(
    folder: str,
    format_strs: Sequence[str] = None,
) -> Sequence[sb_logger.KVWriter]:
    """Build output formats for initializing a Stable Baselines Logger.

    Args:
        folder: Path to directory that logs are written to.
        format_strs: An list of output format strings. For details on available
            output formats see `stable_baselines3.logger.make_output_format`.

    Returns:
        A sequence of output formats, one corresponding to each `format_strs`.
    """
    os.makedirs(folder, exist_ok=True)
    output_formats = [sb_logger.make_output_format(f, folder) for f in format_strs]
    return output_formats


class HierarchicalLogger(sb_logger.Logger):
    """A logger supporting contexts for accumulating mean values.

    `self.accumulate_means` creates a context manager. While in this context,
    values are loggged to a sub-logger, with only mean values recorded in the
    top-level (root) logger.
    """

    def __init__(
        self,
        default_logger: sb_logger.Logger,
        format_strs: Sequence[str] = ("stdout", "log", "csv"),
    ):
        """Builds HierarchicalLogger.

        Args:
            default_logger: The default logger when not in an `accumulate_means`
                context. Also the logger to which mean values are written to after
                exiting from a context.
            format_strs: A list of output format strings that should be used by
                every Logger initialized by this class during an `AccumulatingMeans`
                context. For details on available output formats see
                `stable_baselines3.logger.make_output_format`.
        """
        self.default_logger = default_logger
        self.current_logger = None
        self._cached_loggers = {}
        self._subdir = None
        self.format_strs = format_strs
        super().__init__(folder=self.default_logger.dir, output_formats=[])

    @contextlib.contextmanager
    def accumulate_means(self, subdir: types.AnyPath) -> Generator[None, None, None]:
        """Temporarily modifies this HierarchicalLogger to accumulate means values.

        During this context, `self.record(key, value)` writes the "raw" values in
        "{self.default_logger.log_dir}/{subdir}" under the key "raw/{subdir}/{key}".
        At the same time, any call to `self.record` will also accumulate mean values
        on the default logger by calling
        `self.default_logger.record_mean(f"mean/{subdir}/{key}", value)`.

        During the context, `self.record(key, value)` will write the "raw" values in
        `"{self.default_logger.log_dir}/subdir"` under the key "raw/{subdir}/key".

        After the context exits, calling `self.dump()` will write the means
        of all the "raw" values accumulated during this context to
        `self.default_logger` under keys with the prefix `mean/{subdir}/`

        Note that the behavior of other logging methods, `log` and `record_mean`
        are unmodified and will go straight to the default logger.

        Args:
            subdir: A string key which determines the `folder` where raw data is
                written and temporary logging prefixes for raw and mean data. Entering
                an `accumulate_means` context in the future with the same `subdir`
                will safely append to logs written in this folder rather than
                overwrite.

        Yields:
            None when the context is entered.

        Raises:
            RuntimeError: If this context is entered into while already in
                an `accumulate_means` context.
        """
        if self.current_logger is not None:
            raise RuntimeError("Nested `accumulate_means` context")

        if subdir in self._cached_loggers:
            logger = self._cached_loggers[subdir]
        else:
            subdir = types.path_to_str(subdir)
            folder = os.path.join(self.default_logger.dir, "raw", subdir)
            os.makedirs(folder, exist_ok=True)
            output_formats = _build_output_formats(folder, self.format_strs)
            logger = sb_logger.Logger(folder, output_formats)
            self._cached_loggers[subdir] = logger

        try:
            self.current_logger = logger
            self._subdir = subdir
            yield
        finally:
            self.current_logger = None
            self._subdir = None

    def record(self, key, val, exclude=None):
        if self.current_logger is not None:  # In accumulate_means context.
            assert self._subdir is not None
            raw_key = os.path.join("raw", self._subdir, key)
            self.current_logger.record(raw_key, val, exclude)

            mean_key = os.path.join("mean", self._subdir, key)
            self.default_logger.record_mean(mean_key, val, exclude)
        else:  # Not in accumulate_means context.
            self.default_logger.record(key, val, exclude)

    @property
    def _logger(self):
        if self.current_logger is not None:
            return self.current_logger
        else:
            return self.default_logger

    def dump(self, step=0):
        self._logger.dump(step)

    def get_dir(self) -> str:
        return self._logger.get_dir()

    def log(self, *args, **kwargs):
        self.default_logger.log(*args, **kwargs)

    def set_level(self, level: int) -> None:
        self.default_logger.set_level(level)

    def record_mean(self, key, val, exclude=None):
        self.default_logger.record_mean(key, val, exclude)

    def close(self):
        self.default_logger.close()
        for logger in self._cached_loggers.values():
            logger.close()


def configure(
<<<<<<< HEAD
    folder: Optional[types.AnyPath] = None, format_strs: Optional[Sequence[str]] = None,
=======
    folder: Optional[types.AnyPath] = None,
    format_strs: Optional[Sequence[str]] = None,
>>>>>>> 08b135fd
) -> HierarchicalLogger:
    """Configure Stable Baselines logger to be `accumulate_means()`-compatible.

    After this function is called, `stable_baselines3.logger.{configure,reset}()`
    are replaced with stubs that raise RuntimeError.

    Args:
        folder: Argument from `stable_baselines3.logger.configure`.
        format_strs: An list of output format strings. For details on available
            output formats see `stable_baselines3.logger.make_output_format`.

    Returns:
        The configured HierarchicalLogger instance.
    """
    if folder is None:
        now = datetime.datetime.now()
        timestamp = now.strftime("imitation-%Y-%m-%d-%H-%M-%S-%f")
        folder = os.path.join(tempfile.gettempdir(), timestamp)
    else:
        folder = types.path_to_str(folder)
    logging.info("Logging to '%s'", folder)
    if format_strs is None:
        format_strs = ["stdout", "log", "csv"]
    output_formats = _build_output_formats(folder, format_strs)
    default_logger = sb_logger.Logger(folder, output_formats)
    hier_logger = HierarchicalLogger(default_logger, format_strs)
    return hier_logger<|MERGE_RESOLUTION|>--- conflicted
+++ resolved
@@ -157,12 +157,8 @@
 
 
 def configure(
-<<<<<<< HEAD
-    folder: Optional[types.AnyPath] = None, format_strs: Optional[Sequence[str]] = None,
-=======
     folder: Optional[types.AnyPath] = None,
     format_strs: Optional[Sequence[str]] = None,
->>>>>>> 08b135fd
 ) -> HierarchicalLogger:
     """Configure Stable Baselines logger to be `accumulate_means()`-compatible.
 
