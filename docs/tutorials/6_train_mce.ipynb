{
 "cells": [
  {
   "cell_type": "markdown",
   "metadata": {
    "pycharm": {
     "name": "#%% md\n",
     "is_executing": true
    }
   },
   "source": [
    "[download this notebook here](https://github.com/HumanCompatibleAI/imitation/blob/master/docs/tutorials/6_train_mce.ipynb)\n",
    "# Learn a Reward Function using Maximum Conditional Entropy Inverse Reinforcement Learning\n",
    "\n",
    "Here, we're going to take a tabular environment with a pre-defined reward function, Cliffworld, and solve for the optimal policy. We then generate demonstrations from this policy, and use them to learn an approximation to the true reward function with MCE IRL. Finally, we directly compare the learned reward to the ground-truth reward (which we have access to in this example)."
   ],
   "outputs": []
  },
  {
   "cell_type": "markdown",
   "metadata": {
    "pycharm": {
     "name": "#%% md\n"
    }
   },
   "source": [
    "Cliffworld is a POMDP, and its \"observations\" consist of the (partial) observations proper and the (full) hidden environment state. We use `DictExtractWrapper` to extract only the hidden states from the environment, turning it into a fully observable MDP to make computing the optimal policy easy."
   ]
  },
  {
   "cell_type": "code",
   "execution_count": null,
   "metadata": {
    "pycharm": {
     "name": "#%%\n"
    }
   },
   "outputs": [],
   "source": [
    "from functools import partial\n",
    "\n",
<<<<<<< HEAD
    "from seals import base_envs as envs\n",
    "from seals.diagnostics.cliff_world import CliffWorldEnv\n",
=======
    "import numpy as np\n",
>>>>>>> 005c15fe
    "from stable_baselines3.common.vec_env import DummyVecEnv\n",
    "\n",
    "from imitation.algorithms.mce_irl import (\n",
    "    MCEIRL,\n",
    "    mce_occupancy_measures,\n",
    "    mce_partition_fh,\n",
    "    TabularPolicy,\n",
    ")\n",
    "from imitation.data import rollout\n",
<<<<<<< HEAD
    "from imitation.rewards import reward_nets\n",
    "\n",
    "env_creator = partial(CliffWorldEnv, height=4, horizon=8, width=7, use_xy_obs=True)\n",
=======
    "from imitation.envs import resettable_env\n",
    "from imitation.envs.examples.model_envs import CliffWorld\n",
    "from imitation.rewards import reward_nets\n",
    "\n",
    "env_creator = partial(CliffWorld, height=4, horizon=8, width=7, use_xy_obs=True)\n",
>>>>>>> 005c15fe
    "env_single = env_creator()\n",
    "\n",
    "state_env_creator = lambda: envs.ExposePOMDPStateWrapper(env_creator())\n",
    "\n",
    "# This is just a vectorized environment because `generate_trajectories` expects one\n",
    "state_venv = DummyVecEnv([state_env_creator] * 4)"
   ]
  },
  {
   "cell_type": "markdown",
   "metadata": {
    "pycharm": {
     "name": "#%% md\n"
    }
   },
   "source": [
    "Then we derive an expert policy using Bellman backups. We analytically compute the occupancy measures, and also sample some expert trajectories."
   ]
  },
  {
   "cell_type": "code",
   "execution_count": null,
   "metadata": {
    "pycharm": {
     "name": "#%%\n"
    }
   },
   "outputs": [],
   "source": [
    "_, _, pi = mce_partition_fh(env_single)\n",
    "\n",
    "_, om = mce_occupancy_measures(env_single, pi=pi)\n",
    "\n",
    "rng = np.random.default_rng()\n",
    "expert = TabularPolicy(\n",
    "    state_space=env_single.state_space,\n",
    "    action_space=env_single.action_space,\n",
    "    pi=pi,\n",
    "    rng=rng,\n",
    ")\n",
    "\n",
    "expert_trajs = rollout.generate_trajectories(\n",
    "    policy=expert,\n",
    "    venv=state_venv,\n",
    "    sample_until=rollout.make_min_timesteps(5000),\n",
    "    rng=rng,\n",
    ")\n",
    "\n",
    "print(\"Expert stats: \", rollout.rollout_stats(expert_trajs))"
   ]
  },
  {
   "cell_type": "markdown",
   "metadata": {
    "pycharm": {
     "name": "#%% md\n"
    }
   },
   "source": [
    "## Training the reward function\n",
    "\n",
    "The true reward here is not linear in the reduced feature space (i.e $(x,y)$ coordinates). Finding an appropriate linear reward is impossible, but an MLP should Just Work™."
   ]
  },
  {
   "cell_type": "code",
   "execution_count": null,
   "metadata": {
    "pycharm": {
     "name": "#%%\n"
    }
   },
   "outputs": [],
   "source": [
    "import matplotlib.pyplot as plt\n",
    "import torch as th\n",
    "\n",
    "\n",
    "def train_mce_irl(demos, hidden_sizes, lr=0.01, **kwargs):\n",
    "    reward_net = reward_nets.BasicRewardNet(\n",
    "        env_single.observation_space,\n",
    "        env_single.action_space,\n",
    "        hid_sizes=hidden_sizes,\n",
    "        use_action=False,\n",
    "        use_done=False,\n",
    "        use_next_state=False,\n",
    "    )\n",
    "\n",
    "    mce_irl = MCEIRL(\n",
    "        demos,\n",
    "        env_single,\n",
    "        reward_net,\n",
    "        log_interval=250,\n",
    "        optimizer_kwargs=dict(lr=lr),\n",
    "        rng=rng,\n",
    "    )\n",
    "    occ_measure = mce_irl.train(**kwargs)\n",
    "\n",
    "    imitation_trajs = rollout.generate_trajectories(\n",
    "        policy=mce_irl.policy,\n",
    "        venv=state_venv,\n",
    "        sample_until=rollout.make_min_timesteps(5000),\n",
    "        rng=rng,\n",
    "    )\n",
    "    print(\"Imitation stats: \", rollout.rollout_stats(imitation_trajs))\n",
    "\n",
    "    plt.figure(figsize=(10, 5))\n",
    "    plt.subplot(1, 2, 1)\n",
    "    env_single.draw_value_vec(occ_measure)\n",
    "    plt.title(\"Occupancy for learned reward\")\n",
    "    plt.xlabel(\"Gridworld x-coordinate\")\n",
    "    plt.ylabel(\"Gridworld y-coordinate\")\n",
    "    plt.subplot(1, 2, 2)\n",
    "    _, true_occ_measure = mce_occupancy_measures(env_single)\n",
    "    env_single.draw_value_vec(true_occ_measure)\n",
    "    plt.title(\"Occupancy for true reward\")\n",
    "    plt.xlabel(\"Gridworld x-coordinate\")\n",
    "    plt.ylabel(\"Gridworld y-coordinate\")\n",
    "    plt.show()\n",
    "\n",
    "    plt.figure(figsize=(10, 5))\n",
    "    plt.subplot(1, 2, 1)\n",
    "    env_single.draw_value_vec(\n",
    "        reward_net(th.as_tensor(env_single.observation_matrix), None, None, None)\n",
    "        .detach()\n",
    "        .numpy()\n",
    "    )\n",
    "    plt.title(\"Learned reward\")\n",
    "    plt.xlabel(\"Gridworld x-coordinate\")\n",
    "    plt.ylabel(\"Gridworld y-coordinate\")\n",
    "    plt.subplot(1, 2, 2)\n",
    "    env_single.draw_value_vec(env_single.reward_matrix)\n",
    "    plt.title(\"True reward\")\n",
    "    plt.xlabel(\"Gridworld x-coordinate\")\n",
    "    plt.ylabel(\"Gridworld y-coordinate\")\n",
    "    plt.show()\n",
    "\n",
    "    return mce_irl"
   ]
  },
  {
   "cell_type": "markdown",
   "metadata": {
    "pycharm": {
     "name": "#%% md\n"
    }
   },
   "source": [
    "As you can see, a linear reward model cannot fit the data. Even though we're training the model on analytically computed occupancy measures for the optimal policy, the resulting reward and occupancy frequencies diverge sharply."
   ]
  },
  {
   "cell_type": "code",
   "execution_count": null,
   "metadata": {
    "pycharm": {
     "name": "#%%\n"
    }
   },
   "outputs": [],
   "source": [
    "train_mce_irl(om, hidden_sizes=[])"
   ]
  },
  {
   "cell_type": "markdown",
   "metadata": {
    "pycharm": {
     "name": "#%% md\n"
    }
   },
   "source": [
    "Now, let's try using a very simple nonlinear reward model: an MLP with a single hidden layer. We first train it on the analytically computed occupancy measures. This should give a very precise result."
   ]
  },
  {
   "cell_type": "code",
   "execution_count": null,
   "metadata": {
    "pycharm": {
     "name": "#%%\n"
    }
   },
   "outputs": [],
   "source": [
    "train_mce_irl(om, hidden_sizes=[256])"
   ]
  },
  {
   "cell_type": "markdown",
   "metadata": {
    "pycharm": {
     "name": "#%% md\n"
    }
   },
   "source": [
    "Then we train it on trajectories sampled from the expert. This gives a stochastic approximation to occupancy measure, so performance is a little worse. Using more expert trajectories should improve performance -- try it!"
   ]
  },
  {
   "cell_type": "code",
   "execution_count": null,
   "metadata": {
    "pycharm": {
     "name": "#%%\n"
    }
   },
   "outputs": [],
   "source": [
    "mce_irl_from_trajs = train_mce_irl(expert_trajs[0:10], hidden_sizes=[256])"
   ]
  },
  {
   "cell_type": "markdown",
   "metadata": {
    "pycharm": {
     "name": "#%% md\n"
    }
   },
   "source": [
    "While the learned reward function is quite different from the true reward function, it induces a virtually identical occupancy measure over the states. In particular, states below the top row get almost the same reward as top-row states. This is because in Cliff World, there is an upward-blowing wind which will push the agent toward the top row with probability 0.3 at every timestep.\n",
    "\n",
    "Even though the agent only gets reward in the top row squares, and maximum reward in the top righthand square, the reward model considers it to be almost as good to end up in one of the squares below the top rightmost square, since the wind will eventually blow the agent to the goal square."
   ]
  }
 ],
 "metadata": {
  "kernelspec": {
   "display_name": "Python 3.10.5 ('venv': venv)",
   "language": "python",
   "name": "python3"
  },
  "language_info": {
   "codemirror_mode": {
    "name": "ipython",
    "version": 3
   },
   "file_extension": ".py",
   "mimetype": "text/x-python",
   "name": "python",
   "nbconvert_exporter": "python",
   "pygments_lexer": "ipython3",
   "version": "3.10.5"
  },
  "vscode": {
   "interpreter": {
    "hash": "32bdf725e05214cef1880b58867ef93d96040658820b28e8afccdd8b1b705058"
   }
  }
 },
 "nbformat": 4,
 "nbformat_minor": 2
}<|MERGE_RESOLUTION|>--- conflicted
+++ resolved
@@ -2,27 +2,17 @@
  "cells": [
   {
    "cell_type": "markdown",
-   "metadata": {
-    "pycharm": {
-     "name": "#%% md\n",
-     "is_executing": true
-    }
-   },
+   "metadata": {},
    "source": [
     "[download this notebook here](https://github.com/HumanCompatibleAI/imitation/blob/master/docs/tutorials/6_train_mce.ipynb)\n",
     "# Learn a Reward Function using Maximum Conditional Entropy Inverse Reinforcement Learning\n",
     "\n",
     "Here, we're going to take a tabular environment with a pre-defined reward function, Cliffworld, and solve for the optimal policy. We then generate demonstrations from this policy, and use them to learn an approximation to the true reward function with MCE IRL. Finally, we directly compare the learned reward to the ground-truth reward (which we have access to in this example)."
-   ],
-   "outputs": []
-  },
-  {
-   "cell_type": "markdown",
-   "metadata": {
-    "pycharm": {
-     "name": "#%% md\n"
-    }
-   },
+   ]
+  },
+  {
+   "cell_type": "markdown",
+   "metadata": {},
    "source": [
     "Cliffworld is a POMDP, and its \"observations\" consist of the (partial) observations proper and the (full) hidden environment state. We use `DictExtractWrapper` to extract only the hidden states from the environment, turning it into a fully observable MDP to make computing the optimal policy easy."
    ]
@@ -30,22 +20,16 @@
   {
    "cell_type": "code",
    "execution_count": null,
-   "metadata": {
-    "pycharm": {
-     "name": "#%%\n"
-    }
-   },
+   "metadata": {},
    "outputs": [],
    "source": [
     "from functools import partial\n",
     "\n",
-<<<<<<< HEAD
     "from seals import base_envs as envs\n",
     "from seals.diagnostics.cliff_world import CliffWorldEnv\n",
-=======
+    "from stable_baselines3.common.vec_env import DummyVecEnv\n",
+    "\n",
     "import numpy as np\n",
->>>>>>> 005c15fe
-    "from stable_baselines3.common.vec_env import DummyVecEnv\n",
     "\n",
     "from imitation.algorithms.mce_irl import (\n",
     "    MCEIRL,\n",
@@ -54,17 +38,9 @@
     "    TabularPolicy,\n",
     ")\n",
     "from imitation.data import rollout\n",
-<<<<<<< HEAD
     "from imitation.rewards import reward_nets\n",
     "\n",
     "env_creator = partial(CliffWorldEnv, height=4, horizon=8, width=7, use_xy_obs=True)\n",
-=======
-    "from imitation.envs import resettable_env\n",
-    "from imitation.envs.examples.model_envs import CliffWorld\n",
-    "from imitation.rewards import reward_nets\n",
-    "\n",
-    "env_creator = partial(CliffWorld, height=4, horizon=8, width=7, use_xy_obs=True)\n",
->>>>>>> 005c15fe
     "env_single = env_creator()\n",
     "\n",
     "state_env_creator = lambda: envs.ExposePOMDPStateWrapper(env_creator())\n",
@@ -75,11 +51,7 @@
   },
   {
    "cell_type": "markdown",
-   "metadata": {
-    "pycharm": {
-     "name": "#%% md\n"
-    }
-   },
+   "metadata": {},
    "source": [
     "Then we derive an expert policy using Bellman backups. We analytically compute the occupancy measures, and also sample some expert trajectories."
    ]
@@ -87,11 +59,7 @@
   {
    "cell_type": "code",
    "execution_count": null,
-   "metadata": {
-    "pycharm": {
-     "name": "#%%\n"
-    }
-   },
+   "metadata": {},
    "outputs": [],
    "source": [
     "_, _, pi = mce_partition_fh(env_single)\n",
@@ -118,11 +86,7 @@
   },
   {
    "cell_type": "markdown",
-   "metadata": {
-    "pycharm": {
-     "name": "#%% md\n"
-    }
-   },
+   "metadata": {},
    "source": [
     "## Training the reward function\n",
     "\n",
@@ -132,11 +96,7 @@
   {
    "cell_type": "code",
    "execution_count": null,
-   "metadata": {
-    "pycharm": {
-     "name": "#%%\n"
-    }
-   },
+   "metadata": {},
    "outputs": [],
    "source": [
     "import matplotlib.pyplot as plt\n",
@@ -207,11 +167,7 @@
   },
   {
    "cell_type": "markdown",
-   "metadata": {
-    "pycharm": {
-     "name": "#%% md\n"
-    }
-   },
+   "metadata": {},
    "source": [
     "As you can see, a linear reward model cannot fit the data. Even though we're training the model on analytically computed occupancy measures for the optimal policy, the resulting reward and occupancy frequencies diverge sharply."
    ]
@@ -219,11 +175,7 @@
   {
    "cell_type": "code",
    "execution_count": null,
-   "metadata": {
-    "pycharm": {
-     "name": "#%%\n"
-    }
-   },
+   "metadata": {},
    "outputs": [],
    "source": [
     "train_mce_irl(om, hidden_sizes=[])"
@@ -231,11 +183,7 @@
   },
   {
    "cell_type": "markdown",
-   "metadata": {
-    "pycharm": {
-     "name": "#%% md\n"
-    }
-   },
+   "metadata": {},
    "source": [
     "Now, let's try using a very simple nonlinear reward model: an MLP with a single hidden layer. We first train it on the analytically computed occupancy measures. This should give a very precise result."
    ]
@@ -243,11 +191,7 @@
   {
    "cell_type": "code",
    "execution_count": null,
-   "metadata": {
-    "pycharm": {
-     "name": "#%%\n"
-    }
-   },
+   "metadata": {},
    "outputs": [],
    "source": [
     "train_mce_irl(om, hidden_sizes=[256])"
@@ -255,11 +199,7 @@
   },
   {
    "cell_type": "markdown",
-   "metadata": {
-    "pycharm": {
-     "name": "#%% md\n"
-    }
-   },
+   "metadata": {},
    "source": [
     "Then we train it on trajectories sampled from the expert. This gives a stochastic approximation to occupancy measure, so performance is a little worse. Using more expert trajectories should improve performance -- try it!"
    ]
@@ -267,11 +207,7 @@
   {
    "cell_type": "code",
    "execution_count": null,
-   "metadata": {
-    "pycharm": {
-     "name": "#%%\n"
-    }
-   },
+   "metadata": {},
    "outputs": [],
    "source": [
     "mce_irl_from_trajs = train_mce_irl(expert_trajs[0:10], hidden_sizes=[256])"
@@ -279,11 +215,7 @@
   },
   {
    "cell_type": "markdown",
-   "metadata": {
-    "pycharm": {
-     "name": "#%% md\n"
-    }
-   },
+   "metadata": {},
    "source": [
     "While the learned reward function is quite different from the true reward function, it induces a virtually identical occupancy measure over the states. In particular, states below the top row get almost the same reward as top-row states. This is because in Cliff World, there is an upward-blowing wind which will push the agent toward the top row with probability 0.3 at every timestep.\n",
     "\n",
@@ -292,8 +224,11 @@
   }
  ],
  "metadata": {
+  "interpreter": {
+   "hash": "439158cd89905785fcc749928062ade7bfccc3f087fab145e5671f895c635937"
+  },
   "kernelspec": {
-   "display_name": "Python 3.10.5 ('venv': venv)",
+   "display_name": "Python 3.9.13 ('base')",
    "language": "python",
    "name": "python3"
   },
@@ -307,12 +242,7 @@
    "name": "python",
    "nbconvert_exporter": "python",
    "pygments_lexer": "ipython3",
-   "version": "3.10.5"
-  },
-  "vscode": {
-   "interpreter": {
-    "hash": "32bdf725e05214cef1880b58867ef93d96040658820b28e8afccdd8b1b705058"
-   }
+   "version": "3.9.13"
   }
  },
  "nbformat": 4,
