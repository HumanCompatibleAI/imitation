{
 "cells": [
  {
   "cell_type": "markdown",
   "metadata": {},
   "source": [
    "[download this notebook here](https://github.com/HumanCompatibleAI/imitation/blob/master/docs/tutorials/5_train_preference_comparisons.ipynb)\n",
    "# Learning a Reward Function using Preference Comparisons\n",
    "\n",
    "The preference comparisons algorithm learns a reward function by comparing trajectory segments to each other."
   ]
  },
  {
   "cell_type": "markdown",
   "metadata": {},
   "source": [
    "To set up the preference comparisons algorithm, we first need to set up a lot of its internals beforehand:"
   ]
  },
  {
   "cell_type": "code",
   "execution_count": null,
   "metadata": {},
   "outputs": [],
   "source": [
    "from imitation.algorithms import preference_comparisons\n",
    "from imitation.rewards.reward_nets import BasicRewardNet\n",
    "from imitation.util.networks import RunningNorm\n",
    "from imitation.util.util import make_vec_env\n",
    "from imitation.policies.base import FeedForward32Policy, NormalizeFeaturesExtractor\n",
<<<<<<< HEAD
=======
    "import gymnasium as gym\n",
>>>>>>> d0841d84
    "from stable_baselines3 import PPO\n",
    "import numpy as np\n",
    "\n",
    "rng = np.random.default_rng(0)\n",
    "\n",
    "venv = make_vec_env(\"Pendulum-v1\", rng=rng)\n",
    "\n",
    "reward_net = BasicRewardNet(\n",
    "    venv.observation_space, venv.action_space, normalize_input_layer=RunningNorm\n",
    ")\n",
    "\n",
    "fragmenter = preference_comparisons.RandomFragmenter(\n",
    "    warning_threshold=0,\n",
    "    rng=rng,\n",
    ")\n",
    "gatherer = preference_comparisons.SyntheticGatherer(rng=rng)\n",
    "preference_model = preference_comparisons.PreferenceModel(reward_net)\n",
    "reward_trainer = preference_comparisons.BasicRewardTrainer(\n",
    "    preference_model=preference_model,\n",
    "    loss=preference_comparisons.CrossEntropyRewardLoss(),\n",
    "    epochs=3,\n",
    "    rng=rng,\n",
    ")\n",
    "\n",
    "\n",
    "# Several hyperparameters (reward_epochs, ppo_clip_range, ppo_ent_coef,\n",
    "# ppo_gae_lambda, ppo_n_epochs, discount_factor, use_sde, sde_sample_freq,\n",
    "# ppo_lr, exploration_frac, num_iterations, initial_comparison_frac,\n",
    "# initial_epoch_multiplier, query_schedule) used in this example have been\n",
    "# approximately fine-tuned to reach a reasonable level of performance.\n",
    "agent = PPO(\n",
    "    policy=FeedForward32Policy,\n",
    "    policy_kwargs=dict(\n",
    "        features_extractor_class=NormalizeFeaturesExtractor,\n",
    "        features_extractor_kwargs=dict(normalize_class=RunningNorm),\n",
    "    ),\n",
    "    env=venv,\n",
    "    seed=0,\n",
    "    n_steps=2048 // venv.num_envs,\n",
    "    batch_size=64,\n",
    "    ent_coef=0.01,\n",
    "    learning_rate=2e-3,\n",
    "    clip_range=0.1,\n",
    "    gae_lambda=0.95,\n",
    "    gamma=0.97,\n",
    "    n_epochs=10,\n",
    ")\n",
    "\n",
    "trajectory_generator = preference_comparisons.AgentTrainer(\n",
    "    algorithm=agent,\n",
    "    reward_fn=reward_net,\n",
    "    venv=venv,\n",
    "    exploration_frac=0.05,\n",
    "    rng=rng,\n",
    ")\n",
    "\n",
    "pref_comparisons = preference_comparisons.PreferenceComparisons(\n",
    "    trajectory_generator,\n",
    "    reward_net,\n",
    "    num_iterations=5,  # Set to 60 for better performance\n",
    "    fragmenter=fragmenter,\n",
    "    preference_gatherer=gatherer,\n",
    "    reward_trainer=reward_trainer,\n",
    "    fragment_length=100,\n",
    "    transition_oversampling=1,\n",
    "    initial_comparison_frac=0.1,\n",
    "    allow_variable_horizon=False,\n",
    "    initial_epoch_multiplier=4,\n",
    "    query_schedule=\"hyperbolic\",\n",
    ")"
   ]
  },
  {
   "cell_type": "markdown",
   "metadata": {},
   "source": [
    "Then we can start training the reward model. Note that we need to specify the total timesteps that the agent should be trained and how many fragment comparisons should be made."
   ]
  },
  {
   "cell_type": "code",
   "execution_count": null,
   "metadata": {},
   "outputs": [],
   "source": [
    "pref_comparisons.train(\n",
    "    total_timesteps=5_000,\n",
    "    total_comparisons=200,\n",
    ")"
   ]
  },
  {
   "cell_type": "markdown",
   "metadata": {},
   "source": [
    "After we trained the reward network using the preference comparisons algorithm, we can wrap our environment with that learned reward."
   ]
  },
  {
   "cell_type": "code",
   "execution_count": null,
   "metadata": {},
   "outputs": [],
   "source": [
    "from imitation.rewards.reward_wrapper import RewardVecEnvWrapper\n",
    "\n",
    "learned_reward_venv = RewardVecEnvWrapper(venv, reward_net.predict_processed)"
   ]
  },
  {
   "cell_type": "markdown",
   "metadata": {},
   "source": [
    "Next, we train an agent that sees only the shaped, learned reward."
   ]
  },
  {
   "cell_type": "code",
   "execution_count": null,
   "metadata": {},
   "outputs": [],
   "source": [
    "learner = PPO(\n",
    "    seed=0,\n",
    "    policy=FeedForward32Policy,\n",
    "    policy_kwargs=dict(\n",
    "        features_extractor_class=NormalizeFeaturesExtractor,\n",
    "        features_extractor_kwargs=dict(normalize_class=RunningNorm),\n",
    "    ),\n",
    "    env=learned_reward_venv,\n",
    "    batch_size=64,\n",
    "    ent_coef=0.01,\n",
    "    n_epochs=10,\n",
    "    n_steps=2048 // learned_reward_venv.num_envs,\n",
    "    clip_range=0.1,\n",
    "    gae_lambda=0.95,\n",
    "    gamma=0.97,\n",
    "    learning_rate=2e-3,\n",
    ")\n",
    "learner.learn(1_000)  # Note: set to 100_000 to train a proficient expert"
   ]
  },
  {
   "cell_type": "markdown",
   "metadata": {},
   "source": [
    "Then we can evaluate it using the original reward."
   ]
  },
  {
   "cell_type": "code",
   "execution_count": null,
   "metadata": {},
   "outputs": [],
   "source": [
    "from stable_baselines3.common.evaluation import evaluate_policy\n",
    "\n",
    "n_eval_episodes = 10\n",
    "reward_mean, reward_std = evaluate_policy(learner.policy, venv, n_eval_episodes)\n",
    "reward_stderr = reward_std / np.sqrt(n_eval_episodes)\n",
    "print(f\"Reward: {reward_mean:.0f} +/- {reward_stderr:.0f}\")"
   ]
  }
 ],
 "metadata": {
  "interpreter": {
   "hash": "439158cd89905785fcc749928062ade7bfccc3f087fab145e5671f895c635937"
  },
  "kernelspec": {
   "display_name": "Python 3 (ipykernel)",
   "language": "python",
   "name": "python3"
  },
  "language_info": {
   "codemirror_mode": {
    "name": "ipython",
    "version": 3
   },
   "file_extension": ".py",
   "mimetype": "text/x-python",
   "name": "python",
   "nbconvert_exporter": "python",
   "pygments_lexer": "ipython3",
   "version": "3.9.16"
  }
 },
 "nbformat": 4,
 "nbformat_minor": 2
}<|MERGE_RESOLUTION|>--- conflicted
+++ resolved
@@ -28,10 +28,7 @@
     "from imitation.util.networks import RunningNorm\n",
     "from imitation.util.util import make_vec_env\n",
     "from imitation.policies.base import FeedForward32Policy, NormalizeFeaturesExtractor\n",
-<<<<<<< HEAD
-=======
     "import gymnasium as gym\n",
->>>>>>> d0841d84
     "from stable_baselines3 import PPO\n",
     "import numpy as np\n",
     "\n",
