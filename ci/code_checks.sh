#!/usr/bin/env bash

# If you change these, also change .circleci/config.yml.
<<<<<<< HEAD
SRC_FILES=(src/ tests/ experiments/ examples/ docs/conf.py setup.py ci/clean_notebooks.py)
=======
SRC_FILES=(src/ tests/ experiments/ examples/ docs/conf.py setup.py ci/)
EXCLUDE_MYPY="(?x)(
  src/imitation/algorithms/preference_comparisons.py$
  | src/imitation/rewards/reward_nets.py$
  | src/imitation/util/sacred.py$
  | src/imitation/algorithms/base.py$
  | src/imitation/scripts/train_preference_comparisons.py$
  | src/imitation/rewards/serialize.py$
  | src/imitation/scripts/common/train.py$
  | src/imitation/algorithms/mce_irl.py$
  | src/imitation/algorithms/density.py$
  | tests/algorithms/test_bc.py$
)"
>>>>>>> 005c15fe

set -x  # echo commands
set -e  # quit immediately on error

echo "Source format checking"
./ci/clean_notebooks.py --check ./docs/tutorials/
flake8 --darglint-ignore-regex '.*' "${SRC_FILES[@]}"
black --check --diff "${SRC_FILES[@]}"
codespell -I .codespell.skip --skip='*.pyc,tests/testdata/*,*.ipynb,*.csv' "${SRC_FILES[@]}"

if [ -x "$(which circleci)" ]; then
    circleci config validate
fi

if [ -x "$(which shellcheck)" ]; then
    find . -path ./venv -prune -o -name '*.sh' -print0 | xargs -0 shellcheck
fi

if [ "${skipexpensive:-}" != "true" ]; then
  echo "Type checking"
  pytype -j auto "${SRC_FILES[@]}"
<<<<<<< HEAD
  mypy --show-error-codes "${SRC_FILES[@]}"
=======
  mypy "${SRC_FILES[@]}" --exclude "${EXCLUDE_MYPY}" --follow-imports=silent --show-error-codes
>>>>>>> 005c15fe

  echo "Building docs (validates docstrings)"
  pushd docs/
  make clean
  make html
  popd

  echo "Darglint on diff"
  # We run flake8 rather than darglint directly to work around:
  # https://github.com/terrencepreilly/darglint/issues/21
  # so noqa's are respected outside docstring.
  # If we got to this point, flake8 already passed, so this should
  # only find new darglint-specific errors.
  files=$(git diff --cached --name-only --diff-filter=AMR | xargs -I'{}' find '{}' -name '*.py')
  if [[ ${files} != "" ]]; then
    IFS=' ' read -r -a file_array <<< "${files}"
    flake8 "${file_array[@]}"
  fi
fi

set +x

echo
echo
printf "\e[1;32mCode checks completed. No errors found\e[0m"
echo<|MERGE_RESOLUTION|>--- conflicted
+++ resolved
@@ -1,14 +1,10 @@
 #!/usr/bin/env bash
 
 # If you change these, also change .circleci/config.yml.
-<<<<<<< HEAD
-SRC_FILES=(src/ tests/ experiments/ examples/ docs/conf.py setup.py ci/clean_notebooks.py)
-=======
 SRC_FILES=(src/ tests/ experiments/ examples/ docs/conf.py setup.py ci/)
 EXCLUDE_MYPY="(?x)(
   src/imitation/algorithms/preference_comparisons.py$
   | src/imitation/rewards/reward_nets.py$
-  | src/imitation/util/sacred.py$
   | src/imitation/algorithms/base.py$
   | src/imitation/scripts/train_preference_comparisons.py$
   | src/imitation/rewards/serialize.py$
@@ -17,7 +13,6 @@
   | src/imitation/algorithms/density.py$
   | tests/algorithms/test_bc.py$
 )"
->>>>>>> 005c15fe
 
 set -x  # echo commands
 set -e  # quit immediately on error
@@ -39,11 +34,7 @@
 if [ "${skipexpensive:-}" != "true" ]; then
   echo "Type checking"
   pytype -j auto "${SRC_FILES[@]}"
-<<<<<<< HEAD
-  mypy --show-error-codes "${SRC_FILES[@]}"
-=======
   mypy "${SRC_FILES[@]}" --exclude "${EXCLUDE_MYPY}" --follow-imports=silent --show-error-codes
->>>>>>> 005c15fe
 
   echo "Building docs (validates docstrings)"
   pushd docs/
