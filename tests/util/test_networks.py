--- conflicted
+++ resolved
@@ -149,15 +149,8 @@
 
 @pytest.mark.parametrize(
     "init_kwargs",
-<<<<<<< HEAD
-    [{}] + [{"normalize_input_layer": layer} for layer in NORMALIZATION_LAYERS],
-=======
-    [
-        {},
-        {"dropout_prob": 0.5},
-        {"normalize_input_layer": networks.RunningNorm},
-    ],
->>>>>>> 301e7a5c
+    [{}, {"dropout_prob": 0.5}]
+    + [{"normalize_input_layer": layer} for layer in NORMALIZATION_LAYERS],
 )
 def test_build_mlp_norm_training(init_kwargs) -> None:
     """Tests MLP building function `networks.build_mlp()`.
