"""Tests `imitation.util.logger.WandbOutputFormat`."""

import sys
from typing import Any, Mapping, Optional
from unittest import mock

import pytest
import wandb

from imitation.util import logger


class MockHistory:
    """Mock History object for testing."""

    def __init__(self):
        """Initializes an instance of MockHistory."""
        self._step = 0
        self._data = dict()
        self._callback = None

    def _set_callback(self, cb):
        self._callback = cb

    def _row_update(self, row):
        self._data.update(row)

    def _row_add(self, row):
        self._data.update(row)
        self._flush()
        self._step += 1

    def _flush(self):
        if len(self._data) > 0:
            self._data["_step"] = self._step
            if self._callback:
                self._callback(row=self._data, step=self._step)
            self._data = dict()


class MockWandb:
    """Mock Wandb object for testing."""

    def __init__(self):
        """Initializes an instance of MockWandb."""
        self._initialized = False
        self.history = MockHistory()
        self.history_list = []
        self.history._set_callback(self._history_callback)
        self._init_args = None
        self._init_kwargs = None

    def init(self, *args, **kwargs):
        self._initialized = True
        self._init_args = args
        self._init_kwargs = kwargs

    def log(
        self,
        data: Mapping[str, Any],
        step: Optional[int] = None,
        commit: bool = False,
        sync: bool = False,
    ):

        assert self._initialized
        if sync:
            raise NotImplementedError("usage of sync to MockWandb.log not implemented")

        if step is not None:
            if step > self.history._step:
                self.history._flush()
                self.history._step = step
        if commit:
            self.history._row_add(data)
        else:
            self.history._row_update(data)

    def _history_callback(self, row: Mapping[str, Any], step: int) -> None:
        self.history_list.append(row)

    def finish(self):
        assert self._initialized
        self._initialized = False


mock_wandb = MockWandb()


# we ignore the type below as one should technically not access the
# __init__ method directly but only by creating an instance.
<<<<<<< HEAD
@mock.patch.object(wandb, "__init__", mock_wandb.__init__)  # type: ignore
=======
@mock.patch.object(wandb, "__init__", mock_wandb.__init__)  # type: ignore[misc]
>>>>>>> 005c15fe
@mock.patch.object(wandb, "init", mock_wandb.init)
@mock.patch.object(wandb, "log", mock_wandb.log)
@mock.patch.object(wandb, "finish", mock_wandb.finish)
def test_wandb_output_format():
    wandb.init()
    log_obj = logger.configure(format_strs=["wandb"])
    assert len(mock_wandb.history_list) == 0, "nothing should be logged yet"
    log_obj.info("test 123")
    assert len(mock_wandb.history_list) == 0, "nothing should be logged yet"
    log_obj.record("foo", 42)
    assert len(mock_wandb.history_list) == 0, "nothing should be logged yet"
    log_obj.record("fow", 24, exclude="wandb")
    log_obj.record("fizz", 12, exclude="stdout")
    log_obj.dump()
    assert len(mock_wandb.history_list) == 1, "exactly one entry should be logged"
    assert mock_wandb.history_list == [{"_step": 0, "foo": 42, "fizz": 12}]
    log_obj.record("fizz", 21)
    log_obj.dump(step=3)
    assert len(mock_wandb.history_list) == 2, "exactly two entries should be logged"
    assert mock_wandb.history_list == [
        {"_step": 0, "foo": 42, "fizz": 12},
        {"_step": 3, "fizz": 21},
    ]
    log_obj.close()


def test_wandb_module_import_error():
    wandb_module = sys.modules["wandb"]
    try:
        sys.modules["wandb"] = None
        with pytest.raises(ModuleNotFoundError, match=r"Trying to log data.*"):
            logger.configure(format_strs=["wandb"])
    finally:
        sys.modules[wandb] = wandb_module<|MERGE_RESOLUTION|>--- conflicted
+++ resolved
@@ -89,11 +89,7 @@
 
 # we ignore the type below as one should technically not access the
 # __init__ method directly but only by creating an instance.
-<<<<<<< HEAD
-@mock.patch.object(wandb, "__init__", mock_wandb.__init__)  # type: ignore
-=======
 @mock.patch.object(wandb, "__init__", mock_wandb.__init__)  # type: ignore[misc]
->>>>>>> 005c15fe
 @mock.patch.object(wandb, "init", mock_wandb.init)
 @mock.patch.object(wandb, "log", mock_wandb.log)
 @mock.patch.object(wandb, "finish", mock_wandb.finish)
