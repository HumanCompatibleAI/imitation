--- conflicted
+++ resolved
@@ -64,14 +64,9 @@
             raise NotImplementedError("usage of sync to MockWandb.log not implemented")
 
         if step is not None:
-<<<<<<< HEAD
             if step > self.history._step:
                 self.history._flush()
                 self.history._step = step
-=======
-            self.history._flush()
-            self.history._step = step
->>>>>>> d68723a6
         if commit:
             self.history._row_add(data)
         else:
