--- conflicted
+++ resolved
@@ -20,7 +20,6 @@
   yield
 
 
-<<<<<<< HEAD
 def init_test_trainer(tmpdir: str, use_gail: bool, parallel: bool = False):
   with open("tests/data/expert_models/cartpole_0/rollouts/final.pkl",
             "rb") as f:
@@ -28,39 +27,20 @@
   return init_trainer("CartPole-v1",
                       trajs,
                       log_dir=tmpdir,
-=======
-def init_test_trainer(log_dir: str, use_gail: bool, parallel: bool = False):
-  with open("tests/data/expert_models/cartpole_0/rollouts/final.pkl",
-            "rb") as f:
-    trajs = pickle.load(f)
-  return init_trainer("CartPole-v1", trajs, log_dir,
->>>>>>> 7f01e0e2
                       use_gail=use_gail,
                       parallel=parallel)
 
 
 @pytest.mark.parametrize("use_gail", USE_GAIL)
 @pytest.mark.parametrize("parallel", PARALLEL)
-<<<<<<< HEAD
-def test_init_no_crash(tmpdir, use_gail, parallel):
-  init_test_trainer(tmpdir, use_gail=use_gail, parallel=parallel)
-=======
 def test_init_no_crash(tmp_path, use_gail, parallel):
-  init_test_trainer(log_dir=tmp_path, use_gail=use_gail, parallel=parallel)
->>>>>>> 7f01e0e2
+  init_test_trainer(tmp_path, use_gail=use_gail, parallel=parallel)
 
 
 @pytest.mark.parametrize("use_gail", USE_GAIL)
 @pytest.mark.parametrize("parallel", PARALLEL)
-<<<<<<< HEAD
 def test_train_disc_no_crash(tmpdir, use_gail, parallel, n_timesteps=200):
   trainer = init_test_trainer(tmpdir, use_gail=use_gail, parallel=parallel)
-=======
-def test_train_disc_no_crash(tmp_path, use_gail, parallel,
-                             n_timesteps=200):
-  trainer = init_test_trainer(log_dir=tmp_path, use_gail=use_gail,
-                              parallel=parallel)
->>>>>>> 7f01e0e2
   trainer.train_disc()
   transitions = rollout.generate_transitions(trainer.gen_policy,
                                              trainer.venv,
@@ -71,27 +51,15 @@
 
 @pytest.mark.parametrize("use_gail", USE_GAIL)
 @pytest.mark.parametrize("parallel", PARALLEL)
-<<<<<<< HEAD
 def test_train_gen_no_crash(tmpdir, use_gail, parallel, n_steps=10):
   trainer = init_test_trainer(tmpdir, use_gail=use_gail, parallel=parallel)
-=======
-def test_train_gen_no_crash(tmp_path, use_gail, parallel, n_steps=10):
-  trainer = init_test_trainer(log_dir=tmp_path, use_gail=use_gail,
-                              parallel=parallel)
->>>>>>> 7f01e0e2
   trainer.train_gen(n_steps)
 
 
 @pytest.mark.expensive
 @pytest.mark.parametrize("use_gail", USE_GAIL)
-<<<<<<< HEAD
 def test_train_disc_improve_D(tmpdir, use_gail, n_timesteps=200, n_steps=1000):
   trainer = init_test_trainer(tmpdir, use_gail)
-=======
-def test_train_disc_improve_D(tmp_path, use_gail, n_timesteps=200,
-                              n_steps=1000):
-  trainer = init_test_trainer(log_dir=tmp_path, use_gail=use_gail)
->>>>>>> 7f01e0e2
   transitions = rollout.generate_transitions(trainer.gen_policy,
                                              trainer.venv,
                                              n_timesteps=n_timesteps)
@@ -106,11 +74,6 @@
 
 @pytest.mark.expensive
 @pytest.mark.parametrize("use_gail", USE_GAIL)
-<<<<<<< HEAD
 def test_train_no_crash(tmpdir, use_gail):
   trainer = init_test_trainer(tmpdir, use_gail)
-=======
-def test_train_no_crash(tmp_path, use_gail):
-  trainer = init_test_trainer(log_dir=tmp_path, use_gail=use_gail)
->>>>>>> 7f01e0e2
   trainer.train(n_epochs=1)