--- conflicted
+++ resolved
@@ -21,32 +21,24 @@
   yield
 
 
-<<<<<<< HEAD
-def init_test_trainer(env: str, use_gail: bool):
-    return init_trainer(env, f"tests/data/rollouts/{env}*.npz", use_gail)
+def init_test_trainer(env_id: str, use_gail: bool, parallel: bool = False):
+  return init_trainer(env_id=env_id,
+                      rollouts_glob=f"tests/data/rollouts/{env_id}*.npz",
+                      use_gail=use_gail,
+                      parallel=parallel)
 
 
-@pytest.mark.parametrize("use_gail", use_gail_vals)
-def test_init_no_crash(use_gail, env='CartPole-v1'):
-  init_test_trainer(env, use_gail)
-
-
-@pytest.mark.parametrize("use_gail", use_gail_vals)
-def test_train_disc_no_crash(use_gail, env='CartPole-v1', n_timesteps=200):
-  trainer = init_test_trainer(env, use_gail)
-=======
 @pytest.mark.parametrize("use_gail", USE_GAIL)
 @pytest.mark.parametrize("parallel", PARALLEL)
 def test_init_no_crash(use_gail, parallel, env='CartPole-v1'):
-  init_trainer(env, use_gail=use_gail, parallel=parallel)
+  init_test_trainer(env, use_gail=use_gail, parallel=parallel)
 
 
 @pytest.mark.parametrize("use_gail", USE_GAIL)
 @pytest.mark.parametrize("parallel", PARALLEL)
 def test_train_disc_no_crash(use_gail, parallel,
                              env='CartPole-v1', n_timesteps=200):
-  trainer = init_trainer(env, use_gail=use_gail, parallel=parallel)
->>>>>>> 374bf495
+  trainer = init_test_trainer(env, use_gail=use_gail, parallel=parallel)
   trainer.train_disc()
   obs_old, act, obs_new, _ = rollout.generate_transitions(
       trainer.gen_policy, env, n_timesteps=n_timesteps)
@@ -54,16 +46,10 @@
                      gen_new_obs=obs_new)
 
 
-<<<<<<< HEAD
-@pytest.mark.parametrize("use_gail", use_gail_vals)
-def test_train_gen_no_crash(use_gail, env='CartPole-v1', n_steps=10):
-  trainer = init_test_trainer(env, use_gail)
-=======
 @pytest.mark.parametrize("use_gail", USE_GAIL)
 @pytest.mark.parametrize("parallel", PARALLEL)
 def test_train_gen_no_crash(use_gail, parallel, env='CartPole-v1', n_steps=10):
-  trainer = init_trainer(env, use_gail=use_gail, parallel=parallel)
->>>>>>> 374bf495
+  trainer = init_test_trainer(env, use_gail=use_gail, parallel=parallel)
   trainer.train_gen(n_steps)
 
 
@@ -132,49 +118,7 @@
 
 
 @pytest.mark.expensive
-<<<<<<< HEAD
-@pytest.mark.parametrize("use_gail", use_gail_vals)
-=======
-@pytest.mark.xfail(
-    reason="Either AIRL train is broken or not enough epochs."
-    " Consider making a plot of episode reward over time to check.",
-    raises=AssertionError)
-@pytest.mark.skip
-def test_trained_policy_better_than_random(use_gail, env='CartPole-v1',
-                                           n_episodes=50):
-  """
-  Make sure that generator policy trained to mimic expert policy
-  demonstrations) achieves higher reward than a random policy.
-
-  In other words, perform a basic check on the imitation learning
-  capabilities of AIRL and GAIL.
-  """
-  env = util.make_vec_env(env, 32)
-  trainer = init_trainer(env, use_random_expert=True, use_gail=use_gail)
-  expert_policy = util.load_policy(env, basedir="expert_models")
-  random_policy = util.make_blank_policy(env)
-  if expert_policy is None:
-    pytest.fail("Couldn't load expert_policy!")
-
-  trainer.train(n_epochs=200)
-
-  # Idea: Plot n_epochs vs generator reward.
-  for _ in range(4):
-    expert_ret = rollout.mean_return(expert_policy, env, n_episodes=n_episodes)
-    gen_ret = rollout.mean_return(trainer.gen_policy, env,
-                                  n_episodes=n_episodes)
-    random_ret = rollout.mean_return(random_policy, env, n_episodes=n_episodes)
-
-    print("expert return:", expert_ret)
-    print("generator return:", gen_ret)
-    print("random return:", random_ret)
-    assert expert_ret > random_ret
-    assert gen_ret > random_ret
-
-
-@pytest.mark.expensive
 @pytest.mark.parametrize("use_gail", USE_GAIL)
->>>>>>> 374bf495
 def test_wrap_learned_reward_no_crash(use_gail, env="CartPole-v1"):
   """
   Briefly train with AIRL, and then used the learned reward to wrap
