"""Tests for code that generates trajectory rollouts."""

import functools
from typing import Mapping, Sequence

import gym
import numpy as np
import pytest
from stable_baselines3.common import monitor, vec_env

from imitation.data import rollout, types, wrappers
from imitation.policies import serialize
from imitation.policies.base import RandomPolicy


class TerminalSentinelEnv(gym.Env):
    def __init__(self, max_acts):
        self.max_acts = max_acts
        self.current_step = 0
        self.action_space = gym.spaces.Discrete(1)
        self.observation_space = gym.spaces.Box(np.array([0]), np.array([1]))

    def reset(self):
        self.current_step = 0
        return np.array([0])

    def step(self, action):
        self.current_step += 1
        done = self.current_step >= self.max_acts
        observation = np.array([1 if done else 0])
        rew = 0.0
        return observation, rew, done, {}


def _sample_fixed_length_trajectories(
    episode_lengths: Sequence[int],
    min_episodes: int,
    **kwargs,
) -> Sequence[types.Trajectory]:
    venv = vec_env.DummyVecEnv(
        [functools.partial(TerminalSentinelEnv, length) for length in episode_lengths]
    )
    policy = RandomPolicy(venv.observation_space, venv.action_space)
    sample_until = rollout.make_min_episodes(min_episodes)
    trajectories = rollout.generate_trajectories(
        policy,
        venv,
        sample_until=sample_until,
        **kwargs,
    )
    return trajectories


def test_complete_trajectories():
    """Checks trajectories include the terminal observation.

    This is hidden by default by VecEnv's auto-reset; we add it back in using
    `rollout.RolloutInfoWrapper`.
    """
    min_episodes = 13
    max_acts = 5
    num_envs = 4
    trajectories = _sample_fixed_length_trajectories(
        [max_acts] * num_envs, min_episodes
    )
    assert len(trajectories) >= min_episodes
    expected_obs = np.array([[0]] * max_acts + [[1]])
    for trajectory in trajectories:
        obs = trajectory.obs
        acts = trajectory.acts
        assert len(obs) == len(acts) + 1
        assert np.all(obs == expected_obs)


@pytest.mark.parametrize(
    "episode_lengths,min_episodes,expected_counts",
    [
        # Do we keep on sampling from the 1st (len 3) environment that remains 'alive'?
        ([3, 5], 2, {3: 2, 5: 1}),
        # Do we keep on sampling from the 2nd (len 7) environment that remains 'alive'?
        ([3, 7], 2, {3: 2, 7: 1}),
        # Similar, but more extreme case with num environments > num episodes
        ([3, 3, 3, 7], 2, {3: 3, 7: 1}),
        # Do we stop sampling at 2 episodes if we get two equal-length episodes?
        ([3, 3], 2, {3: 2}),
        ([5, 5], 2, {5: 2}),
        ([7, 7], 2, {7: 2}),
    ],
)
def test_unbiased_trajectories(
    episode_lengths: Sequence[int],
    min_episodes: int,
    expected_counts: Mapping[int, int],
):
    """Checks trajectories are sampled without bias towards shorter episodes.

    Specifically, we create a VecEnv consisting of environments with fixed-length
    `episode_lengths`. This is unrealistic and breaks the i.i.d. assumption, but lets
    us test things deterministically.

    If we hit `min_episodes` exactly and all environments are done at the same time,
    we should stop and not sample any more trajectories. Otherwise, we should keep
    sampling from any in-flight environments, but not add trajectories from any other
    environments.

    The different test cases check each of these cases.
    """
    trajectories = _sample_fixed_length_trajectories(episode_lengths, min_episodes)
    assert len(trajectories) == sum(expected_counts.values())
    traj_lens = np.array([len(traj) for traj in trajectories])
    for length, count in expected_counts.items():
        assert np.sum(traj_lens == length) == count


def test_seed_trajectories():
    """Check trajectory order deterministic given seed and that seed is not no-op.

    Note in general environments and policies are stochastic, so the trajectory
    order *will* differ unless environment/policy seeds are also set.

    However, `TerminalSentinelEnv` is fixed-length deterministic, so there are no
    such confounders in this test.
    """
    rng_a1 = np.random.RandomState(0)
    rng_a2 = np.random.RandomState(0)
    rng_b = np.random.RandomState(1)
    traj_a1 = _sample_fixed_length_trajectories([3, 5], 2, rng=rng_a1)
    traj_a2 = _sample_fixed_length_trajectories([3, 5], 2, rng=rng_a2)
    traj_b = _sample_fixed_length_trajectories([3, 5], 2, rng=rng_b)
    assert [len(traj) for traj in traj_a1] == [len(traj) for traj in traj_a2]
    assert [len(traj) for traj in traj_a1] != [len(traj) for traj in traj_b]


class ObsRewHalveWrapper(gym.Wrapper):
    """Simple wrapper that scales every reward and observation feature by 0.5."""

    def reset(self, **kwargs):
        obs = self.env.reset(**kwargs) / 2
        return obs

    def step(self, action):
        obs, rew, done, info = self.env.step(action)
        return obs / 2, rew / 2, done, info


def test_rollout_stats():
    """Applying `ObsRewIncrementWrapper` halves the reward mean.

    `rollout_stats` should reflect this.
    """
    env = gym.make("CartPole-v1")
    env = monitor.Monitor(env, None)
    env = ObsRewHalveWrapper(env)
    venv = vec_env.DummyVecEnv([lambda: env])

    policy = serialize.load_policy("zero", "UNUSED", venv)
    trajs = rollout.generate_trajectories(policy, venv, rollout.make_min_episodes(10))
    s = rollout.rollout_stats(trajs)

    np.testing.assert_allclose(s["return_mean"], s["monitor_return_mean"] / 2)
    np.testing.assert_allclose(s["return_std"], s["monitor_return_std"] / 2)
    np.testing.assert_allclose(s["return_min"], s["monitor_return_min"] / 2)
    np.testing.assert_allclose(s["return_max"], s["monitor_return_max"] / 2)


def test_unwrap_traj():
    """Check that unwrap_traj reverses `ObsRewIncrementWrapper`.

    Also check that unwrapping twice is a no-op.
    """
    env = gym.make("CartPole-v1")
    env = wrappers.RolloutInfoWrapper(env)
    env = ObsRewHalveWrapper(env)
    venv = vec_env.DummyVecEnv([lambda: env])

    policy = serialize.load_policy("zero", "UNUSED", venv)
    trajs = rollout.generate_trajectories(policy, venv, rollout.make_min_episodes(10))
    trajs_unwrapped = [rollout.unwrap_traj(t) for t in trajs]
    trajs_unwrapped_twice = [rollout.unwrap_traj(t) for t in trajs_unwrapped]

    for t, t_unwrapped in zip(trajs, trajs_unwrapped):
        np.testing.assert_allclose(t.acts, t_unwrapped.acts)
        np.testing.assert_allclose(t.obs, t_unwrapped.obs / 2)
        np.testing.assert_allclose(t.rews, t_unwrapped.rews / 2)

    for t1, t2 in zip(trajs_unwrapped, trajs_unwrapped_twice):
        np.testing.assert_equal(t1.acts, t2.acts)
        np.testing.assert_equal(t1.obs, t2.obs)
        np.testing.assert_equal(t1.rews, t2.rews)


<<<<<<< HEAD
def test_compute_returns():
    np.random.seed(0)
    N = 100
    rewards = np.random.random(N)
    for gamma in [0, 0.9, 1]:
        discounts = np.power(gamma, np.arange(N))
        returns = np.sum(discounts * rewards)
        # small numerical errors will occur because compute_returns
        # uses a somewhat different method based on evaluating
        # polynomials
        assert abs(rollout.compute_returns(rewards, gamma) - returns) < 1e-8
=======
def test_make_sample_until_errors():
    with pytest.raises(ValueError, match="At least one.*"):
        rollout.make_sample_until(min_timesteps=None, min_episodes=None)

    episodes_positive = pytest.raises(ValueError, match="min_episodes.*positive")
    with episodes_positive:
        rollout.make_sample_until(min_timesteps=None, min_episodes=0)
    with episodes_positive:
        rollout.make_sample_until(min_timesteps=10, min_episodes=-34)

    timesteps_positive = pytest.raises(ValueError, match="min_timesteps.*positive")
    with timesteps_positive:
        rollout.make_sample_until(min_timesteps=-3, min_episodes=None)
    with timesteps_positive:
        rollout.make_sample_until(min_timesteps=0, min_episodes=None)
>>>>>>> 314e4541
<|MERGE_RESOLUTION|>--- conflicted
+++ resolved
@@ -189,7 +189,23 @@
         np.testing.assert_equal(t1.rews, t2.rews)
 
 
-<<<<<<< HEAD
+def test_make_sample_until_errors():
+    with pytest.raises(ValueError, match="At least one.*"):
+        rollout.make_sample_until(min_timesteps=None, min_episodes=None)
+
+    episodes_positive = pytest.raises(ValueError, match="min_episodes.*positive")
+    with episodes_positive:
+        rollout.make_sample_until(min_timesteps=None, min_episodes=0)
+    with episodes_positive:
+        rollout.make_sample_until(min_timesteps=10, min_episodes=-34)
+
+    timesteps_positive = pytest.raises(ValueError, match="min_timesteps.*positive")
+    with timesteps_positive:
+        rollout.make_sample_until(min_timesteps=-3, min_episodes=None)
+    with timesteps_positive:
+        rollout.make_sample_until(min_timesteps=0, min_episodes=None)
+
+
 def test_compute_returns():
     np.random.seed(0)
     N = 100
@@ -200,21 +216,4 @@
         # small numerical errors will occur because compute_returns
         # uses a somewhat different method based on evaluating
         # polynomials
-        assert abs(rollout.compute_returns(rewards, gamma) - returns) < 1e-8
-=======
-def test_make_sample_until_errors():
-    with pytest.raises(ValueError, match="At least one.*"):
-        rollout.make_sample_until(min_timesteps=None, min_episodes=None)
-
-    episodes_positive = pytest.raises(ValueError, match="min_episodes.*positive")
-    with episodes_positive:
-        rollout.make_sample_until(min_timesteps=None, min_episodes=0)
-    with episodes_positive:
-        rollout.make_sample_until(min_timesteps=10, min_episodes=-34)
-
-    timesteps_positive = pytest.raises(ValueError, match="min_timesteps.*positive")
-    with timesteps_positive:
-        rollout.make_sample_until(min_timesteps=-3, min_episodes=None)
-    with timesteps_positive:
-        rollout.make_sample_until(min_timesteps=0, min_episodes=None)
->>>>>>> 314e4541
+        assert abs(rollout.compute_returns(rewards, gamma) - returns) < 1e-8