--- conflicted
+++ resolved
@@ -44,27 +44,15 @@
 ]
 MAKE_IMAGE_REWARD_NET = [reward_nets.CnnRewardNet]
 
-<<<<<<< HEAD
-MakeForwardWrapper = Callable[[reward_nets.RewardNet], reward_nets.ForwardWrapper]
-=======
 MakePredictProcessedWrapper = Callable[
     [reward_nets.RewardNet],
     reward_nets.PredictProcessedWrapper,
 ]
->>>>>>> 838ccca9
 MAKE_PREDICT_PROCESSED_WRAPPERS = [
     lambda base: reward_nets.NormalizedRewardNet(base, networks.RunningNorm),
 ]
 
-<<<<<<< HEAD
-MakePredictProcessedWrapper = Callable[
-    [reward_nets.RewardNet],
-    reward_nets.PredictProcessedWrapper,
-]
-=======
-
 MakeForwardWrapper = Callable[[reward_nets.RewardNet], reward_nets.ForwardWrapper]
->>>>>>> 838ccca9
 MAKE_FORWARD_WRAPPERS = [
     lambda base: reward_nets.ShapedRewardNet(base, _potential, 0.99),
 ]
@@ -232,23 +220,6 @@
     assert np.issubdtype(pred_reward.dtype, np.number)
 
 
-<<<<<<< HEAD
-@pytest.mark.parametrize("env_name", ENVS)
-@pytest.mark.parametrize("reward_type", DESERIALIZATION_TYPES)
-def test_reward_valid(env_name, reward_type, tmpdir):
-    """Test output of reward function is appropriate shape and type."""
-    _is_reward_valid(env_name, reward_type, tmpdir, is_image=False)
-
-
-@pytest.mark.parametrize("env_name", IMAGE_ENVS)
-@pytest.mark.parametrize("reward_type", DESERIALIZATION_TYPES)
-def test_reward_valid_image(env_name, reward_type, tmpdir):
-    """Test output of reward function is appropriate shape and type."""
-    _is_reward_valid(env_name, reward_type, tmpdir, is_image=True)
-
-
-=======
->>>>>>> 838ccca9
 def test_strip_wrappers_basic():
     venv = util.make_vec_env("FrozenLake-v1", n_envs=1, parallel=False)
     net = reward_nets.BasicRewardNet(venv.observation_space, venv.action_space)
@@ -564,17 +535,12 @@
 
 
 @pytest.fixture
-<<<<<<< HEAD
-def zero_reward_net(env_2d) -> MockRewardNet:
-    return MockRewardNet(env_2d.observation_space, env_2d.action_space, value=0)
-=======
 def zero_reward_net(env_2d) -> testing_reward_nets.MockRewardNet:
     return testing_reward_nets.MockRewardNet(
         env_2d.observation_space,
         env_2d.action_space,
         value=0,
     )
->>>>>>> 838ccca9
 
 
 @pytest.fixture(params=MAKE_PREDICT_PROCESSED_WRAPPERS)
@@ -656,11 +622,7 @@
 
 
 def test_shaped_reward_net(
-<<<<<<< HEAD
-    zero_reward_net: MockRewardNet,
-=======
     zero_reward_net: testing_reward_nets.MockRewardNet,
->>>>>>> 838ccca9
     numpy_transitions: NumpyTransitions,
 ):
     def potential(x: th.Tensor):
@@ -695,11 +657,7 @@
 )
 def test_predict_processed_wrappers_pass_on_kwargs(
     make_predict_processed_wrapper: MakePredictProcessedWrapper,
-<<<<<<< HEAD
-    zero_reward_net: MockRewardNet,
-=======
     zero_reward_net: testing_reward_nets.MockRewardNet,
->>>>>>> 838ccca9
     numpy_transitions: NumpyTransitions,
 ):
     zero_reward_net.predict_processed = mock.Mock(return_value=np.zeros((10,)))
@@ -721,11 +679,7 @@
     torch_transitions: TorchTransitions,
     predict_processed_wrapper: reward_nets.PredictProcessedWrapper,
 ):
-<<<<<<< HEAD
-    base = mock.create_autospec(MockRewardNet)
-=======
     base = mock.create_autospec(testing_reward_nets.MockRewardNet)
->>>>>>> 838ccca9
 
     base.device = th.device("cpu")
 
