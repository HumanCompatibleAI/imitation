--- conflicted
+++ resolved
@@ -3,11 +3,7 @@
 import logging
 import numbers
 import os
-<<<<<<< HEAD
-from tempfile import TemporaryDirectory
-=======
 import tempfile
->>>>>>> 17bd23a4
 from typing import Tuple
 from unittest import mock
 
@@ -21,18 +17,13 @@
 from imitation.data import rollout
 from imitation.policies import base
 from imitation.rewards import reward_nets, serialize
-from imitation.testing.reward_nets import make_ensemble
 from imitation.util import networks, util
 
 
 def _potential(x):
-<<<<<<< HEAD
-    return th.zeros(x.shape[0])
-=======
     # _potential is never actually called in the tests: we just need a dummy
     # potential to be able to construct shaped reward networks.
     return th.zeros(x.shape[0], device=x.device)  # pragma: no cover
->>>>>>> 17bd23a4
 
 
 ENVS = ["FrozenLake-v1", "CartPole-v1", "Pendulum-v1"]
@@ -49,11 +40,7 @@
 MAKE_REWARD_NET = [
     reward_nets.BasicRewardNet,
     reward_nets.BasicShapedRewardNet,
-<<<<<<< HEAD
-    make_ensemble,
-=======
     testing_reward_nets.make_ensemble,
->>>>>>> 17bd23a4
 ]
 
 
@@ -72,8 +59,6 @@
     networks.RunningNorm,
 ]
 
-<<<<<<< HEAD
-=======
 
 NumpyTransitions = Tuple[np.ndarray, np.ndarray, np.ndarray, np.ndarray]
 
@@ -102,7 +87,6 @@
         th.zeros((10,), dtype=bool),
     )
 
->>>>>>> 17bd23a4
 
 @pytest.mark.parametrize("env_name", ENVS)
 @pytest.mark.parametrize("reward_net_cls", MAKE_REWARD_NET)
@@ -263,17 +247,6 @@
     # This should not raise a type error
     serialize._validate_wrapper_structure(reward_net, {(WrapperB, RewardNetA)})
 
-<<<<<<< HEAD
-    # The top level wrapper is an instance of WrapperB this should raise a type error
-    with pytest.raises(
-        TypeError,
-        match=r"Wrapper structure should match \[.*\] but found \[.*\]",
-    ):
-        serialize._validate_wrapper_structure(reward_net, {(RewardNetA,)})
-
-    # Reward net is not wrapped at all this should raise a type error.
-    with pytest.raises(TypeError):
-=======
     raises_error_ctxmgr = pytest.raises(
         TypeError,
         match=r"Wrapper structure should match \[.*\] but found \[.*\]",
@@ -285,22 +258,11 @@
 
     # Reward net is not wrapped at all this should raise a type error.
     with raises_error_ctxmgr:
->>>>>>> 17bd23a4
         serialize._validate_wrapper_structure(
             RewardNetA(env.action_space, env.observation_space),
             {(WrapperB,)},
         )
 
-<<<<<<< HEAD
-    # This should not raise a type error since one of the prefixes matches
-    serialize._validate_wrapper_structure(
-        reward_net,
-        [[WrapperB, RewardNetA], [[RewardNetA]]],
-    )
-
-    # This should raise a type error since none the prefix is in the incorrect order
-    with pytest.raises(TypeError):
-=======
     # The prefix is longer then set of wrappers
     with raises_error_ctxmgr:
         serialize._validate_wrapper_structure(
@@ -316,7 +278,6 @@
 
     # This should raise a type error since none the prefix is in the incorrect order
     with raises_error_ctxmgr:
->>>>>>> 17bd23a4
         serialize._validate_wrapper_structure(reward_net, {(RewardNetA, WrapperB)})
 
 
@@ -618,178 +579,6 @@
 
 
 @pytest.mark.parametrize("env_name", ENVS)
-@pytest.mark.parametrize("num_members", [1, 2, 4])
-def test_reward_ensemble_creation(env_name, num_members):
-    """A simple test of the RewardEnsemble constructor."""
-    env = gym.make(env_name)
-    ensemble = make_ensemble(env.observation_space, env.action_space, num_members)
-    assert ensemble
-    assert ensemble.num_members == num_members
-
-
-class MockRewardNet(reward_nets.RewardNet):
-    """A mock reward net for testing."""
-
-    def __init__(
-        self,
-        observation_space: gym.Space,
-        action_space: gym.Space,
-        value: float = 0.0,
-    ):
-        """Create mock reward.
-
-        Args:
-            observation_space: observation space of the env
-            action_space: action space of the env
-            value: The reward to always return. Defaults to 0.0.
-        """
-        super().__init__(observation_space, action_space)
-        self.value = value
-
-    def forward(
-        self,
-        state: th.Tensor,
-        action: th.Tensor,
-        next_state: th.Tensor,
-        done: th.Tensor,
-    ) -> th.Tensor:
-        batch_size = state.shape[0]
-        return th.full(
-            (batch_size,),
-            fill_value=self.value,
-            dtype=th.float32,
-            device=state.device,
-        )
-
-
-@pytest.fixture
-def env_2d() -> Env2D:
-    """An instance of Env2d."""
-    return Env2D()
-
-
-@pytest.fixture
-def two_ensemble(env_2d) -> reward_nets.RewardEnsemble:
-    """A simple reward ensemble made up of two mock reward nets."""
-    return reward_nets.RewardEnsemble(
-        env_2d.observation_space,
-        env_2d.action_space,
-        members=[
-            MockRewardNet(env_2d.observation_space, env_2d.action_space)
-            for _ in range(2)
-        ],
-    )
-
-
-NumpyTransitions = Tuple[np.ndarray, np.ndarray, np.ndarray, np.ndarray]
-
-
-@pytest.fixture
-def numpy_transitions() -> NumpyTransitions:
-    """A batch of states, actions, next_states, and dones as np.ndarrays for Env2D."""
-    return (
-        np.zeros((10, 5, 5)),
-        np.zeros((10, 1), dtype=int),
-        np.zeros((10, 5, 5)),
-        np.zeros((10,), dtype=bool),
-    )
-
-
-def test_reward_ensemble_predict_reward_moments(
-    two_ensemble: reward_nets.RewardEnsemble,
-    numpy_transitions: NumpyTransitions,
-):
-    # Test that the calculation of mean and variance is correct
-    two_ensemble.members[0].value = 0
-    two_ensemble.members[1].value = 0
-    mean, var = two_ensemble.predict_reward_moments(*numpy_transitions)
-    assert np.isclose(mean, 0).all()
-    assert np.isclose(var, 0).all()
-    two_ensemble.members[0].value = 3
-    two_ensemble.members[1].value = -1
-    mean, var = two_ensemble.predict_reward_moments(*numpy_transitions)
-    assert np.isclose(mean, 1).all()
-    assert np.isclose(var, 8).all()  # note we are using the unbiased variance estimator
-    # Test that ensemble calls members correctly
-    two_ensemble.members[0].forward = mock.MagicMock(return_value=th.zeros(10))
-    mean, var = two_ensemble.predict_reward_moments(*numpy_transitions)
-    two_ensemble.members[0].forward.assert_called_once()
-
-
-def test_ensemble_members_have_different_parameters(env_2d):
-    ensemble = make_ensemble(
-        env_2d.observation_space,
-        env_2d.action_space,
-    )
-
-    assert not th.allclose(
-        next(ensemble.members[0].parameters()),
-        next(ensemble.members[1].parameters()),
-    )
-
-
-def test_add_std_reward_wrapper(
-    two_ensemble: reward_nets.RewardEnsemble,
-    numpy_transitions: NumpyTransitions,
-):
-    two_ensemble.members[0].value = 3
-    two_ensemble.members[1].value = -1
-    reward_fn = reward_nets.AddSTDRewardWrapper(two_ensemble, default_alpha=0.1)
-    rewards = reward_fn.predict_processed(*numpy_transitions)
-    assert np.allclose(rewards, 1 + 0.1 * np.sqrt(8))
-    # test overriding in predict processed works correctly
-    rewards = reward_fn.predict_processed(*numpy_transitions, alpha=-0.5)
-    assert np.allclose(rewards, 1 - 0.5 * np.sqrt(8))
-
-
-@pytest.mark.parametrize("make_wrapper", MAKE_BASIC_REWARD_NET_WRAPPERS)
-def test_wrappers_pass_on_kwargs(
-    make_wrapper: reward_nets.RewardNetWrapper,
-    env_2d: Env2D,
-    numpy_transitions: NumpyTransitions,
-):
-    basic_reward_net = reward_nets.BasicRewardNet(
-        env_2d.observation_space,
-        env_2d.action_space,
-    )
-    basic_reward_net.predict_processed = mock.Mock(return_value=np.zeros((10,)))
-    wrapped_reward_net = make_wrapper(
-        basic_reward_net,
-    )
-    wrapped_reward_net.predict_processed(
-        *numpy_transitions,
-        foobar=42,
-    )
-    basic_reward_net.predict_processed.assert_called_once_with(
-        *numpy_transitions,
-        foobar=42,
-    )
-
-
-def test_load_reward_passes_along_alpha_to_add_std_wrappers_predict_processed_method(
-    env_2d: Env2D,
-    two_ensemble: reward_nets.RewardEnsemble,
-    numpy_transitions: NumpyTransitions,
-):
-    """Kwargs passed to load_reward are passed along to predict_processed."""
-    two_ensemble.members[0].value = 3
-    two_ensemble.members[1].value = -1
-    reward_net = reward_nets.AddSTDRewardWrapper(two_ensemble, default_alpha=0)
-    with TemporaryDirectory() as tmp_dir:
-        net_path = os.path.join(tmp_dir, "reward_net.pkl")
-        th.save(reward_net, os.path.join(net_path))
-        new_alpha = -0.5
-        reward_fn = serialize.load_reward(
-            "RewardNet_std_added",
-            net_path,
-            env_2d,
-            alpha=new_alpha,
-        )
-        rewards = reward_fn(*numpy_transitions)
-        assert np.allclose(rewards, 1 + new_alpha * np.sqrt(8))
-
-
-@pytest.mark.parametrize("env_name", ENVS)
 def test_device_for_parameterless_model(env_name):
     class ParameterlessNet(reward_nets.RewardNet):
         def forward(self):
