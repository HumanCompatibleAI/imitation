--- conflicted
+++ resolved
@@ -35,6 +35,7 @@
     "RewardNet_unshaped",
 ]
 
+
 # Reward net classes, allowed kwargs
 MAKE_REWARD_NET = [
     reward_nets.BasicRewardNet,
@@ -42,9 +43,6 @@
     testing_reward_nets.make_ensemble,
 ]
 
-<<<<<<< HEAD
-MAKE_BASIC_REWARD_NET_WRAPPERS = [
-=======
 MakePredictProcessedWrapper = Callable[
     [reward_nets.RewardNet],
     reward_nets.PredictProcessedWrapper,
@@ -56,7 +54,6 @@
 
 MakeForwardWrapper = Callable[[reward_nets.RewardNet], reward_nets.ForwardWrapper]
 MAKE_FORWARD_WRAPPERS = [
->>>>>>> 838ccca9
     lambda base: reward_nets.ShapedRewardNet(base, _potential, 0.99),
 ]
 
@@ -69,6 +66,7 @@
     None,
     networks.RunningNorm,
 ]
+
 
 NumpyTransitions = Tuple[np.ndarray, np.ndarray, np.ndarray, np.ndarray]
 
@@ -181,44 +179,11 @@
     assert isinstance(pred_reward[0], numbers.Number)
 
 
-<<<<<<< HEAD
-def test_wrappers_default_to_passing_on_method_calls_to_base(
-    numpy_transitions: NumpyTransitions,
-    torch_transitions: TorchTransitions,
-):
-    base = mock.MagicMock()
-    wrapper = reward_nets.RewardNetWrapper(base)
-    # Check method calls
-    for attr, call_with, return_value in [
-        ("forward", torch_transitions, th.zeros(10)),
-        ("predict_th", numpy_transitions, np.zeros(10)),
-        ("predict", numpy_transitions, np.zeros(10)),
-        ("predict_processed", numpy_transitions, np.zeros(10)),
-        ("preprocess", numpy_transitions, torch_transitions),
-    ]:
-        setattr(base, attr, mock.MagicMock(return_value=return_value))
-        assert getattr(wrapper, attr)(*call_with) is return_value
-        getattr(base, attr).assert_called_once_with(*call_with)
-
-    # Check property lookups
-    return_value = th.device("cpu")
-    base.device = mock.PropertyMock(return_value=return_value)
-    assert wrapper.device is base.device
-
-    return_value = th.float32
-    base.dtype = mock.PropertyMock(return_value=return_value)
-    assert wrapper.dtype is base.dtype
-
-
 def test_strip_wrappers_basic(random_state_fixed):
     random_state = random_state_fixed
     venv = util.make_vec_env(
         "FrozenLake-v1", n_envs=1, parallel=False, random_state=random_state
     )
-=======
-def test_strip_wrappers_basic():
-    venv = util.make_vec_env("FrozenLake-v1", n_envs=1, parallel=False)
->>>>>>> 838ccca9
     net = reward_nets.BasicRewardNet(venv.observation_space, venv.action_space)
     net = reward_nets.NormalizedRewardNet(net, networks.RunningNorm)
     net = serialize._strip_wrappers(
@@ -558,19 +523,6 @@
     zero_reward_net: testing_reward_nets.MockRewardNet,
     numpy_transitions: NumpyTransitions,
 ):
-<<<<<<< HEAD
-    basic_reward_net = reward_nets.BasicRewardNet(
-        env_2d.observation_space,
-        env_2d.action_space,
-    )
-    # TODO(juan) reassigning a method is very bad practice. I added
-    #  type ignore for now but is there not a better way to do this?
-    basic_reward_net.predict_processed = mock.Mock(  # type: ignore[assignment]
-        return_value=np.zeros((10,)),
-    )
-    wrapped_reward_net = make_wrapper(
-        basic_reward_net,
-=======
     def potential(x: th.Tensor):
         return th.full((x.shape[0],), 10, device=x.device)
 
@@ -609,7 +561,6 @@
     zero_reward_net.predict_processed = mock.Mock(return_value=np.zeros((10,)))
     wrapped_reward_net = make_predict_processed_wrapper(
         zero_reward_net,
->>>>>>> 838ccca9
     )
     wrapped_reward_net.predict_processed(
         *numpy_transitions,
