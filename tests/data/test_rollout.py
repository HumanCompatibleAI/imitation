--- conflicted
+++ resolved
@@ -199,18 +199,13 @@
     env = ObsRewHalveWrapper(env)
     venv = vec_env.DummyVecEnv([lambda: env])
 
-<<<<<<< HEAD
-    policy = serialize.load_policy("zero", "UNUSED", venv)
+    policy = serialize.load_policy("zero", venv)
     trajs = rollout.generate_trajectories(
         policy,
         venv,
         rollout.make_min_episodes(10),
         rng=rng,
     )
-=======
-    policy = serialize.load_policy("zero", venv)
-    trajs = rollout.generate_trajectories(policy, venv, rollout.make_min_episodes(10))
->>>>>>> 91c66b73
     s = rollout.rollout_stats(trajs)
 
     np.testing.assert_allclose(s["return_mean"], s["monitor_return_mean"] / 2)
@@ -232,18 +227,13 @@
     env = ObsRewHalveWrapper(env)
     venv = vec_env.DummyVecEnv([lambda: env])
 
-<<<<<<< HEAD
-    policy = serialize.load_policy("zero", "UNUSED", venv)
+    policy = serialize.load_policy("zero", venv)
     trajs = rollout.generate_trajectories(
         policy,
         venv,
         rollout.make_min_episodes(10),
         rng=rng,
     )
-=======
-    policy = serialize.load_policy("zero", venv)
-    trajs = rollout.generate_trajectories(policy, venv, rollout.make_min_episodes(10))
->>>>>>> 91c66b73
     trajs_unwrapped = [rollout.unwrap_traj(t) for t in trajs]
     trajs_unwrapped_twice = [rollout.unwrap_traj(t) for t in trajs_unwrapped]
 
