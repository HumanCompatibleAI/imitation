--- conflicted
+++ resolved
@@ -3,10 +3,7 @@
 from collections import defaultdict
 
 import pytest
-<<<<<<< HEAD
-=======
 from stable_baselines3.common import logger as sb_logger
->>>>>>> 57f5b887
 
 import imitation.util.logger as logger
 
@@ -30,11 +27,6 @@
 def test_no_accum(tmpdir):
     hier_logger = logger.configure(tmpdir, ["csv"])
     assert hier_logger.get_dir() == tmpdir
-<<<<<<< HEAD
-
-    hier_logger.log("a free-form log message")
-=======
->>>>>>> 57f5b887
 
     # Check that the recorded "A": -1 is overwritten by "A": 1 in the next line.
     # Previously, the observed value would be the mean of these two values (0) instead.
@@ -51,8 +43,6 @@
     _compare_csv_lines(osp.join(tmpdir, "progress.csv"), expect)
 
 
-<<<<<<< HEAD
-=======
 def test_free_form(tmpdir):
     hier_logger = logger.configure(tmpdir, ["log"])
 
@@ -82,7 +72,6 @@
     ]
 
 
->>>>>>> 57f5b887
 def test_reentry_fails(tmpdir):
     hier_logger = logger.configure(tmpdir)
 
@@ -92,8 +81,6 @@
                 pass
 
 
-<<<<<<< HEAD
-=======
 def test_close(tmpdir):
     hier_logger = logger.configure(tmpdir)
 
@@ -108,7 +95,6 @@
         hier_logger.dump()
 
 
->>>>>>> 57f5b887
 def test_hard(tmpdir):
     hier_logger = logger.configure(tmpdir)
 
