"""Tests for Behavioural Cloning (BC)."""
import pickle

from imitation import util
from imitation.algorithms import bc


def test_bc():
  env_id = 'CartPole-v1'
  env = util.make_vec_env(env_id, 2)
<<<<<<< HEAD
  with open("tests/data/experts/cartpole_0/rollouts/final.pkl", "rb") as f:
=======
  with open("tests/data/expert_models/cartpole_0/rollouts/final.pkl",
            "rb") as f:
>>>>>>> 744209ea
    rollouts = pickle.load(f)
  rollouts = util.rollout.flatten_trajectories(rollouts)
  bc_trainer = bc.BCTrainer(env, expert_demos=rollouts)
  novice_stats = bc_trainer.test_policy()
  bc_trainer.train(n_epochs=40)
  good_stats = bc_trainer.test_policy(min_episodes=25)
  # novice is bad
  assert novice_stats["return_mean"] < 80.0
  # bc is okay but isn't perfect (for the purpose of this test)
  assert good_stats["return_mean"] > 350.0<|MERGE_RESOLUTION|>--- conflicted
+++ resolved
@@ -8,12 +8,8 @@
 def test_bc():
   env_id = 'CartPole-v1'
   env = util.make_vec_env(env_id, 2)
-<<<<<<< HEAD
-  with open("tests/data/experts/cartpole_0/rollouts/final.pkl", "rb") as f:
-=======
   with open("tests/data/expert_models/cartpole_0/rollouts/final.pkl",
             "rb") as f:
->>>>>>> 744209ea
     rollouts = pickle.load(f)
   rollouts = util.rollout.flatten_trajectories(rollouts)
   bc_trainer = bc.BCTrainer(env, expert_demos=rollouts)
