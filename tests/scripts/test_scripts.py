--- conflicted
+++ resolved
@@ -54,6 +54,11 @@
 ]
 
 TEST_DATA_PATH = types.parse_path("tests/testdata")
+
+if not TEST_DATA_PATH.exists():
+    raise RuntimeError("Folder with test data has not been found. Make sure you are "
+                       "running tests relative to the base imitation project folder.")
+
 CARTPOLE_TEST_DATA_PATH = TEST_DATA_PATH / "expert_models/cartpole_0/"
 CARTPOLE_TEST_ROLLOUT_PATH = CARTPOLE_TEST_DATA_PATH / "rollouts/final.pkl"
 CARTPOLE_TEST_POLICY_PATH = CARTPOLE_TEST_DATA_PATH / "policies/final"
@@ -601,11 +606,7 @@
     Args:
         tmpdir: Temporary directory to save results to.
     """
-<<<<<<< HEAD
     tmpdir_path = types.parse_path(tmpdir)
-=======
-    tmpdir_path = pathlib.Path(tmpdir)
->>>>>>> 005c15fe
     log_dir_train = tmpdir_path / "train"
     run = train_adversarial.train_adversarial_ex.run(
         command_name="airl",
@@ -654,11 +655,7 @@
         tmpdir: Temporary directory to save results to.
         named_configs_dict: Named configs for preference_comparisons and rl.
     """
-<<<<<<< HEAD
     tmpdir_path = types.parse_path(tmpdir)
-=======
-    tmpdir_path = pathlib.Path(tmpdir)
->>>>>>> 005c15fe
 
     log_dir_train = tmpdir_path / "train"
     run = train_preference_comparisons.train_preference_comparisons_ex.run(
@@ -799,11 +796,7 @@
 
 
 def _generate_test_rollouts(tmpdir: str, env_named_config: str) -> pathlib.Path:
-<<<<<<< HEAD
     tmpdir_path = types.parse_path(tmpdir)
-=======
-    tmpdir_path = pathlib.Path(tmpdir)
->>>>>>> 005c15fe
     train_rl.train_rl_ex.run(
         named_configs=[env_named_config] + ALGO_FAST_CONFIGS["rl"],
         config_updates=dict(
@@ -875,11 +868,7 @@
     ),
 )
 def test_analyze_imitation(tmpdir: str, run_names: List[str], run_sacred_fn):
-<<<<<<< HEAD
     sacred_logs_dir = tmpdir_path = types.parse_path(tmpdir)
-=======
-    sacred_logs_dir = tmpdir_path = pathlib.Path(tmpdir)
->>>>>>> 005c15fe
 
     # Generate sacred logs (other logs are put in separate tmpdir for deletion).
     for run_name in run_names:
