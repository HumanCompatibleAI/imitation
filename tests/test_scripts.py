--- conflicted
+++ resolved
@@ -68,30 +68,26 @@
 @pytest.mark.parametrize("plots", [True, False])
 def test_train_adversarial(plots: bool):
   """Smoke test for imitation.scripts.train_adversarial"""
-<<<<<<< HEAD
   with TemporaryDirectory(prefix='imitation-train') as tmpdir:
-=======
-  with tempfile.TemporaryDirectory(prefix='imitation-train',
-                                   ) as tmpdir:
-      named_configs = ['cartpole', 'gail', 'fast']
-      if plots:
-        named_configs.append("plots")
->>>>>>> af054660
-      config_updates = {
-          'init_trainer_kwargs': {
-              # Rollouts are small, decrease size of buffer to avoid warning
-              'trainer_kwargs': {
-                  'n_disc_samples_per_buffer': 50,
-              },
-          },
-          'log_root': tmpdir,
-          'rollout_glob': "tests/data/rollouts/CartPole*.pkl",
-      }
-      run = train_ex.run(
-          named_configs=named_configs,
-          config_updates=config_updates,
-      )
-      assert run.status == 'COMPLETED'
+    named_configs = ['cartpole', 'gail', 'fast']
+    if plots:
+      named_configs.append("plots")
+    config_updates = {
+        'init_trainer_kwargs': {
+            # Rollouts are small, decrease size of buffer to avoid warning
+            'trainer_kwargs': {
+                'n_disc_samples_per_buffer': 50,
+            },
+        },
+        'log_root': tmpdir,
+        'rollout_glob': "tests/data/rollouts/CartPole*.pkl",
+    }
+    run = train_ex.run(
+        named_configs=named_configs,
+        config_updates=config_updates,
+    )
+    assert run.status == 'COMPLETED'
+    assert isinstance(run.result, dict)
 
 
 def test_transfer_learning():
@@ -109,6 +105,7 @@
         ),
     )
     assert run.status == 'COMPLETED'
+    assert isinstance(run.result, dict)
 
     log_dir_data = osp.join(tmpdir, "expert_demos")
     discrim_path = osp.join(log_dir_train, "checkpoints", "final", "discrim")
@@ -121,6 +118,7 @@
         ),
     )
     assert run.status == 'COMPLETED'
+    assert isinstance(run.result, dict)
 
 
 def test_multi_train_from_csv():
