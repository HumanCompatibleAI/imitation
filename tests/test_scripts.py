--- conflicted
+++ resolved
@@ -79,11 +79,7 @@
         script_mod.main_console()
 
 
-<<<<<<< HEAD
 _RL_AGENT_LOADING_CONFIGS = {
-=======
-_rl_agent_loading_configs = {
->>>>>>> 0381232b
     "agent_path": CARTPOLE_TEST_POLICY_PATH,
     # FIXME(yawen): the policy we load was trained on 8 parallel environments
     # and for some reason using it breaks if we use just 1 (like would be the
@@ -102,11 +98,7 @@
         # don't interact with warm starting an agent.
         "save_preferences": True,
         "gatherer_kwargs": {"sample": False},
-<<<<<<< HEAD
         **_RL_AGENT_LOADING_CONFIGS,
-=======
-        **_rl_agent_loading_configs,
->>>>>>> 0381232b
     },
     {
         "checkpoint_interval": 1,
@@ -267,11 +259,7 @@
     assert isinstance(run.result, dict)
 
 
-<<<<<<< HEAD
 TRAIN_RL_PPO_CONFIGS = [{}, _RL_AGENT_LOADING_CONFIGS]
-=======
-TRAIN_RL_PPO_CONFIGS = [{}, _rl_agent_loading_configs]
->>>>>>> 0381232b
 
 
 @pytest.mark.parametrize("config", TRAIN_RL_PPO_CONFIGS)
