--- conflicted
+++ resolved
@@ -1302,13 +1302,8 @@
 class ConcretePreferenceGatherer(PreferenceGatherer):
     """A concrete preference gatherer for unit testing purposes only."""
 
-<<<<<<< HEAD
-    def gather(self) -> np.ndarray:
-        return np.zeros(shape=(1,))
-=======
-    def _gather_preference(self, query_id) -> Tuple[Sequence[TrajectoryWithRewPair], np.ndarray]:
+    def _gather_preference(self, query_id: str) -> float:
         return 0.
->>>>>>> 4b9d1f90
 
 
 def test_adds_queries_to_pending_queries():
