--- conflicted
+++ resolved
@@ -1,5 +1,5 @@
 """Tests for the preference comparisons reward learning implementation."""
-import random
+
 import re
 from typing import Sequence
 
@@ -66,7 +66,6 @@
 
 @pytest.fixture
 def agent_trainer(agent, reward_net, venv, rng):
-    rng
     return preference_comparisons.AgentTrainer(agent, reward_net, venv, rng)
 
 
@@ -309,14 +308,9 @@
         match=r"RewardEnsemble expected by EnsembleTrainer, not .*",
     ):
         preference_comparisons.EnsembleTrainer(
-<<<<<<< HEAD
-            reward_net,
-            loss,
-            rng=rng,
-=======
             model=reward_net,  # type: ignore
             loss=loss,
->>>>>>> d4532479
+            rng=rng,
         )
 
 
@@ -460,7 +454,7 @@
 def test_fragments_too_short_error(agent_trainer):
     trajectories = agent_trainer.sample(2)
     random_fragmenter = preference_comparisons.RandomFragmenter(
-        rng=random.Random(0),
+        rng=np.random.default_rng(0),
         warning_threshold=0,
     )
     with pytest.raises(
@@ -806,7 +800,7 @@
     environment.
 
     Args:
-        rng: Random state (with a fixed seed).
+        rng: Random number generator (with a fixed seed).
     """
     venv = DummyVecEnv([lambda: FakeImageEnv()])
     reward_net = reward_nets.BasicRewardNet(venv.observation_space, venv.action_space)
