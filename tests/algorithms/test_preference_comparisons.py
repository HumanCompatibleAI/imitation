"""Tests for the preference comparisons reward learning implementation."""

import math
import re
<<<<<<< HEAD
from functools import partial
from typing import Sequence
=======
from typing import Any, Sequence
>>>>>>> 23fae17f

import gym
import numpy as np
import pytest
import seals  # noqa: F401
import stable_baselines3
import torch as th
from gym import spaces
from stable_baselines3.common.envs import FakeImageEnv
from stable_baselines3.common.vec_env import DummyVecEnv

import imitation.testing.reward_nets as testing_reward_nets
from imitation.algorithms import preference_comparisons
from imitation.data import types
from imitation.data.types import TrajectoryWithRew
from imitation.regularization import regularizers, updaters
from imitation.rewards import reward_nets
from imitation.util import networks, util

UNCERTAINTY_ON = ["logit", "probability", "label"]


@pytest.fixture
def venv(rng):
    rng
    return util.make_vec_env(
        "seals/CartPole-v0",
        n_envs=1,
        rng=rng,
    )


@pytest.fixture(
    params=[
        reward_nets.BasicRewardNet,
        testing_reward_nets.make_ensemble,
        lambda *args: reward_nets.AddSTDRewardWrapper(
            testing_reward_nets.make_ensemble(*args),
        ),
    ],
)
def reward_net(request, venv):
    return request.param(venv.observation_space, venv.action_space)


@pytest.fixture
def agent(venv):
    return stable_baselines3.PPO(
        "MlpPolicy",
        venv,
        n_epochs=1,
        batch_size=2,
        n_steps=10,
    )


@pytest.fixture
def random_fragmenter(rng):
    return preference_comparisons.RandomFragmenter(
        rng=rng,
        warning_threshold=0,
    )


@pytest.fixture
def agent_trainer(agent, reward_net, venv, rng):
    return preference_comparisons.AgentTrainer(agent, reward_net, venv, rng)


def _check_trajs_equal(
    trajs1: Sequence[types.TrajectoryWithRew],
    trajs2: Sequence[types.TrajectoryWithRew],
):
    assert len(trajs1) == len(trajs2)
    for traj1, traj2 in zip(trajs1, trajs2):
        assert np.array_equal(traj1.obs, traj2.obs)
        assert np.array_equal(traj1.acts, traj2.acts)
        assert np.array_equal(traj1.rews, traj2.rews)
        assert traj1.infos is not None
        assert traj2.infos is not None
        assert np.array_equal(traj1.infos, traj2.infos)
        assert traj1.terminal == traj2.terminal


def test_mismatched_spaces(venv, agent, rng):
    other_venv = util.make_vec_env(
        "seals/MountainCar-v0",
        n_envs=1,
        rng=rng,
    )
    bad_reward_net = reward_nets.BasicRewardNet(
        other_venv.observation_space,
        other_venv.action_space,
    )
    with pytest.raises(
        ValueError,
        match="spaces do not match",
    ):
        preference_comparisons.AgentTrainer(
            agent,
            bad_reward_net,
            venv,
            rng=rng,
        )


def test_trajectory_dataset_seeding(
    cartpole_expert_trajectories: Sequence[TrajectoryWithRew],
    num_samples: int = 400,
):
    dataset1 = preference_comparisons.TrajectoryDataset(
        cartpole_expert_trajectories,
        rng=np.random.default_rng(0),
    )
    sample1 = dataset1.sample(num_samples)
    dataset2 = preference_comparisons.TrajectoryDataset(
        cartpole_expert_trajectories,
        rng=np.random.default_rng(0),
    )
    sample2 = dataset2.sample(num_samples)

    _check_trajs_equal(sample1, sample2)

    dataset3 = preference_comparisons.TrajectoryDataset(
        cartpole_expert_trajectories,
        rng=np.random.default_rng(42),
    )
    sample3 = dataset3.sample(num_samples)
    with pytest.raises(AssertionError):
        _check_trajs_equal(sample2, sample3)


# CartPole max episode length is 200
@pytest.mark.parametrize("num_steps", [0, 199, 200, 201, 400])
def test_trajectory_dataset_len(
    cartpole_expert_trajectories: Sequence[TrajectoryWithRew],
    num_steps: int,
    rng,
):
    dataset = preference_comparisons.TrajectoryDataset(
        cartpole_expert_trajectories,
        rng=rng,
    )
    sample = dataset.sample(num_steps)
    lengths = [len(t) for t in sample]
    assert sum(lengths) >= num_steps
    if num_steps > 0:
        assert sum(lengths) - min(lengths) < num_steps


def test_trajectory_dataset_too_long(
    cartpole_expert_trajectories: Sequence[TrajectoryWithRew],
    rng,
):
    dataset = preference_comparisons.TrajectoryDataset(
        cartpole_expert_trajectories,
        rng=rng,
    )
    with pytest.raises(RuntimeError, match="Asked for.*but only.* available"):
        dataset.sample(100000)


def test_trajectory_dataset_not_static(
    cartpole_expert_trajectories: Sequence[TrajectoryWithRew],
    rng,
    num_steps: int = 400,
):
    """Tests sample() doesn't always return the same value."""
    dataset = preference_comparisons.TrajectoryDataset(
        cartpole_expert_trajectories,
        rng,
    )
    n_trajectories = len(cartpole_expert_trajectories)
    flakiness_prob = 1 / n_trajectories
    max_flakiness = 1e-6
    # Choose max_samples s.t. flakiness_prob**max_samples <= max_flakiness
    max_samples = math.ceil(math.log(max_flakiness) / math.log(flakiness_prob))
    sample = dataset.sample(num_steps)
    with pytest.raises(AssertionError):
        for _ in range(max_samples):
            sample2 = dataset.sample(num_steps)
            _check_trajs_equal(sample, sample2)


def test_transitions_left_in_buffer(agent_trainer):
    # Faster to just set the counter than to actually fill the buffer
    # with transitions.
    agent_trainer.buffering_wrapper.n_transitions = 2
    with pytest.raises(
        RuntimeError,
        match=re.escape(
            "There are 2 transitions left in the buffer. "
            "Call AgentTrainer.sample() first to clear them.",
        ),
    ):
        agent_trainer.train(steps=1)


@pytest.mark.parametrize(
    "schedule",
    ["constant", "hyperbolic", "inverse_quadratic", lambda t: 1 / (1 + t**3)],
)
def test_preference_comparisons_raises(
    agent_trainer,
    reward_net,
    random_fragmenter,
    preference_model,
    custom_logger,
    schedule,
    rng,
):
    loss = preference_comparisons.CrossEntropyRewardLoss()
    reward_trainer = preference_comparisons.BasicRewardTrainer(
        preference_model,
        loss,
        rng=rng,
    )
    gatherer = preference_comparisons.SyntheticGatherer(rng=rng)
    # no rng, must provide fragmenter, preference gatherer, reward trainer
    no_rng_msg = (
        ".*don't provide.*random state.*provide.*fragmenter"
        ".*preference gatherer.*reward_trainer.*"
    )

    def build_preference_comparsions(gatherer, reward_trainer, fragmenter, rng):
        preference_comparisons.PreferenceComparisons(
            agent_trainer,
            reward_net,
            num_iterations=2,
            transition_oversampling=2,
            reward_trainer=reward_trainer,
            preference_gatherer=gatherer,
            fragmenter=fragmenter,
            custom_logger=custom_logger,
            query_schedule=schedule,
            rng=rng,
        )

    with pytest.raises(ValueError, match=no_rng_msg):
        build_preference_comparsions(gatherer, None, None, rng=None)

    with pytest.raises(ValueError, match=no_rng_msg):
        build_preference_comparsions(None, reward_trainer, None, rng=None)

    with pytest.raises(ValueError, match=no_rng_msg):
        build_preference_comparsions(None, None, random_fragmenter, rng=None)

    # This should not raise
    build_preference_comparsions(gatherer, reward_trainer, random_fragmenter, rng=None)

    # if providing fragmenter, preference gatherer, reward trainer, does not need rng.
    with_rng_msg = (
        "provide.*fragmenter.*preference gatherer.*reward trainer"
        ".*don't need.*random state.*"
    )

    with pytest.raises(ValueError, match=with_rng_msg):
        build_preference_comparsions(
            gatherer,
            reward_trainer,
            random_fragmenter,
            rng=rng,
        )

    # This should not raise
    build_preference_comparsions(None, None, None, rng=rng)
    build_preference_comparsions(gatherer, None, None, rng=rng)
    build_preference_comparsions(None, reward_trainer, None, rng=rng)
    build_preference_comparsions(None, None, random_fragmenter, rng=rng)


@pytest.mark.parametrize(
    "schedule",
    ["constant", "hyperbolic", "inverse_quadratic", lambda t: 1 / (1 + t**3)],
)
def test_trainer_no_crash(
    agent_trainer,
    reward_net,
    random_fragmenter,
    custom_logger,
    schedule,
    rng,
):
    main_trainer = preference_comparisons.PreferenceComparisons(
        agent_trainer,
        reward_net,
        num_iterations=2,
        transition_oversampling=2,
        fragment_length=2,
        fragmenter=random_fragmenter,
        custom_logger=custom_logger,
        query_schedule=schedule,
        initial_epoch_multiplier=2,
        rng=rng,
    )
    result = main_trainer.train(100, 10)
    # We don't expect good performance after training for 10 (!) timesteps,
    # but check stats are within the bounds they should lie in.
    assert result["reward_loss"] > 0.0
    assert 0.0 < result["reward_accuracy"] <= 1.0


def test_reward_ensemble_trainer_raises_type_error(venv, rng):
    reward_net = reward_nets.BasicRewardNet(venv.observation_space, venv.action_space)
    preference_model = preference_comparisons.PreferenceModel(
        model=reward_net,
        noise_prob=0.1,
        discount_factor=0.9,
        threshold=50,
    )
    loss = preference_comparisons.CrossEntropyRewardLoss()

    with pytest.raises(
        TypeError,
        match=r"PreferenceModel of a RewardEnsemble expected by EnsembleTrainer.",
    ):
        preference_comparisons.EnsembleTrainer(
            preference_model,
            loss,
            rng=rng,
        )


def test_correct_reward_trainer_used_by_default(
    agent_trainer,
    reward_net,
    random_fragmenter,
    custom_logger,
    rng,
):
    main_trainer = preference_comparisons.PreferenceComparisons(
        agent_trainer,
        reward_net,
        num_iterations=2,
        transition_oversampling=2,
        fragment_length=2,
        fragmenter=random_fragmenter,
        rng=rng,
        custom_logger=custom_logger,
    )

    base_reward_net = reward_net.base if hasattr(reward_net, "base") else reward_net
    if isinstance(base_reward_net, reward_nets.RewardEnsemble):
        assert isinstance(
            main_trainer.reward_trainer,
            preference_comparisons.EnsembleTrainer,
        )
    else:
        assert isinstance(
            main_trainer.reward_trainer,
            preference_comparisons.BasicRewardTrainer,
        )


def test_init_raises_error_when_trying_use_improperly_wrapped_ensemble(
    agent_trainer,
    venv,
    random_fragmenter,
    custom_logger,
    rng,
):
    reward_net = testing_reward_nets.make_ensemble(
        venv.observation_space,
        venv.action_space,
    )
    reward_net = reward_nets.NormalizedRewardNet(reward_net, networks.RunningNorm)
    rgx = (
        r"RewardEnsemble can only be wrapped by "
        r"AddSTDRewardWrapper but found NormalizedRewardNet."
    )
    with pytest.raises(
        ValueError,
        match=rgx,
    ):
        preference_comparisons.PreferenceComparisons(
            agent_trainer,
            reward_net,
            num_iterations=2,
            transition_oversampling=2,
            fragment_length=2,
            fragmenter=random_fragmenter,
            rng=rng,
            custom_logger=custom_logger,
        )


def test_discount_rate_no_crash(
    agent_trainer,
    venv,
    random_fragmenter,
    custom_logger,
    rng,
):
    # also use a non-zero noise probability to check that doesn't cause errors
    reward_net = reward_nets.BasicRewardNet(venv.observation_space, venv.action_space)
    preference_model = preference_comparisons.PreferenceModel(
        model=reward_net,
        noise_prob=0.1,
        discount_factor=0.9,
        threshold=50,
    )
    loss = preference_comparisons.CrossEntropyRewardLoss()
    reward_trainer = preference_comparisons.BasicRewardTrainer(
        preference_model,
        loss,
        rng=rng,
    )

    main_trainer = preference_comparisons.PreferenceComparisons(
        agent_trainer,
        reward_net,
        num_iterations=2,
        transition_oversampling=2,
        fragment_length=2,
        fragmenter=random_fragmenter,
        rng=rng,
        reward_trainer=reward_trainer,
        custom_logger=custom_logger,
    )
    main_trainer.train(100, 10)


def create_reward_trainer(
    venv,
    seed: int,
    batch_size: int,
    **kwargs: Any,
):
    th.manual_seed(seed)
    reward_net = reward_nets.BasicRewardNet(venv.observation_space, venv.action_space)
    preference_model = preference_comparisons.PreferenceModel(model=reward_net)
    loss = preference_comparisons.CrossEntropyRewardLoss()
    rng = np.random.default_rng(seed)
    reward_trainer = preference_comparisons.BasicRewardTrainer(
        preference_model,
        loss,
        rng=rng,
        batch_size=batch_size,
        **kwargs,
    )
    return reward_trainer, reward_net


def test_gradient_accumulation(
    agent_trainer,
    venv,
    random_fragmenter,
    custom_logger,
    rng,
):
    # Test that training steps on the same dataset with different minibatch sizes
    # result in the same reward network.
    batch_size = 6
    minibatch_size = 3
    num_trajectories = 5

    preference_gatherer = preference_comparisons.SyntheticGatherer(
        custom_logger=custom_logger,
        rng=rng,
    )
    dataset = preference_comparisons.PreferenceDataset()
    trajectory = agent_trainer.sample(num_trajectories)
    fragments = random_fragmenter(trajectory, 1, num_trajectories)
    preferences = preference_gatherer(fragments)
    dataset.push(fragments, preferences)

    seed = rng.integers(2**32)
    reward_trainer1, reward_net1 = create_reward_trainer(venv, seed, batch_size)
    reward_trainer2, reward_net2 = create_reward_trainer(
        venv,
        seed,
        batch_size,
        minibatch_size=minibatch_size,
    )

    for step in range(8):
        print("Step", step)
        seed = rng.integers(2**32)

        th.manual_seed(seed)
        reward_trainer1.train(dataset)

        th.manual_seed(seed)
        reward_trainer2.train(dataset)

        # Note: due to numerical instability, the models are
        # bound to diverge at some point, but should be stable
        # over the short time frame we test over; however, it is
        # theoretically possible that with very unlucky seeding,
        # this could fail.
        atol = 1e-5
        rtol = 1e-4
        for p1, p2 in zip(reward_net1.parameters(), reward_net2.parameters()):
            th.testing.assert_close(p1, p2, atol=atol, rtol=rtol)


def test_synthetic_gatherer_deterministic(
    agent_trainer,
    random_fragmenter,
    rng,
):
    gatherer = preference_comparisons.SyntheticGatherer(
        temperature=0,
        rng=rng,
    )
    trajectories = agent_trainer.sample(10)
    fragments = random_fragmenter(trajectories, fragment_length=2, num_pairs=2)
    preferences1 = gatherer(fragments)
    preferences2 = gatherer(fragments)
    assert np.all(preferences1 == preferences2)


def test_synthetic_gatherer_raises(
    agent_trainer,
    random_fragmenter,
):
    with pytest.raises(
        ValueError,
        match="If `sample` is True, then `rng` must be provided",
    ):
        preference_comparisons.SyntheticGatherer(
            temperature=0,
            sample=True,
        )


def test_fragments_terminal(random_fragmenter):
    trajectories = [
        types.TrajectoryWithRew(
            obs=np.arange(4),
            acts=np.zeros((3,)),
            rews=np.zeros((3,)),
            infos=None,
            terminal=True,
        ),
        types.TrajectoryWithRew(
            obs=np.arange(3),
            acts=np.zeros((2,)),
            rews=np.zeros((2,)),
            infos=None,
            terminal=False,
        ),
    ]
    for _ in range(5):
        for frags in random_fragmenter(trajectories, fragment_length=2, num_pairs=2):
            for frag in frags:
                assert (frag.obs[-1] == 3) == frag.terminal


def test_fragments_too_short_error(agent_trainer):
    trajectories = agent_trainer.sample(2)
    random_fragmenter = preference_comparisons.RandomFragmenter(
        rng=np.random.default_rng(0),
        warning_threshold=0,
    )
    with pytest.raises(
        ValueError,
        match="No trajectories are long enough for the desired fragment length.",
    ):
        # the only important bit is that fragment_length is higher than
        # we'll ever reach
        random_fragmenter(trajectories, fragment_length=10000, num_pairs=2)


def test_preference_dataset_errors(agent_trainer, random_fragmenter):
    dataset = preference_comparisons.PreferenceDataset()
    trajectories = agent_trainer.sample(2)
    fragments = random_fragmenter(trajectories, fragment_length=2, num_pairs=2)
    # just create something with a different shape:
    preferences = np.empty(len(fragments) + 1, dtype=np.float32)
    with pytest.raises(ValueError, match="Unexpected preferences shape"):
        dataset.push(fragments, preferences)

    # Now test dtype
    preferences = np.empty(len(fragments), dtype=np.float64)
    with pytest.raises(ValueError, match="preferences should have dtype float32"):
        dataset.push(fragments, preferences)


def test_preference_dataset_queue(agent_trainer, random_fragmenter, rng):
    dataset = preference_comparisons.PreferenceDataset(max_size=5)
    trajectories = agent_trainer.sample(10)

    gatherer = preference_comparisons.SyntheticGatherer(rng=rng)
    for i in range(6):
        fragments = random_fragmenter(trajectories, fragment_length=2, num_pairs=1)
        preferences = gatherer(fragments)
        assert len(dataset) == min(i, 5)
        dataset.push(fragments, preferences)
        assert len(dataset) == min(i + 1, 5)

    # The first comparison should have been evicted to keep the size at 5
    assert len(dataset) == 5


def test_store_and_load_preference_dataset(
    agent_trainer,
    random_fragmenter,
    tmp_path,
    rng,
):
    dataset = preference_comparisons.PreferenceDataset()
    trajectories = agent_trainer.sample(10)
    fragments = random_fragmenter(trajectories, fragment_length=2, num_pairs=2)
    gatherer = preference_comparisons.SyntheticGatherer(rng=rng)
    preferences = gatherer(fragments)
    dataset.push(fragments, preferences)

    path = tmp_path / "preferences.pkl"
    dataset.save(path)
    loaded = preference_comparisons.PreferenceDataset.load(path)
    assert len(loaded) == len(dataset)
    for sample, loaded_sample in zip(dataset, loaded):
        fragments, preference = sample
        loaded_fragments, loaded_preference = loaded_sample

        assert preference == loaded_preference
        _check_trajs_equal(fragments, loaded_fragments)


def test_exploration_no_crash(
    agent,
    reward_net,
    venv,
    random_fragmenter,
    custom_logger,
    rng,
):
    agent_trainer = preference_comparisons.AgentTrainer(
        agent,
        reward_net,
        venv,
        rng=rng,
        exploration_frac=0.5,
    )
    main_trainer = preference_comparisons.PreferenceComparisons(
        agent_trainer,
        reward_net,
        num_iterations=2,
        transition_oversampling=2,
        fragment_length=5,
        fragmenter=random_fragmenter,
        rng=rng,
        custom_logger=custom_logger,
    )
    main_trainer.train(100, 10)


@pytest.mark.parametrize("uncertainty_on", UNCERTAINTY_ON)
def test_active_fragmenter_discount_rate_no_crash(
    agent_trainer,
    venv,
    random_fragmenter,
    uncertainty_on,
    custom_logger,
    rng,
):
    # also use a non-zero noise probability to check that doesn't cause errors
    reward_net = reward_nets.RewardEnsemble(
        venv.observation_space,
        venv.action_space,
        members=[
            reward_nets.BasicRewardNet(venv.observation_space, venv.action_space)
            for _ in range(2)
        ],
    )
    preference_model = preference_comparisons.PreferenceModel(
        model=reward_net,
        noise_prob=0.1,
        discount_factor=0.9,
        threshold=50,
    )

    fragmenter = preference_comparisons.ActiveSelectionFragmenter(
        preference_model=preference_model,
        base_fragmenter=random_fragmenter,
        fragment_sample_factor=2,
        uncertainty_on=uncertainty_on,
        custom_logger=custom_logger,
    )

    preference_model = preference_comparisons.PreferenceModel(
        model=reward_net,
        noise_prob=0.1,
        discount_factor=0.9,
        threshold=50,
    )
    loss = preference_comparisons.CrossEntropyRewardLoss()

    reward_trainer = preference_comparisons.EnsembleTrainer(
        preference_model,
        loss,
        rng=rng,
    )

    main_trainer = preference_comparisons.PreferenceComparisons(
        agent_trainer,
        reward_net,
        num_iterations=2,
        transition_oversampling=2,
        fragment_length=2,
        fragmenter=fragmenter,
        rng=rng,
        reward_trainer=reward_trainer,
        custom_logger=custom_logger,
    )
    main_trainer.train(100, 10)


@pytest.fixture(scope="module")
def interval_param_scaler() -> updaters.IntervalParamScaler:
    return updaters.IntervalParamScaler(
        scaling_factor=0.1,
        tolerable_interval=(1.1, 1.5),
    )


def test_reward_trainer_regularization_no_crash(
    agent_trainer,
    venv,
    random_fragmenter,
    custom_logger,
    preference_model,
    interval_param_scaler,
    rng,
):
    reward_net = reward_nets.BasicRewardNet(venv.observation_space, venv.action_space)
    loss = preference_comparisons.CrossEntropyRewardLoss()
    initial_lambda = 0.1
    regularizer_factory = regularizers.LpRegularizer.create(
        initial_lambda=initial_lambda,
        val_split=0.2,
        lambda_updater=interval_param_scaler,
        p=2,
    )
    reward_trainer = preference_comparisons.BasicRewardTrainer(
        preference_model,
        loss,
        regularizer_factory=regularizer_factory,
        custom_logger=custom_logger,
        rng=rng,
    )

    main_trainer = preference_comparisons.PreferenceComparisons(
        agent_trainer,
        reward_net,
        num_iterations=2,
        transition_oversampling=2,
        fragment_length=2,
        fragmenter=random_fragmenter,
        reward_trainer=reward_trainer,
        custom_logger=custom_logger,
        rng=rng,
    )
    main_trainer.train(50, 50)


def test_reward_trainer_regularization_raises(
    agent_trainer,
    venv,
    random_fragmenter,
    custom_logger,
    preference_model,
    interval_param_scaler,
    rng,
):
    reward_net = reward_nets.BasicRewardNet(venv.observation_space, venv.action_space)
    loss = preference_comparisons.CrossEntropyRewardLoss()
    initial_lambda = 0.1
    regularizer_factory = regularizers.LpRegularizer.create(
        initial_lambda=initial_lambda,
        val_split=0.2,
        lambda_updater=interval_param_scaler,
        p=2,
    )
    reward_trainer = preference_comparisons.BasicRewardTrainer(
        preference_model,
        loss,
        regularizer_factory=regularizer_factory,
        custom_logger=custom_logger,
        rng=rng,
    )

    main_trainer = preference_comparisons.PreferenceComparisons(
        agent_trainer,
        reward_net,
        num_iterations=2,
        transition_oversampling=2,
        fragment_length=2,
        fragmenter=random_fragmenter,
        reward_trainer=reward_trainer,
        custom_logger=custom_logger,
        rng=rng,
    )
    with pytest.raises(
        ValueError,
        match="Not enough data samples to split " "into training and validation.*",
    ):
        main_trainer.train(100, 10)


@pytest.fixture
def ensemble_preference_model(venv) -> preference_comparisons.PreferenceModel:
    reward_net = reward_nets.RewardEnsemble(
        venv.observation_space,
        venv.action_space,
        members=[
            reward_nets.BasicRewardNet(venv.observation_space, venv.action_space)
            for _ in range(2)
        ],
    )
    return preference_comparisons.PreferenceModel(
        model=reward_net,
        noise_prob=0.1,
        discount_factor=0.9,
        threshold=50,
    )


@pytest.fixture
def preference_model(venv) -> preference_comparisons.PreferenceModel:
    reward_net = reward_nets.BasicRewardNet(venv.observation_space, venv.action_space)
    return preference_comparisons.PreferenceModel(
        model=reward_net,
        noise_prob=0.1,
        discount_factor=0.9,
        threshold=50,
    )


def test_active_fragmenter_uncertainty_on_not_supported_error(
    ensemble_preference_model,
    random_fragmenter,
):
    re_match = r".* not supported\.\n\s+`uncertainty_on` should be from .*"
    with pytest.raises(ValueError, match=re_match):
        preference_comparisons.ActiveSelectionFragmenter(
            preference_model=ensemble_preference_model,
            base_fragmenter=random_fragmenter,
            fragment_sample_factor=2,
            uncertainty_on="uncertainty_on",
        )

    with pytest.raises(ValueError, match=re_match):
        fragmenter = preference_comparisons.ActiveSelectionFragmenter(
            preference_model=ensemble_preference_model,
            base_fragmenter=random_fragmenter,
            fragment_sample_factor=2,
            uncertainty_on="logit",
        )
        fragmenter._uncertainty_on = "uncertainty_on"
        members = ensemble_preference_model.model.num_members
        fragmenter.variance_estimate(th.rand(10, members), th.rand(10, members))


def test_active_selection_raises_error_when_initialized_without_an_ensemble(
    preference_model,
    random_fragmenter,
):
    with pytest.raises(
        ValueError,
        match=r"PreferenceModel not wrapped over an ensemble.*",
    ):
        preference_comparisons.ActiveSelectionFragmenter(
            preference_model=preference_model,
            base_fragmenter=random_fragmenter,
            fragment_sample_factor=2,
            uncertainty_on="logit",
        )


def test_agent_trainer_populates_buffer(agent_trainer):
    agent_trainer.train(steps=1)
    assert agent_trainer.buffering_wrapper.n_transitions > 0


def test_agent_trainer_sample(venv, agent_trainer):
    trajectories = agent_trainer.sample(2)
    assert len(trajectories) > 0
    assert all(
        trajectory.obs.shape[1:] == venv.observation_space.shape
        for trajectory in trajectories
    )


def test_agent_trainer_sample_image_observations(rng):
    """Test `AgentTrainer.sample()` in an image environment.

    SB3 algorithms may rearrange the channel dimension in environments with image
    observations, but `sample()` should return observations matching the original
    environment.

    Args:
        rng: Random number generator (with a fixed seed).
    """
    venv = DummyVecEnv([lambda: FakeImageEnv()])
    reward_net = reward_nets.BasicRewardNet(venv.observation_space, venv.action_space)
    agent = stable_baselines3.PPO(
        "MlpPolicy",
        venv,
        n_epochs=1,
        batch_size=2,
        n_steps=10,
    )
    agent_trainer = preference_comparisons.AgentTrainer(
        agent,
        reward_net,
        venv,
        exploration_frac=0.5,
        rng=rng,
    )
    trajectories = agent_trainer.sample(2)
    assert len(trajectories) > 0
    assert all(
        trajectory.obs.shape[1:] == venv.observation_space.shape
        for trajectory in trajectories
    )


class ActionIsRewardEnv(gym.Env):
    """Two step environment where the reward is the sum of actions."""

    metadata = {"render.modes": ["human"]}

    def __init__(self):
        """Initialize environment."""
        super(ActionIsRewardEnv, self).__init__()
        self.action_space = spaces.Discrete(50)
        self.observation_space = gym.spaces.Box(np.array([0]), np.array([1]))
        self.reward = 0.0
        self.steps = 0

    def step(self, action):
        obs = np.array([0])
        reward = action
        done = self.steps > 0
        info = {}
        self.steps += 1
        return obs, reward, done, info

    def reset(self):
        self.steps = 0.0
        return np.array([0])


def test_that_BasicTrainer_improves_rewards(
    random_fragmenter,
    custom_logger,
    rng,
):
    venv = DummyVecEnv(
        [partial(ActionIsRewardEnv)],
    )
    agent = stable_baselines3.PPO(
        "MlpPolicy",
        venv,
        n_epochs=1,
        batch_size=2,
        n_steps=10,
    )

    reward_net = reward_nets.BasicRewardNet(venv.observation_space, venv.action_space)
    agent_trainer = preference_comparisons.AgentTrainer(agent, reward_net, venv, rng)

    preference_model = preference_comparisons.PreferenceModel(
        model=reward_net,
        noise_prob=0.1,
        discount_factor=0.9,
        threshold=50,
    )
    loss = preference_comparisons.CrossEntropyRewardLoss()
    reward_trainer = preference_comparisons.BasicRewardTrainer(
        preference_model,
        loss,
        rng=rng,
        lr=1e-4,
    )

    main_trainer = preference_comparisons.PreferenceComparisons(
        agent_trainer,
        reward_net,
        num_iterations=2,
        transition_oversampling=2,
        fragment_length=2,
        fragmenter=random_fragmenter,
        rng=rng,
        reward_trainer=reward_trainer,
        custom_logger=custom_logger,
    )

    # Train the net for a short period of time, and then again.
    # We expect it to have improved over that period.
    first_rewards = main_trainer.train(20, 20)

    later_rewards = main_trainer.train(20, 20)
    assert first_rewards["reward_loss"] > later_rewards["reward_loss"]<|MERGE_RESOLUTION|>--- conflicted
+++ resolved
@@ -2,12 +2,10 @@
 
 import math
 import re
-<<<<<<< HEAD
+
 from functools import partial
-from typing import Sequence
-=======
 from typing import Any, Sequence
->>>>>>> 23fae17f
+
 
 import gym
 import numpy as np
