"""Tests for the preference comparisons reward learning implementation."""

import re
from typing import Sequence

import numpy as np
import pytest
import seals  # noqa: F401
import stable_baselines3
import torch as th
from stable_baselines3.common.envs import FakeImageEnv
from stable_baselines3.common.vec_env import DummyVecEnv

import imitation.testing.reward_nets as testing_reward_nets
from imitation.algorithms import preference_comparisons
from imitation.data import types
from imitation.data.types import TrajectoryWithRew
from imitation.regularization import regularizers, updaters
from imitation.rewards import reward_nets
from imitation.util import networks, util

UNCERTAINTY_ON = ["logit", "probability", "label"]


@pytest.fixture
def venv():
    return util.make_vec_env(
        "seals/CartPole-v0",
        n_envs=1,
    )


@pytest.fixture(
    params=[
        reward_nets.BasicRewardNet,
        testing_reward_nets.make_ensemble,
        lambda *args: reward_nets.AddSTDRewardWrapper(
            testing_reward_nets.make_ensemble(*args),
        ),
    ],
)
def reward_net(request, venv):
    return request.param(venv.observation_space, venv.action_space)


@pytest.fixture
def agent(venv):
    return stable_baselines3.PPO(
        "MlpPolicy",
        venv,
        n_epochs=1,
        batch_size=2,
        n_steps=10,
    )


@pytest.fixture
def random_fragmenter():
    return preference_comparisons.RandomFragmenter(seed=0, warning_threshold=0)


@pytest.fixture
def agent_trainer(agent, reward_net, venv):
    return preference_comparisons.AgentTrainer(agent, reward_net, venv)


def _check_trajs_equal(
    trajs1: Sequence[types.TrajectoryWithRew],
    trajs2: Sequence[types.TrajectoryWithRew],
):
    assert len(trajs1) == len(trajs2)
    for traj1, traj2 in zip(trajs1, trajs2):
        assert np.array_equal(traj1.obs, traj2.obs)
        assert np.array_equal(traj1.acts, traj2.acts)
        assert np.array_equal(traj1.rews, traj2.rews)
        assert np.array_equal(traj1.infos, traj2.infos)
        assert traj1.terminal == traj2.terminal


def test_mismatched_spaces(venv, agent):
    other_venv = util.make_vec_env(
        "seals/MountainCar-v0",
        n_envs=1,
    )
    bad_reward_net = reward_nets.BasicRewardNet(
        other_venv.observation_space,
        other_venv.action_space,
    )
    with pytest.raises(
        ValueError,
        match="spaces do not match",
    ):
        preference_comparisons.AgentTrainer(agent, bad_reward_net, venv)


def test_trajectory_dataset_seeding(
    cartpole_expert_trajectories: Sequence[TrajectoryWithRew],
    num_samples: int = 400,
):
    dataset1 = preference_comparisons.TrajectoryDataset(
        cartpole_expert_trajectories,
        seed=0,
    )
    sample1 = dataset1.sample(num_samples)
    dataset2 = preference_comparisons.TrajectoryDataset(
        cartpole_expert_trajectories,
        seed=0,
    )
    sample2 = dataset2.sample(num_samples)

    _check_trajs_equal(sample1, sample2)

    dataset3 = preference_comparisons.TrajectoryDataset(
        cartpole_expert_trajectories,
        seed=42,
    )
    sample3 = dataset3.sample(num_samples)
    with pytest.raises(AssertionError):
        _check_trajs_equal(sample2, sample3)


# CartPole max episode length is 200
@pytest.mark.parametrize("num_steps", [0, 199, 200, 201, 400])
def test_trajectory_dataset_len(
    cartpole_expert_trajectories: Sequence[TrajectoryWithRew],
    num_steps: int,
):
    dataset = preference_comparisons.TrajectoryDataset(
        cartpole_expert_trajectories,
        seed=0,
    )
    sample = dataset.sample(num_steps)
    lengths = [len(t) for t in sample]
    assert sum(lengths) >= num_steps
    if num_steps > 0:
        assert sum(lengths) - min(lengths) < num_steps


def test_trajectory_dataset_too_long(
    cartpole_expert_trajectories: Sequence[TrajectoryWithRew],
):
    dataset = preference_comparisons.TrajectoryDataset(
        cartpole_expert_trajectories,
        seed=0,
    )
    with pytest.raises(RuntimeError, match="Asked for.*but only.* available"):
        dataset.sample(100000)


def test_trajectory_dataset_shuffle(
    cartpole_expert_trajectories: Sequence[TrajectoryWithRew],
    num_steps: int = 400,
):
    dataset = preference_comparisons.TrajectoryDataset(
        cartpole_expert_trajectories,
        seed=0,
    )
    sample = dataset.sample(num_steps)
    sample2 = dataset.sample(num_steps)
    with pytest.raises(AssertionError):
        _check_trajs_equal(sample, sample2)


def test_transitions_left_in_buffer(agent_trainer):
    # Faster to just set the counter than to actually fill the buffer
    # with transitions.
    agent_trainer.buffering_wrapper.n_transitions = 2
    with pytest.raises(
        RuntimeError,
        match=re.escape(
            "There are 2 transitions left in the buffer. "
            "Call AgentTrainer.sample() first to clear them.",
        ),
    ):
        agent_trainer.train(steps=1)


@pytest.mark.parametrize(
    "schedule",
    ["constant", "hyperbolic", "inverse_quadratic", lambda t: 1 / (1 + t**3)],
)
def test_trainer_no_crash(
    agent_trainer,
    reward_net,
    random_fragmenter,
    custom_logger,
    schedule,
):
    main_trainer = preference_comparisons.PreferenceComparisons(
        agent_trainer,
        reward_net,
        num_iterations=2,
        transition_oversampling=2,
        fragment_length=2,
        fragmenter=random_fragmenter,
        custom_logger=custom_logger,
        query_schedule=schedule,
    )
    result = main_trainer.train(100, 10)
    # We don't expect good performance after training for 10 (!) timesteps,
    # but check stats are within the bounds they should lie in.
    assert result["reward_loss"] > 0.0
    assert 0.0 < result["reward_accuracy"] <= 1.0


def test_preference_model_raises_type_error(venv):
    reward_net = reward_nets.BasicRewardNet(venv.observation_space, venv.action_space)
    preference_model = preference_comparisons.PreferenceModel(
        model=reward_net,
        noise_prob=0.1,
        discount_factor=0.9,
        threshold=50,
    )
    loss = preference_comparisons.CrossEntropyRewardLoss()

    with pytest.raises(
        TypeError,
<<<<<<< HEAD
        match=r"PreferenceModel of a RewardEnsemble expected by EnsembleTrainer.",
    ):
        preference_comparisons.EnsembleTrainer(
            preference_model,
            loss,
=======
        match=r"RewardEnsemble expected by EnsembleTrainer, not .*",
    ):
        preference_comparisons.EnsembleTrainer(
            model=reward_net,  # type: ignore
            loss=loss,
>>>>>>> d4532479
        )


def test_correct_reward_trainer_used_by_default(
    agent_trainer,
    reward_net,
    random_fragmenter,
    custom_logger,
):
    main_trainer = preference_comparisons.PreferenceComparisons(
        agent_trainer,
        reward_net,
        num_iterations=2,
        transition_oversampling=2,
        fragment_length=2,
        fragmenter=random_fragmenter,
        custom_logger=custom_logger,
    )

    base_reward_net = reward_net.base if hasattr(reward_net, "base") else reward_net
    if isinstance(base_reward_net, reward_nets.RewardEnsemble):
        assert isinstance(
            main_trainer.reward_trainer,
            preference_comparisons.EnsembleTrainer,
        )
    else:
        assert isinstance(
            main_trainer.reward_trainer,
            preference_comparisons.BasicRewardTrainer,
        )


def test_init_raises_error_when_trying_use_improperly_wrapped_ensemble(
    agent_trainer,
    venv,
    random_fragmenter,
    custom_logger,
):
    reward_net = testing_reward_nets.make_ensemble(
        venv.observation_space,
        venv.action_space,
    )
    reward_net = reward_nets.NormalizedRewardNet(reward_net, networks.RunningNorm)
    rgx = (
        r"RewardEnsemble can only be wrapped by "
        r"AddSTDRewardWrapper but found NormalizedRewardNet."
    )
    with pytest.raises(
        ValueError,
        match=rgx,
    ):
        preference_comparisons.PreferenceComparisons(
            agent_trainer,
            reward_net,
            num_iterations=2,
            transition_oversampling=2,
            fragment_length=2,
            fragmenter=random_fragmenter,
            custom_logger=custom_logger,
        )


def test_discount_rate_no_crash(agent_trainer, venv, random_fragmenter, custom_logger):
    # also use a non-zero noise probability to check that doesn't cause errors
    reward_net = reward_nets.BasicRewardNet(venv.observation_space, venv.action_space)
    preference_model = preference_comparisons.PreferenceModel(
        model=reward_net,
        noise_prob=0.1,
        discount_factor=0.9,
        threshold=50,
    )
    loss = preference_comparisons.CrossEntropyRewardLoss()
    reward_trainer = preference_comparisons.BasicRewardTrainer(
        preference_model,
        loss,
    )

    main_trainer = preference_comparisons.PreferenceComparisons(
        agent_trainer,
        reward_net,
        num_iterations=2,
        transition_oversampling=2,
        fragment_length=2,
        fragmenter=random_fragmenter,
        reward_trainer=reward_trainer,
        custom_logger=custom_logger,
    )
    main_trainer.train(100, 10)


def test_synthetic_gatherer_deterministic(agent_trainer, random_fragmenter):
    gatherer = preference_comparisons.SyntheticGatherer(temperature=0)
    trajectories = agent_trainer.sample(10)
    fragments = random_fragmenter(trajectories, fragment_length=2, num_pairs=2)
    preferences1 = gatherer(fragments)
    preferences2 = gatherer(fragments)
    assert np.all(preferences1 == preferences2)


def test_fragments_terminal(random_fragmenter):
    trajectories = [
        types.TrajectoryWithRew(
            obs=np.arange(4),
            acts=np.zeros((3,)),
            rews=np.zeros((3,)),
            infos=None,
            terminal=True,
        ),
        types.TrajectoryWithRew(
            obs=np.arange(3),
            acts=np.zeros((2,)),
            rews=np.zeros((2,)),
            infos=None,
            terminal=False,
        ),
    ]
    for _ in range(5):
        for frags in random_fragmenter(trajectories, fragment_length=2, num_pairs=2):
            for frag in frags:
                assert (frag.obs[-1] == 3) == frag.terminal


def test_fragments_too_short_error(agent_trainer):
    trajectories = agent_trainer.sample(2)
    random_fragmenter = preference_comparisons.RandomFragmenter(
        seed=0,
        warning_threshold=0,
    )
    with pytest.raises(
        ValueError,
        match="No trajectories are long enough for the desired fragment length.",
    ):
        # the only important bit is that fragment_length is higher than
        # we'll ever reach
        random_fragmenter(trajectories, fragment_length=10000, num_pairs=2)


def test_preference_dataset_errors(agent_trainer, random_fragmenter):
    dataset = preference_comparisons.PreferenceDataset()
    trajectories = agent_trainer.sample(2)
    fragments = random_fragmenter(trajectories, fragment_length=2, num_pairs=2)
    # just create something with a different shape:
    preferences = np.empty(len(fragments) + 1, dtype=np.float32)
    with pytest.raises(ValueError, match="Unexpected preferences shape"):
        dataset.push(fragments, preferences)

    # Now test dtype
    preferences = np.empty(len(fragments), dtype=np.float64)
    with pytest.raises(ValueError, match="preferences should have dtype float32"):
        dataset.push(fragments, preferences)


def test_preference_dataset_queue(agent_trainer, random_fragmenter):
    dataset = preference_comparisons.PreferenceDataset(max_size=5)
    trajectories = agent_trainer.sample(10)

    gatherer = preference_comparisons.SyntheticGatherer()
    for i in range(6):
        fragments = random_fragmenter(trajectories, fragment_length=2, num_pairs=1)
        preferences = gatherer(fragments)
        assert len(dataset) == min(i, 5)
        dataset.push(fragments, preferences)
        assert len(dataset) == min(i + 1, 5)

    # The first comparison should have been evicted to keep the size at 5
    assert len(dataset) == 5


def test_store_and_load_preference_dataset(agent_trainer, random_fragmenter, tmp_path):
    dataset = preference_comparisons.PreferenceDataset()
    trajectories = agent_trainer.sample(10)
    fragments = random_fragmenter(trajectories, fragment_length=2, num_pairs=2)
    gatherer = preference_comparisons.SyntheticGatherer()
    preferences = gatherer(fragments)
    dataset.push(fragments, preferences)

    path = tmp_path / "preferences.pkl"
    dataset.save(path)
    loaded = preference_comparisons.PreferenceDataset.load(path)
    assert len(loaded) == len(dataset)
    for sample, loaded_sample in zip(dataset, loaded):
        fragments, preference = sample
        loaded_fragments, loaded_preference = loaded_sample

        assert preference == loaded_preference
        _check_trajs_equal(fragments, loaded_fragments)


def test_exploration_no_crash(
    agent,
    reward_net,
    venv,
    random_fragmenter,
    custom_logger,
):
    agent_trainer = preference_comparisons.AgentTrainer(
        agent,
        reward_net,
        venv,
        exploration_frac=0.5,
    )
    main_trainer = preference_comparisons.PreferenceComparisons(
        agent_trainer,
        reward_net,
        num_iterations=2,
        transition_oversampling=2,
        fragment_length=5,
        fragmenter=random_fragmenter,
        custom_logger=custom_logger,
    )
    main_trainer.train(100, 10)


@pytest.mark.parametrize("uncertainty_on", UNCERTAINTY_ON)
def test_active_fragmenter_discount_rate_no_crash(
    agent_trainer,
    venv,
    random_fragmenter,
    uncertainty_on,
    custom_logger,
):
    # also use a non-zero noise probability to check that doesn't cause errors
    reward_net = reward_nets.RewardEnsemble(
        venv.observation_space,
        venv.action_space,
        members=[
            reward_nets.BasicRewardNet(venv.observation_space, venv.action_space)
            for _ in range(2)
        ],
    )
    preference_model = preference_comparisons.PreferenceModel(
        model=reward_net,
        noise_prob=0.1,
        discount_factor=0.9,
        threshold=50,
    )

    fragmenter = preference_comparisons.ActiveSelectionFragmenter(
        preference_model=preference_model,
        base_fragmenter=random_fragmenter,
        fragment_sample_factor=2,
        uncertainty_on=uncertainty_on,
        custom_logger=custom_logger,
    )

    preference_model = preference_comparisons.PreferenceModel(
        model=reward_net,
        noise_prob=0.1,
        discount_factor=0.9,
        threshold=50,
    )
    loss = preference_comparisons.CrossEntropyRewardLoss()

    reward_trainer = preference_comparisons.EnsembleTrainer(
        preference_model,
        loss,
    )

    main_trainer = preference_comparisons.PreferenceComparisons(
        agent_trainer,
        reward_net,
        num_iterations=2,
        transition_oversampling=2,
        fragment_length=2,
        fragmenter=fragmenter,
        reward_trainer=reward_trainer,
        custom_logger=custom_logger,
    )
    main_trainer.train(100, 10)


@pytest.fixture(scope="module")
def interval_param_scaler() -> updaters.IntervalParamScaler:
    return updaters.IntervalParamScaler(
        scaling_factor=0.1,
        tolerable_interval=(1.1, 1.5),
    )


def test_reward_trainer_regularization_no_crash(
    agent_trainer,
    venv,
    random_fragmenter,
    custom_logger,
    preference_model,
    interval_param_scaler,
):
    reward_net = reward_nets.BasicRewardNet(venv.observation_space, venv.action_space)
    loss = preference_comparisons.CrossEntropyRewardLoss(preference_model)
    initial_lambda = 0.1
    regularizer_factory = regularizers.LpRegularizer.create(
        initial_lambda=initial_lambda,
        val_split=0.2,
        lambda_updater=interval_param_scaler,
        p=2,
    )
    reward_trainer = preference_comparisons.BasicRewardTrainer(
        reward_net,
        loss,
        regularizer_factory=regularizer_factory,
        custom_logger=custom_logger,
    )

    main_trainer = preference_comparisons.PreferenceComparisons(
        agent_trainer,
        reward_net,
        num_iterations=2,
        transition_oversampling=2,
        fragment_length=2,
        fragmenter=random_fragmenter,
        reward_trainer=reward_trainer,
        custom_logger=custom_logger,
    )
    main_trainer.train(50, 50)


def test_reward_trainer_regularization_raises(
    agent_trainer,
    venv,
    random_fragmenter,
    custom_logger,
    preference_model,
    interval_param_scaler,
):
    reward_net = reward_nets.BasicRewardNet(venv.observation_space, venv.action_space)
    loss = preference_comparisons.CrossEntropyRewardLoss(preference_model)
    initial_lambda = 0.1
    regularizer_factory = regularizers.LpRegularizer.create(
        initial_lambda=initial_lambda,
        val_split=0.2,
        lambda_updater=interval_param_scaler,
        p=2,
    )
    reward_trainer = preference_comparisons.BasicRewardTrainer(
        reward_net,
        loss,
        regularizer_factory=regularizer_factory,
        custom_logger=custom_logger,
    )

    main_trainer = preference_comparisons.PreferenceComparisons(
        agent_trainer,
        reward_net,
        num_iterations=2,
        transition_oversampling=2,
        fragment_length=2,
        fragmenter=random_fragmenter,
        reward_trainer=reward_trainer,
        custom_logger=custom_logger,
    )
    with pytest.raises(
        ValueError,
        match="Not enough data samples to split " "into training and validation.*",
    ):
        main_trainer.train(100, 10)


@pytest.fixture
def ensemble_preference_model(venv) -> preference_comparisons.PreferenceModel:
    reward_net = reward_nets.RewardEnsemble(
        venv.observation_space,
        venv.action_space,
        members=[
            reward_nets.BasicRewardNet(venv.observation_space, venv.action_space)
            for _ in range(2)
        ],
    )
    return preference_comparisons.PreferenceModel(
        model=reward_net,
        noise_prob=0.1,
        discount_factor=0.9,
        threshold=50,
    )


@pytest.fixture
def preference_model(venv) -> preference_comparisons.PreferenceModel:
    reward_net = reward_nets.BasicRewardNet(venv.observation_space, venv.action_space)
    return preference_comparisons.PreferenceModel(
        model=reward_net,
        noise_prob=0.1,
        discount_factor=0.9,
        threshold=50,
    )


def test_active_fragmenter_uncertainty_on_not_supported_error(
    ensemble_preference_model,
    random_fragmenter,
):
    re_match = r".* not supported\.\n\s+`uncertainty_on` should be from .*"
    with pytest.raises(ValueError, match=re_match):
        preference_comparisons.ActiveSelectionFragmenter(
            preference_model=ensemble_preference_model,
            base_fragmenter=random_fragmenter,
            fragment_sample_factor=2,
            uncertainty_on="uncertainty_on",
        )

    with pytest.raises(ValueError, match=re_match):
        fragmenter = preference_comparisons.ActiveSelectionFragmenter(
            preference_model=ensemble_preference_model,
            base_fragmenter=random_fragmenter,
            fragment_sample_factor=2,
            uncertainty_on="logit",
        )
        fragmenter._uncertainty_on = "uncertainty_on"
        members = ensemble_preference_model.model.num_members
        fragmenter.variance_estimate(th.rand(10, members), th.rand(10, members))


def test_active_selection_raises_error_when_initialized_without_an_ensemble(
    preference_model,
    random_fragmenter,
):
    with pytest.raises(
        ValueError,
        match=r"PreferenceModel not wrapped over an ensemble.*",
    ):
        preference_comparisons.ActiveSelectionFragmenter(
            preference_model=preference_model,
            base_fragmenter=random_fragmenter,
            fragment_sample_factor=2,
            uncertainty_on="logit",
        )


def test_agent_trainer_populates_buffer(agent_trainer):
    agent_trainer.train(steps=1)
    assert agent_trainer.buffering_wrapper.n_transitions > 0


def test_agent_trainer_sample(venv, agent_trainer):
    trajectories = agent_trainer.sample(2)
    assert len(trajectories) > 0
    assert all(
        trajectory.obs.shape[1:] == venv.observation_space.shape
        for trajectory in trajectories
    )


def test_agent_trainer_sample_image_observations():
    """Test `AgentTrainer.sample()` in an image environment.

    SB3 algorithms may rearrange the channel dimension in environments with image
    observations, but `sample()` should return observations matching the original
    environment.
    """
    venv = DummyVecEnv([lambda: FakeImageEnv()])
    reward_net = reward_nets.BasicRewardNet(venv.observation_space, venv.action_space)
    agent = stable_baselines3.PPO(
        "MlpPolicy",
        venv,
        n_epochs=1,
        batch_size=2,
        n_steps=10,
    )
    agent_trainer = preference_comparisons.AgentTrainer(
        agent,
        reward_net,
        venv,
        exploration_frac=0.5,
    )
    trajectories = agent_trainer.sample(2)
    assert len(trajectories) > 0
    assert all(
        trajectory.obs.shape[1:] == venv.observation_space.shape
        for trajectory in trajectories
    )<|MERGE_RESOLUTION|>--- conflicted
+++ resolved
@@ -215,19 +215,11 @@
 
     with pytest.raises(
         TypeError,
-<<<<<<< HEAD
         match=r"PreferenceModel of a RewardEnsemble expected by EnsembleTrainer.",
     ):
         preference_comparisons.EnsembleTrainer(
             preference_model,
             loss,
-=======
-        match=r"RewardEnsemble expected by EnsembleTrainer, not .*",
-    ):
-        preference_comparisons.EnsembleTrainer(
-            model=reward_net,  # type: ignore
-            loss=loss,
->>>>>>> d4532479
         )
 
 
@@ -516,7 +508,7 @@
     interval_param_scaler,
 ):
     reward_net = reward_nets.BasicRewardNet(venv.observation_space, venv.action_space)
-    loss = preference_comparisons.CrossEntropyRewardLoss(preference_model)
+    loss = preference_comparisons.CrossEntropyRewardLoss()
     initial_lambda = 0.1
     regularizer_factory = regularizers.LpRegularizer.create(
         initial_lambda=initial_lambda,
@@ -525,7 +517,7 @@
         p=2,
     )
     reward_trainer = preference_comparisons.BasicRewardTrainer(
-        reward_net,
+        preference_model,
         loss,
         regularizer_factory=regularizer_factory,
         custom_logger=custom_logger,
@@ -553,7 +545,7 @@
     interval_param_scaler,
 ):
     reward_net = reward_nets.BasicRewardNet(venv.observation_space, venv.action_space)
-    loss = preference_comparisons.CrossEntropyRewardLoss(preference_model)
+    loss = preference_comparisons.CrossEntropyRewardLoss()
     initial_lambda = 0.1
     regularizer_factory = regularizers.LpRegularizer.create(
         initial_lambda=initial_lambda,
@@ -562,7 +554,7 @@
         p=2,
     )
     reward_trainer = preference_comparisons.BasicRewardTrainer(
-        reward_net,
+        preference_model,
         loss,
         regularizer_factory=regularizer_factory,
         custom_logger=custom_logger,
