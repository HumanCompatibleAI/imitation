--- conflicted
+++ resolved
@@ -285,11 +285,8 @@
         fragmenter=random_fragmenter,
         custom_logger=custom_logger,
         query_schedule=schedule,
-<<<<<<< HEAD
-        rng=rng,
-=======
         initial_epoch_multiplier=2,
->>>>>>> 32467bf3
+        rng=rng,
     )
     result = main_trainer.train(100, 10)
     # We don't expect good performance after training for 10 (!) timesteps,
@@ -313,14 +310,9 @@
         match=r"PreferenceModel of a RewardEnsemble expected by EnsembleTrainer.",
     ):
         preference_comparisons.EnsembleTrainer(
-<<<<<<< HEAD
-            model=reward_net,  # type: ignore
-            loss=loss,
-            rng=rng,
-=======
             preference_model,
             loss,
->>>>>>> 32467bf3
+            rng=rng,
         )
 
 
@@ -743,20 +735,6 @@
     )
 
 
-<<<<<<< HEAD
-def test_probability_model_raises_error_when_ensemble_member_index_not_provided(
-    ensemble_preference_model,
-):
-    assert ensemble_preference_model.ensemble_model is not None
-    with pytest.raises(
-        ValueError,
-        match="`ensemble_member_index` required for ensemble models",
-    ):
-        ensemble_preference_model([])
-
-
-=======
->>>>>>> 32467bf3
 def test_active_fragmenter_uncertainty_on_not_supported_error(
     ensemble_preference_model,
     random_fragmenter,
