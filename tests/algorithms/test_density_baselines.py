--- conflicted
+++ resolved
@@ -123,37 +123,25 @@
         acts=transitions.acts,
         infos=transitions.infos,
     )
-<<<<<<< HEAD
-    DensityAlgorithm(
-=======
     d = DensityAlgorithm(
->>>>>>> 005c15fe
         demonstrations=transitions_mappings,
         venv=pendulum_venv,
         rl_algo=rl_algo,
         rng=rng,
     )
-<<<<<<< HEAD
-
-    DensityAlgorithm(
-=======
     d.train()
     d.train_policy(n_timesteps=2)
     d.test_policy(n_trajectories=2)
 
     d = DensityAlgorithm(
->>>>>>> 005c15fe
         demonstrations=minimal_transitions,
         venv=pendulum_venv,
         rl_algo=rl_algo,
         rng=rng,
     )
-<<<<<<< HEAD
-=======
     d.train()
     d.train_policy(n_timesteps=2)
     d.test_policy(n_trajectories=2)
->>>>>>> 005c15fe
 
 
 def test_density_trainer_raises(
@@ -176,8 +164,4 @@
         )
 
     with pytest.raises(TypeError, match="Unsupported demonstration type"):
-<<<<<<< HEAD
-        density_trainer.set_demonstrations("foo")  # type: ignore
-=======
-        density_trainer.set_demonstrations("foo")  # type: ignore[arg-type]
->>>>>>> 005c15fe
+        density_trainer.set_demonstrations("foo")  # type: ignore[arg-type]