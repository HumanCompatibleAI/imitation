--- conflicted
+++ resolved
@@ -438,12 +438,5 @@
         stats = rollout.rollout_stats(trajs)
         if discount > 0.0:  # skip check when discount==0.0 (random policy)
             eps = 1e-6  # avoid test failing due to rounding error
-<<<<<<< HEAD
-            assert (
-                isinstance(mdp.horizon, int)
-                and stats["return_mean"] >= (mdp.horizon - 1) * 2 * 0.8 - eps
-            )
-=======
             assert mdp.horizon is not None
-            assert stats["return_mean"] >= (mdp.horizon - 1) * 2 * 0.8 - eps
->>>>>>> e143489d
+            assert stats["return_mean"] >= (mdp.horizon - 1) * 2 * 0.8 - eps