--- conflicted
+++ resolved
@@ -304,13 +304,8 @@
     np.testing.assert_equal(actions, 0)
 
 
-<<<<<<< HEAD
-def test_mce_irl_demo_formats():
+def test_mce_irl_demo_formats(rng):
     mdp = random_trans.RandomTransitionEnv(
-=======
-def test_mce_irl_demo_formats(rng):
-    mdp = model_envs.RandomMDP(
->>>>>>> 005c15fe
         n_states=5,
         n_actions=3,
         branch_factor=2,
