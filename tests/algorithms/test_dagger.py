--- conflicted
+++ resolved
@@ -19,28 +19,17 @@
 from imitation.policies import base
 from imitation.util import util
 
-<<<<<<< HEAD
-DEFAULT_ENV_NAME = "CartPole-v0"
-EXPERT_POLICY_PATH = {
-    "CartPole-v0": "tests/testdata/expert_models/cartpole_0/policies/final/",
-}
-EXPERT_ROLLOUTS_PATH = {
-    "CartPole-v0": "tests/testdata/expert_models/cartpole_0/rollouts/final.pkl",
-    "Pendulum-v1": "tests/testdata/expert_models/pendulum_0/rollouts/final.pkl",
-}
-=======
 
 @pytest.fixture(params=[True, False])
-def maybe_cartpole_expert_trajectories(
-    cartpole_expert_trajectories,
+def maybe_pendulum_expert_trajectories(
+    pendulum_expert_trajectories,
     request,
 ) -> Optional[List[TrajectoryWithRew]]:
     keep_trajs = request.param
     if keep_trajs:
-        return cartpole_expert_trajectories
+        return pendulum_expert_trajectories
     else:
         return None
->>>>>>> e6e53118
 
 
 def test_beta_schedule():
@@ -51,50 +40,11 @@
         assert np.allclose(three_step_sched(i), (3 - i) / 3 if i <= 2 else 0)
 
 
-<<<<<<< HEAD
-@pytest.fixture(params=[DEFAULT_ENV_NAME])
-def env_name(request):
-    return request.param
-
-
-@pytest.fixture(params=[1, 4])
-def num_envs(request):
-    return request.param
-
-
-@pytest.fixture
-def venv(env_name, num_envs):
-    return util.make_vec_env(env_name=env_name, n_envs=num_envs)
-
-
-@pytest.fixture
-def expert_policy(env_name, venv):
-    if env_name in EXPERT_POLICY_PATH:
-        return serialize.load_policy("ppo", EXPERT_POLICY_PATH[env_name], venv)
-    else:
-        # TODO(adam): this is misleading as this is not an "expert".
-        # Should be able to delete this code after PR#405 is merged
-        return serialize.load_policy("random", "dummy", venv)
-
-
-@pytest.fixture(params=[True, False])
-def expert_trajs(request, env_name):
-    keep_trajs = request.param
-    if keep_trajs:
-        with open(EXPERT_ROLLOUTS_PATH[env_name], "rb") as f:
-            return pickle.load(f)
-    else:
-        return None
-
-
-def test_traj_collector_seed(tmpdir, venv):
-=======
-def test_traj_collector_seed(tmpdir, cartpole_venv):
->>>>>>> e6e53118
+def test_traj_collector_seed(tmpdir, pendulum_venv):
     collector = dagger.InteractiveTrajectoryCollector(
-        venv=cartpole_venv,
+        venv=pendulum_venv,
         get_robot_acts=lambda o: [
-            cartpole_venv.action_space.sample() for _ in range(len(o))
+            pendulum_venv.action_space.sample() for _ in range(len(o))
         ],
         beta=0.5,
         save_dir=tmpdir,
@@ -108,36 +58,26 @@
     np.testing.assert_array_equal(obs1, obs2)
 
 
-<<<<<<< HEAD
-# Use Pendulum for fixed-length episode
-@pytest.mark.parametrize("env_name", ["Pendulum-v1"], indirect=True)
-def test_traj_collector(tmpdir, venv):
-=======
-def test_traj_collector(tmpdir, cartpole_venv):
->>>>>>> e6e53118
+def test_traj_collector(tmpdir, pendulum_venv):
     robot_calls = 0
     num_episodes = 0
 
     def get_random_acts(obs):
         nonlocal robot_calls
         robot_calls += len(obs)
-        return [cartpole_venv.action_space.sample() for _ in range(len(obs))]
+        return [pendulum_venv.action_space.sample() for _ in range(len(obs))]
 
     collector = dagger.InteractiveTrajectoryCollector(
-        venv=cartpole_venv,
+        venv=pendulum_venv,
         get_robot_acts=get_random_acts,
         beta=0.5,
         save_dir=tmpdir,
     )
     collector.reset()
-<<<<<<< HEAD
     zero_acts = np.zeros(
-        (venv.num_envs,) + venv.action_space.shape,
-        dtype=venv.action_space.dtype,
-    )
-=======
-    zero_acts = np.zeros((cartpole_venv.num_envs,), dtype="int")
->>>>>>> e6e53118
+        (pendulum_venv.num_envs,) + pendulum_venv.action_space.shape,
+        dtype=pendulum_venv.action_space.dtype,
+    )
     obs, rews, dones, infos = collector.step(zero_acts)
     assert np.all(rews != 0)
     assert not np.any(dones)
@@ -150,12 +90,12 @@
 
     # there is a <10^(-12) probability this fails by chance; we should be calling
     # robot with 50% prob each time
-    assert 388 * cartpole_venv.num_envs <= robot_calls <= 612 * cartpole_venv.num_envs
+    assert 388 * pendulum_venv.num_envs <= robot_calls <= 612 * pendulum_venv.num_envs
 
     # All user/expert actions are zero. Therefore, all collected actions should be
     # zero.
     file_paths = glob.glob(os.path.join(tmpdir, "dagger-demo-*.npz"))
-    assert num_episodes == 5 * venv.num_envs
+    assert num_episodes == 5 * pendulum_venv.num_envs
     assert len(file_paths) == num_episodes
     trajs = map(dagger._load_trajectory, file_paths)
     nonzero_acts = sum(np.sum(traj.acts != 0) for traj in trajs)
@@ -167,11 +107,11 @@
     venv,
     beta_schedule,
     expert_policy,
-    cartpole_expert_rollouts: List[TrajectoryWithRew],
+    pendulum_expert_rollouts: List[TrajectoryWithRew],
     custom_logger,
 ):
     del expert_policy
-    if cartpole_expert_rollouts is not None:
+    if pendulum_expert_rollouts is not None:
         pytest.skip(
             "DAggerTrainer does not use trajectories. "
             "Skipping to avoid duplicate test.",
@@ -196,7 +136,7 @@
     venv,
     beta_schedule,
     expert_policy,
-    cartpole_expert_rollouts: List[TrajectoryWithRew],
+    pendulum_expert_rollouts: List[TrajectoryWithRew],
     custom_logger,
 ):
     bc_trainer = bc.BC(
@@ -211,7 +151,7 @@
         beta_schedule=beta_schedule,
         bc_trainer=bc_trainer,
         expert_policy=expert_policy,
-        expert_trajs=cartpole_expert_rollouts,
+        expert_trajs=pendulum_expert_rollouts,
         custom_logger=custom_logger,
     )
 
@@ -225,10 +165,10 @@
 def init_trainer_fn(
     request,
     tmpdir,
-    cartpole_venv,
+    pendulum_venv,
     beta_schedule,
-    cartpole_expert_policy,
-    maybe_cartpole_expert_trajectories: Optional[List[TrajectoryWithRew]],
+    pendulum_expert_policy,
+    maybe_pendulum_expert_trajectories: Optional[List[TrajectoryWithRew]],
     custom_logger,
 ):
     # Provide a trainer initialization fixture in addition `trainer` fixture below
@@ -236,10 +176,10 @@
     trainer_fn = request.param
     return lambda: trainer_fn(
         tmpdir,
-        cartpole_venv,
+        pendulum_venv,
         beta_schedule,
-        cartpole_expert_policy,
-        maybe_cartpole_expert_trajectories,
+        pendulum_expert_policy,
+        maybe_pendulum_expert_trajectories,
         custom_logger,
     )
 
@@ -252,29 +192,29 @@
 @pytest.fixture
 def simple_dagger_trainer(
     tmpdir,
-    cartpole_venv,
+    pendulum_venv,
     beta_schedule,
-    cartpole_expert_policy,
-    maybe_cartpole_expert_trajectories: Optional[List[TrajectoryWithRew]],
+    pendulum_expert_policy,
+    maybe_pendulum_expert_trajectories: Optional[List[TrajectoryWithRew]],
     custom_logger,
 ):
     return _build_simple_dagger_trainer(
         tmpdir,
-        cartpole_venv,
+        pendulum_venv,
         beta_schedule,
-        cartpole_expert_policy,
-        maybe_cartpole_expert_trajectories,
+        pendulum_expert_policy,
+        maybe_pendulum_expert_trajectories,
         custom_logger,
     )
 
 
 def test_trainer_needs_demos_exception_error(
     trainer,
-    maybe_cartpole_expert_trajectories: Optional[List[TrajectoryWithRew]],
+    maybe_pendulum_expert_trajectories: Optional[List[TrajectoryWithRew]],
 ):
     assert trainer.round_num == 0
     error_ctx = pytest.raises(dagger.NeedsDemosException)
-    if maybe_cartpole_expert_trajectories is not None and isinstance(
+    if maybe_pendulum_expert_trajectories is not None and isinstance(
         trainer,
         dagger.SimpleDAggerTrainer,
     ):
@@ -296,11 +236,11 @@
         trainer.extend_and_update(dict(n_epochs=1))
 
 
-def test_trainer_train_arguments(trainer, cartpole_expert_policy):
+def test_trainer_train_arguments(trainer, pendulum_expert_policy):
     def add_samples():
         collector = trainer.get_trajectory_collector()
         rollout.generate_trajectories(
-            cartpole_expert_policy,
+            pendulum_expert_policy,
             collector,
             sample_until=rollout.make_min_timesteps(40),
         )
@@ -317,31 +257,31 @@
     trainer.extend_and_update(dict(n_epochs=1))
 
 
-def test_trainer_makes_progress(init_trainer_fn, cartpole_venv, cartpole_expert_policy):
+def test_trainer_makes_progress(init_trainer_fn, pendulum_venv, pendulum_expert_policy):
     with torch.random.fork_rng():
         # manually seed to avoid flakiness
         torch.random.manual_seed(42)
-        cartpole_venv.action_space.seed(42)
+        pendulum_venv.action_space.seed(42)
 
         trainer = init_trainer_fn()
         pre_train_rew_mean = rollout.mean_return(
             trainer.policy,
-            cartpole_venv,
+            pendulum_venv,
             sample_until=rollout.make_min_episodes(15),
             deterministic_policy=False,
         )
         # note a randomly initialised policy does well for some seeds -- so may
-        # want to remove this check if changing seed.
-        assert pre_train_rew_mean < 100
-        # Train for 4 iterations. (3 or less causes test to fail on some configs.)
-        for i in range(4):
+        # want to adjust this check if changing seed.
+        assert pre_train_rew_mean < -1000
+        # Train for 6 iterations. (5 or less causes test to fail on some configs.)
+        for i in range(6):
             # roll out a few trajectories for dataset, then train for a few steps
             collector = trainer.get_trajectory_collector()
             for _ in range(5):
                 obs = collector.reset()
-                dones = [False] * cartpole_venv.num_envs
+                dones = [False] * pendulum_venv.num_envs
                 while not np.any(dones):
-                    expert_actions, _ = cartpole_expert_policy.predict(
+                    expert_actions, _ = pendulum_expert_policy.predict(
                         obs,
                         deterministic=True,
                     )
@@ -350,22 +290,22 @@
         # make sure we're doing better than a random policy would
         post_train_rew_mean = rollout.mean_return(
             trainer.policy,
-            cartpole_venv,
+            pendulum_venv,
             sample_until=rollout.make_min_episodes(15),
             deterministic_policy=True,
         )
 
-    assert post_train_rew_mean - pre_train_rew_mean > 50, (
+    assert post_train_rew_mean - pre_train_rew_mean > 300, (
         f"pre-train mean {pre_train_rew_mean}, post-train mean "
         f"{post_train_rew_mean}"
     )
 
 
-def test_trainer_save_reload(tmpdir, init_trainer_fn, cartpole_venv):
+def test_trainer_save_reload(tmpdir, init_trainer_fn, pendulum_venv):
     trainer = init_trainer_fn()
     trainer.round_num = 3
     trainer.save_trainer()
-    loaded_trainer = dagger.reconstruct_trainer(trainer.scratch_dir, venv=cartpole_venv)
+    loaded_trainer = dagger.reconstruct_trainer(trainer.scratch_dir, venv=pendulum_venv)
     assert loaded_trainer.round_num == trainer.round_num
 
     # old trainer and reloaded trainer should have same variable values
@@ -381,12 +321,10 @@
     assert not all(values.equal(old_vars[var]) for var, values in third_vars.items())
 
 
-# Use Pendulum for fixed-length episode
-@pytest.mark.parametrize("env_name", ["Pendulum-v1"], indirect=True)
 @pytest.mark.parametrize("num_episodes", [1, 4])
 def test_simple_dagger_trainer_train(
     simple_dagger_trainer: dagger.SimpleDAggerTrainer,
-    venv,
+    pendulum_venv,
     num_episodes: int,
     tmpdir: str,
 ):
@@ -399,7 +337,7 @@
         rollout_round_min_timesteps=1,
     )
 
-    episodes_per_round = max(rollout_min_episodes, venv.num_envs)
+    episodes_per_round = max(rollout_min_episodes, pendulum_venv.num_envs)
     num_rounds = math.ceil(num_episodes / episodes_per_round)
 
     round_paths = glob.glob(os.path.join(tmpdir, "demos", "round-*"))
@@ -419,10 +357,10 @@
 
 def test_simple_dagger_space_mismatch_error(
     tmpdir,
-    cartpole_venv,
+    pendulum_venv,
     beta_schedule,
-    cartpole_expert_policy,
-    maybe_cartpole_expert_trajectories: Optional[List[TrajectoryWithRew]],
+    pendulum_expert_policy,
+    maybe_pendulum_expert_trajectories: Optional[List[TrajectoryWithRew]],
     custom_logger,
 ):
     class MismatchedSpace(gym.spaces.Space):
@@ -432,14 +370,14 @@
     # elicit space mismatch errors.
     space = MismatchedSpace()
     for space_name in ["observation", "action"]:
-        with mock.patch.object(cartpole_expert_policy, f"{space_name}_space", space):
+        with mock.patch.object(pendulum_expert_policy, f"{space_name}_space", space):
             with pytest.raises(ValueError, match=f"Mismatched {space_name}.*"):
                 _build_simple_dagger_trainer(
                     tmpdir,
-                    cartpole_venv,
+                    pendulum_venv,
                     beta_schedule,
-                    cartpole_expert_policy,
-                    maybe_cartpole_expert_trajectories,
+                    pendulum_expert_policy,
+                    maybe_pendulum_expert_trajectories,
                     custom_logger,
                 )
 
