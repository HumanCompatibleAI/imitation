"""Fixtures common across tests."""
import os
import pickle
import traceback
import warnings
from typing import Sequence

import gym
import numpy as np
import pytest
import torch
from filelock import FileLock
from huggingface_sb3 import load_from_hub
from stable_baselines3 import PPO
from stable_baselines3.common.policies import BasePolicy
from stable_baselines3.common.vec_env import DummyVecEnv, VecEnv

from imitation.data import rollout, types
from imitation.data.types import TrajectoryWithRew
from imitation.data.wrappers import RolloutInfoWrapper
from imitation.util import logger

CARTPOLE_ENV_NAME = "CartPole-v1"


<<<<<<< HEAD
def load_or_train_ppo(
    cache_path: str,
    training_function: Callable[[gym.Env], PPO],
    venv,
) -> PPO:
    os.makedirs(os.path.dirname(cache_path), exist_ok=True)
    with FileLock(cache_path + ".lock"):
        try:
            ppo = PPO.load(cache_path, venv)
            # TODO(juan): sb3 return type for .load() is too general.
            #  See https://github.com/DLR-RM/stable-baselines3/issues/1040
            #  remove the line blow once fixed.
            assert isinstance(ppo, PPO)
            return ppo
        except (OSError, AssertionError, pickle.PickleError):  # pragma: no cover
            # Note, when loading models from older stable-baselines versions, we can get
            # AssertionErrors.
            warnings.warn(
                "Retraining expert policy due to the following error when trying"
                " to load it:\n" + traceback.format_exc(),
            )
            expert = training_function(venv)
            if expert is None:
                pytest.fail("Failed to train expert!")
            expert.save(cache_path)
            return expert


=======
>>>>>>> 91c66b73
def load_or_rollout_trajectories(
    cache_path,
    policy,
    venv,
    rng,
) -> Sequence[TrajectoryWithRew]:
    os.makedirs(os.path.dirname(cache_path), exist_ok=True)
    with FileLock(cache_path + ".lock"):
        try:
            return types.load_with_rewards(cache_path)
        except (OSError, pickle.PickleError):  # pragma: no cover
            warnings.warn(
                "Recomputing expert trajectories due to the following error when "
                "trying to load them:\n" + traceback.format_exc(),
            )
            rollouts = rollout.rollout(
                policy,
                venv,
                rollout.make_sample_until(min_timesteps=2000, min_episodes=57),
                rng=rng,
            )
            types.save(cache_path, rollouts)
            return rollouts


@pytest.fixture(params=[1, 4])
def cartpole_venv(request) -> VecEnv:
    num_envs = request.param
    return DummyVecEnv(
        [
            lambda: RolloutInfoWrapper(gym.make(CARTPOLE_ENV_NAME))
            for _ in range(num_envs)
        ],
    )


<<<<<<< HEAD
def train_cartpole_expert(cartpole_env) -> Optional[PPO]:  # pragma: no cover
    """Trains an expert on a cartpole environment.

    Args:
        cartpole_env: The cartpole environment to use for training. Will only work with
            CartPole-v1

    Returns:
        The trained cartpole expert or None if training failed even after 10 retries.
    """
    policy_kwargs = dict(
        features_extractor_class=NormalizeFeaturesExtractor,
        features_extractor_kwargs=dict(normalize_class=RunningNorm),
    )
    for attempt_nr in range(10):
        policy = PPO(
            policy=FeedForward32Policy,
            policy_kwargs=policy_kwargs,
            env=VecNormalize(cartpole_env, norm_obs=False),
            seed=attempt_nr,
            batch_size=64,
            ent_coef=0.0,
            learning_rate=0.0003,
            n_epochs=10,
            n_steps=64 // cartpole_env.num_envs,
        )
        policy.learn(100000)
        mean_reward, _ = evaluate_policy(policy, cartpole_env, 10)
        assert isinstance(mean_reward, float)
        if mean_reward >= 500:
            return policy
    return None


=======
>>>>>>> 91c66b73
@pytest.fixture
def cartpole_expert_policy():
    return PPO.load(
        load_from_hub(
            "HumanCompatibleAI/ppo-seals-CartPole-v0",
            "ppo-seals-CartPole-v0.zip",
        ),
    ).policy


@pytest.fixture
def cartpole_expert_trajectories(
    cartpole_expert_policy,
    cartpole_venv,
    pytestconfig,
    rng,
) -> Sequence[TrajectoryWithRew]:
    rollouts_path = str(
        pytestconfig.cache.makedir("experts") / CARTPOLE_ENV_NAME / "rollout.npz",
    )
    return load_or_rollout_trajectories(
        rollouts_path,
        cartpole_expert_policy,
        cartpole_venv,
        rng,
    )


PENDULUM_ENV_NAME = "Pendulum-v1"


@pytest.fixture
def pendulum_venv() -> VecEnv:
    return DummyVecEnv([lambda: RolloutInfoWrapper(gym.make(PENDULUM_ENV_NAME))] * 8)


<<<<<<< HEAD
def train_pendulum_expert(pendulum_env) -> Optional[PPO]:  # pragma: no cover
    for attempt_nr in range(10):
        policy = PPO(
            policy=MlpPolicy,
            env=VecNormalize(pendulum_env, norm_obs=False),
            seed=attempt_nr,
            batch_size=64,
            ent_coef=0.0,
            learning_rate=1e-3,
            n_epochs=10,
            n_steps=1024,
            gamma=0.9,
            gae_lambda=0.95,
            use_sde=True,
            sde_sample_freq=4,
        )
        policy.learn(int(1e5))
        mean_reward, _ = evaluate_policy(policy, pendulum_env, 10)
        assert isinstance(mean_reward, float)
        if mean_reward >= -185:
            return policy
    return None


=======
>>>>>>> 91c66b73
@pytest.fixture
def pendulum_expert_policy() -> BasePolicy:
    return PPO.load(
        load_from_hub(
            "HumanCompatibleAI/ppo-Pendulum-v1",
            "ppo-Pendulum-v1.zip",
        ),
    ).policy


@pytest.fixture
def pendulum_expert_trajectories(
    pendulum_expert_policy,
    pendulum_venv,
    pytestconfig,
    rng,
) -> Sequence[TrajectoryWithRew]:
    rollouts_path = str(
        pytestconfig.cache.makedir("experts") / PENDULUM_ENV_NAME / "rollout.npz",
    )
    return load_or_rollout_trajectories(
        rollouts_path,
        pendulum_expert_policy,
        pendulum_venv,
        rng=rng,
    )


@pytest.fixture(scope="session", autouse=True)
def torch_single_threaded():
    """Make PyTorch execute code single-threaded.

    This allows us to run the test suite with greater across-test parallelism.
    This is faster, since:
        - There are diminishing returns to more threads within a test.
        - Many tests cannot be multi-threaded (e.g. most not using PyTorch training),
          and we have to set between-test parallelism based on peak resource
          consumption of tests to avoid spurious failures.
    """
    torch.set_num_threads(1)
    torch.set_num_interop_threads(1)


@pytest.fixture()
def custom_logger(tmpdir: str) -> logger.HierarchicalLogger:
    return logger.configure(tmpdir)


@pytest.fixture()
def rng_fixed() -> np.random.Generator:
    return np.random.default_rng(0)


@pytest.fixture()
def rng() -> np.random.Generator:
    return np.random.default_rng()<|MERGE_RESOLUTION|>--- conflicted
+++ resolved
@@ -23,37 +23,6 @@
 CARTPOLE_ENV_NAME = "CartPole-v1"
 
 
-<<<<<<< HEAD
-def load_or_train_ppo(
-    cache_path: str,
-    training_function: Callable[[gym.Env], PPO],
-    venv,
-) -> PPO:
-    os.makedirs(os.path.dirname(cache_path), exist_ok=True)
-    with FileLock(cache_path + ".lock"):
-        try:
-            ppo = PPO.load(cache_path, venv)
-            # TODO(juan): sb3 return type for .load() is too general.
-            #  See https://github.com/DLR-RM/stable-baselines3/issues/1040
-            #  remove the line blow once fixed.
-            assert isinstance(ppo, PPO)
-            return ppo
-        except (OSError, AssertionError, pickle.PickleError):  # pragma: no cover
-            # Note, when loading models from older stable-baselines versions, we can get
-            # AssertionErrors.
-            warnings.warn(
-                "Retraining expert policy due to the following error when trying"
-                " to load it:\n" + traceback.format_exc(),
-            )
-            expert = training_function(venv)
-            if expert is None:
-                pytest.fail("Failed to train expert!")
-            expert.save(cache_path)
-            return expert
-
-
-=======
->>>>>>> 91c66b73
 def load_or_rollout_trajectories(
     cache_path,
     policy,
@@ -90,43 +59,6 @@
     )
 
 
-<<<<<<< HEAD
-def train_cartpole_expert(cartpole_env) -> Optional[PPO]:  # pragma: no cover
-    """Trains an expert on a cartpole environment.
-
-    Args:
-        cartpole_env: The cartpole environment to use for training. Will only work with
-            CartPole-v1
-
-    Returns:
-        The trained cartpole expert or None if training failed even after 10 retries.
-    """
-    policy_kwargs = dict(
-        features_extractor_class=NormalizeFeaturesExtractor,
-        features_extractor_kwargs=dict(normalize_class=RunningNorm),
-    )
-    for attempt_nr in range(10):
-        policy = PPO(
-            policy=FeedForward32Policy,
-            policy_kwargs=policy_kwargs,
-            env=VecNormalize(cartpole_env, norm_obs=False),
-            seed=attempt_nr,
-            batch_size=64,
-            ent_coef=0.0,
-            learning_rate=0.0003,
-            n_epochs=10,
-            n_steps=64 // cartpole_env.num_envs,
-        )
-        policy.learn(100000)
-        mean_reward, _ = evaluate_policy(policy, cartpole_env, 10)
-        assert isinstance(mean_reward, float)
-        if mean_reward >= 500:
-            return policy
-    return None
-
-
-=======
->>>>>>> 91c66b73
 @pytest.fixture
 def cartpole_expert_policy():
     return PPO.load(
@@ -163,33 +95,6 @@
     return DummyVecEnv([lambda: RolloutInfoWrapper(gym.make(PENDULUM_ENV_NAME))] * 8)
 
 
-<<<<<<< HEAD
-def train_pendulum_expert(pendulum_env) -> Optional[PPO]:  # pragma: no cover
-    for attempt_nr in range(10):
-        policy = PPO(
-            policy=MlpPolicy,
-            env=VecNormalize(pendulum_env, norm_obs=False),
-            seed=attempt_nr,
-            batch_size=64,
-            ent_coef=0.0,
-            learning_rate=1e-3,
-            n_epochs=10,
-            n_steps=1024,
-            gamma=0.9,
-            gae_lambda=0.95,
-            use_sde=True,
-            sde_sample_freq=4,
-        )
-        policy.learn(int(1e5))
-        mean_reward, _ = evaluate_policy(policy, pendulum_env, 10)
-        assert isinstance(mean_reward, float)
-        if mean_reward >= -185:
-            return policy
-    return None
-
-
-=======
->>>>>>> 91c66b73
 @pytest.fixture
 def pendulum_expert_policy() -> BasePolicy:
     return PPO.load(
