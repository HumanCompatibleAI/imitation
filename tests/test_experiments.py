"""Smoke tests for bash scripts in experiments/."""

import subprocess

import pytest

SCRIPT_NAMES = (
    "bc_benchmark.sh",
    "dagger_benchmark.sh",
    "benchmark_and_table.sh",
    "imit_benchmark.sh",
    "rollouts_from_policies.sh",
    "train_experts.sh",
    "transfer_learn_benchmark.sh",
)


@pytest.mark.parametrize(
    "script_name",
    SCRIPT_NAMES,
)
def test_experiments_fast(script_name: str):
    """Quickly check that experiments run successfully on fast mode."""
<<<<<<< HEAD
    exit_code = subprocess.call([f"./experiments/{script_name}", "--fast"])
=======
    if os.name == "nt":  # pragma: no cover
        pytest.skip("bash shell scripts not ported to Windows.")

    env = None
    if script_name in USES_FULL_ROLLOUTS:
        if not HAS_FULL_ROLLOUTS:
            pytest.skip("Need to download or generate benchmark demonstrations first.")
    else:
        test_data_env = dict(os.environ)
        test_data_env.update(DATA_DIR="tests/testdata")
        env = test_data_env

    exit_code = subprocess.call([f"./experiments/{script_name}", "--fast"], env=env)
>>>>>>> 17bd23a4
    assert exit_code == 0<|MERGE_RESOLUTION|>--- conflicted
+++ resolved
@@ -1,5 +1,6 @@
 """Smoke tests for bash scripts in experiments/."""
 
+import os
 import subprocess
 
 import pytest
@@ -21,21 +22,7 @@
 )
 def test_experiments_fast(script_name: str):
     """Quickly check that experiments run successfully on fast mode."""
-<<<<<<< HEAD
-    exit_code = subprocess.call([f"./experiments/{script_name}", "--fast"])
-=======
     if os.name == "nt":  # pragma: no cover
         pytest.skip("bash shell scripts not ported to Windows.")
-
-    env = None
-    if script_name in USES_FULL_ROLLOUTS:
-        if not HAS_FULL_ROLLOUTS:
-            pytest.skip("Need to download or generate benchmark demonstrations first.")
-    else:
-        test_data_env = dict(os.environ)
-        test_data_env.update(DATA_DIR="tests/testdata")
-        env = test_data_env
-
-    exit_code = subprocess.call([f"./experiments/{script_name}", "--fast"], env=env)
->>>>>>> 17bd23a4
+    exit_code = subprocess.call([f"./experiments/{script_name}", "--fast"])
     assert exit_code == 0