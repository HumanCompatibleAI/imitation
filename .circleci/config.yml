--- conflicted
+++ resolved
@@ -28,31 +28,19 @@
     resource_class: xlarge
     environment:
       # If you change these, also change ci/code_checks.sh
-<<<<<<< HEAD
-      SRC_FILES: src/ tests/ experiments/ examples/ docs/conf.py setup.py ci/clean_notebooks.py
-=======
       SRC_FILES: src/ tests/ experiments/ examples/ docs/conf.py setup.py ci/
->>>>>>> 005c15fe
       NUM_CPUS: 8
   static-analysis-medium:
     <<: *defaults
     resource_class: medium
     environment:
       # If you change these, also change ci/code_checks.sh
-<<<<<<< HEAD
-      SRC_FILES: src/ tests/ experiments/ examples/ docs/conf.py setup.py ci/clean_notebooks.py
-=======
       SRC_FILES: src/ tests/ experiments/ examples/ docs/conf.py setup.py ci/
->>>>>>> 005c15fe
       NUM_CPUS: 2
       EXCLUDE_MYPY: | 
         (?x)(
           src/imitation/algorithms/preference_comparisons.py$
           | src/imitation/rewards/reward_nets.py$
-<<<<<<< HEAD
-=======
-          | src/imitation/util/sacred.py$
->>>>>>> 005c15fe
           | src/imitation/algorithms/base.py$
           | src/imitation/scripts/train_preference_comparisons.py$
           | src/imitation/rewards/serialize.py$
@@ -258,13 +246,10 @@
           command: ./ci/clean_notebooks.py --check ./docs/tutorials
 
       - run:
-<<<<<<< HEAD
-=======
           name: typeignore-check
           command: ./ci/check_typeignore.py ${SRC_FILES}
 
       - run:
->>>>>>> 005c15fe
           name: flake8
           command: flake8 --version && flake8 -j "${NUM_CPUS}" ${SRC_FILES}
 
