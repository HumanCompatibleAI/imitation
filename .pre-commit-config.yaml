--- conflicted
+++ resolved
@@ -37,26 +37,16 @@
   rev: v0.8.0
   hooks:
   - id: shellcheck
-<<<<<<< HEAD
-    args: ["-x"]
-=======
   # precommit invokes shellcheck once per file. shellcheck complains if file
   # includes another file not given on the command line. Ignore this, since
   # they'll just get checked in a separate shellcheck invocation.
     args: ["-e", "SC1091"]
->>>>>>> eb85d5ea
 # Misc
 - repo: https://github.com/codespell-project/codespell
   rev: v2.2.2
   hooks:
   - id: codespell
-<<<<<<< HEAD
-    args:
-    - "--skip=*.pyc,tests/testdata/*,*.ipynb,*.csv"
-    - "--ignore-words=.codespell.skip"
-=======
     args: ["--skip=*.pyc,tests/testdata/*,*.ipynb,*.csv","--ignore-words-list=reacher,ith,iff"]
->>>>>>> eb85d5ea
 - repo: https://github.com/syntaqx/git-hooks
   rev: v0.0.17
   hooks:
