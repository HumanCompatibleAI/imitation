version: 2

sphinx:
  configuration: docs/conf.py

formats: all

python:
<<<<<<< HEAD
  version: "3.8"
=======
  version: 3.8
>>>>>>> 242b15bd
  install:
    - method: pip
      path: .
      extra_requirements:
        - docs<|MERGE_RESOLUTION|>--- conflicted
+++ resolved
@@ -6,11 +6,7 @@
 formats: all
 
 python:
-<<<<<<< HEAD
-  version: "3.8"
-=======
   version: 3.8
->>>>>>> 242b15bd
   install:
     - method: pip
       path: .
