"""Setup for imitation: a reward and imitation learning library."""

import os
import warnings
from sys import platform
from typing import TYPE_CHECKING

from setuptools import find_packages, setup
from setuptools.command.install import install

if TYPE_CHECKING:
    from setuptools_scm.version import ScmVersion

IS_NOT_WINDOWS = os.name != "nt"

<<<<<<< HEAD
PARALLEL_REQUIRE = ["ray[debug,tune]~=1.13.0"]
ATARI_REQUIRE = [
    "opencv-python",
    "ale-py==0.7.4",
    "pillow",
    "autorom[accept-rom-license]~=0.4.2",
]
=======
PARALLEL_REQUIRE = ["ray[debug,tune]~=2.0.0"]
>>>>>>> dcc54f2a
PYTYPE = ["pytype==2022.7.26"] if IS_NOT_WINDOWS else []
if IS_NOT_WINDOWS:
    # TODO(adam): use this for Windows as well once PyPI is at >=1.6.1
    STABLE_BASELINES3 = "stable-baselines3>=1.6.0"
else:
    STABLE_BASELINES3 = (
        "stable-baselines3@git+"
        "https://github.com/DLR-RM/stable-baselines3.git@master"
    )

# pinned to 0.21 until https://github.com/DLR-RM/stable-baselines3/pull/780 goes
# upstream.
GYM_VERSION_SPECIFIER = "==0.21.0"

# Note: the versions of the test and doc requirements should be tightly pinned to known
#   working versions to make our CI/CD pipeline as stable as possible.
TESTS_REQUIRE = (
    [
        "seals==0.1.2",
        "black[jupyter]~=22.6.0",
        "coverage~=6.4.2",
        "codecov~=2.1.12",
        "codespell~=2.1.0",
        "darglint~=1.8.1",
        "filelock~=3.7.1",
        "flake8~=4.0.1",
        "flake8-blind-except==0.2.1",
        "flake8-builtins~=1.5.3",
        "flake8-commas~=2.1.0",
        "flake8-debugger~=4.1.2",
        "flake8-docstrings~=1.6.0",
        "flake8-isort~=4.1.2",
        "hypothesis~=6.54.1",
        "ipykernel~=6.15.1",
        "jupyter~=1.0.0",
        # TODO: upgrade jupyter-client once
        #  https://github.com/jupyter/jupyter_client/issues/637 is fixed
        "jupyter-client~=6.1.12",
        "pandas~=1.4.3",
        "pytest~=7.1.2",
        "pytest-cov~=3.0.0",
        "pytest-notebook==0.8.0",
        "pytest-xdist~=2.5.0",
        "scipy~=1.9.0",
        "wandb==0.12.21",
        "setuptools_scm~=7.0.5",
    ]
    + PARALLEL_REQUIRE
    + ATARI_REQUIRE
    + PYTYPE
)
DOCS_REQUIRE = [
    "sphinx~=5.1.1",
    "sphinx-autodoc-typehints~=1.19.1",
    "sphinx-rtd-theme~=1.0.0",
    "sphinxcontrib-napoleon==0.7",
    "furo==2022.6.21",
    "sphinx-copybutton==0.5.0",
    "sphinx-github-changelog~=1.2.0",
]


def get_readme() -> str:
    """Retrieve content from README."""
    with open("README.md", "r", encoding="utf-8") as f:
        return f.read()


class InstallCommand(install):
    """Custom install command to throw warnings about external dependencies."""

    def run(self):
        """Run the install command."""
        install.run(self)

        if platform == "darwin":
            warnings.warn(
                "Installation of important packages for macOS is required. "
                "Scripts in the experiments folder will likely not run without these "
                "packages: gnu-getopt, parallel, coreutils. They can be installed with "
                "Homebrew by running `brew install gnu-getopt parallel coreutils`."
                "See https://brew.sh/ for installation instructions.",
            )


def get_version(version: "ScmVersion") -> str:
    """Generates the version string for the package.

    This function replaces the default version format used by setuptools_scm
    to allow development builds to be versioned using the git commit hash
    instead of the number of commits since the last release, which leads to
    duplicate version identifiers when using multiple branches
    (see https://github.com/HumanCompatibleAI/imitation/issues/500).

    The version has the following format:

    {version}[.dev{build}]
    where build is the shortened commit hash converted to base 10.

    Args:
        version: The version object given by setuptools_scm, calculated
            from the git repository.

    Returns:
        The formatted version string to use for the package.
    """
    # We import setuptools_scm here because it is only installed after the module
    # is loaded and the setup function is called.
    from setuptools_scm import version as scm_version

    if version.node:
        # By default node corresponds to the short commit hash when using git,
        # plus a "g" prefix. We remove the "g" prefix from the commit hash which
        # is added by setuptools_scm by default ("g" for git vs. mercurial etc.)
        # because letters are not valid for version identifiers in PEP 440.
        # We also convert from hexadecimal to base 10 for the same reason.
        version.node = str(int(version.node.lstrip("g"), 16))
    if version.exact:
        # an exact version is when the current commit is tagged with a version.
        return version.format_with("{tag}")
    else:
        # the current commit is not tagged with a version, so we guess
        # what the "next" version will be (this can be disabled but is the
        # default behavior of setuptools_scm so it has been left in).
        return version.format_next_version(
            scm_version.guess_next_version,
            fmt="{guessed}.dev{node}",
        )


def get_local_version(version: "ScmVersion", time_format="%Y%m%d") -> str:
    """Generates the local version string for the package.

    By default, when commits are made on top of a release version, setuptools_scm
    sets the version to be {version}.dev{distance}+{node} where {distance} is the number
    of commits since the last release and {node} is the short commit hash.
    This function replaces the default version format used by setuptools_scm
    so that committed changes away from a release version are not considered
    local versions but dev versions instead (by using the format
    {version}.dev{node} instead. This is so that we can push test releases
    to TestPyPI (it does not accept local versions).

    Local versions are still present if there are uncommitted changes (if the tree
    is dirty), in which case the current date is added to the version.

    Args:
        version: The version object given by setuptools_scm, calculated
            from the git repository.
        time_format: The format to use for the date.

    Returns:
        The formatted local version string to use for the package.
    """
    return version.format_choice(
        "",
        "+d{time:{time_format}}",
        time_format=time_format,
    )


setup(
    cmdclass={"install": InstallCommand},
    name="imitation",
    use_scm_version={"local_scheme": get_local_version, "version_scheme": get_version},
    setup_requires=["setuptools_scm"],
    description="Implementation of modern reward and imitation learning algorithms.",
    long_description=get_readme(),
    long_description_content_type="text/markdown",
    author="Center for Human-Compatible AI and Google",
    python_requires=">=3.8.0",
    packages=find_packages("src"),
    package_dir={"": "src"},
    package_data={"imitation": ["py.typed", "envs/examples/airl_envs/assets/*.xml"]},
    # Note: while we are strict with our test and doc requirement versions, we try to
    #   impose as little restrictions on the install requirements as possible. Try to
    #   encode only known incompatibilities here. This prevents nasty dependency issues
    #   for our users.
    install_requires=[
        "gym[classic_control]" + GYM_VERSION_SPECIFIER,
        "matplotlib",
        "numpy>=1.15",
        "torch>=1.4.0",
        "tqdm",
        "scikit-learn>=0.21.2",
        STABLE_BASELINES3,
        # TODO(adam) switch to upstream release if they make it
        #  See https://github.com/IDSIA/sacred/issues/879
        "chai-sacred>=0.8.3",
        "tensorboard>=1.14",
    ],
    tests_require=TESTS_REQUIRE,
    extras_require={
        # recommended packages for development
        "dev": [
            "autopep8",
            "awscli",
            "ntfy[slack]",
            "ipdb",
            "isort~=5.0",
            "codespell",
            "sphinx-autobuild",
            # for convenience
            *TESTS_REQUIRE,
            *DOCS_REQUIRE,
        ]
        + PYTYPE,
        "test": TESTS_REQUIRE,
        "docs": DOCS_REQUIRE,
        "parallel": PARALLEL_REQUIRE,
        "mujoco": [
            "gym[classic_control,mujoco]" + GYM_VERSION_SPECIFIER,
        ],
        "atari": ATARI_REQUIRE,
    },
    entry_points={
        "console_scripts": [
            "imitation-eval-policy=imitation.scripts.eval_policy:main_console",
            "imitation-parallel=imitation.scripts.parallel:main_console",
            (
                "imitation-train-adversarial="
                "imitation.scripts.train_adversarial:main_console"
            ),
            "imitation-train-imitation=imitation.scripts.train_imitation:main_console",
            (
                "imitation-train-preference-comparisons="
                "imitation.scripts.train_preference_comparisons:main_console"
            ),
            "imitation-train-rl=imitation.scripts.train_rl:main_console",
        ],
    },
    url="https://github.com/HumanCompatibleAI/imitation",
    license="MIT",
    classifiers=[
        # Trove classifiers
        # Full list: https://pypi.python.org/pypi?%3Aaction=list_classifiers
        "License :: OSI Approved :: MIT License",
        "Programming Language :: Python",
        "Programming Language :: Python :: 3",
        "Programming Language :: Python :: 3.8",
        "Programming Language :: Python :: 3.9",
        "Programming Language :: Python :: 3.10",
        "Programming Language :: Python :: Implementation :: CPython",
        "Programming Language :: Python :: Implementation :: PyPy",
    ],
)<|MERGE_RESOLUTION|>--- conflicted
+++ resolved
@@ -13,17 +13,13 @@
 
 IS_NOT_WINDOWS = os.name != "nt"
 
-<<<<<<< HEAD
-PARALLEL_REQUIRE = ["ray[debug,tune]~=1.13.0"]
+PARALLEL_REQUIRE = ["ray[debug,tune]~=2.0.0"]
 ATARI_REQUIRE = [
     "opencv-python",
     "ale-py==0.7.4",
     "pillow",
     "autorom[accept-rom-license]~=0.4.2",
 ]
-=======
-PARALLEL_REQUIRE = ["ray[debug,tune]~=2.0.0"]
->>>>>>> dcc54f2a
 PYTYPE = ["pytype==2022.7.26"] if IS_NOT_WINDOWS else []
 if IS_NOT_WINDOWS:
     # TODO(adam): use this for Windows as well once PyPI is at >=1.6.1
