--- conflicted
+++ resolved
@@ -75,12 +75,7 @@
     "sphinx-github-changelog~=1.2.0",
     "myst-nb==0.16.0",
     "ipykernel~=6.15.2",
-<<<<<<< HEAD
-    "seals==0.1.2",
 ] + IMAGE_ENV_REQUIRE
-=======
-] + ATARI_REQUIRE
->>>>>>> 288c25a0
 
 
 def get_readme() -> str:
