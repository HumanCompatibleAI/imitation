"""Setup for imitation: a reward and imitation learning library."""

import os
import warnings
from sys import platform

from setuptools import find_packages, setup
from setuptools.command.install import install

<<<<<<< HEAD
=======
import src.imitation  # pytype: disable=import-error

IS_NOT_WINDOWS = os.name != "nt"

>>>>>>> f3c870b2
PARALLEL_REQUIRE = ["ray[debug,tune]>=1.13.0"]
PYTYPE = ["pytype"] if IS_NOT_WINDOWS else []
TESTS_REQUIRE = (
    [
        "seals",
        "black[jupyter]",
        "coverage",
        "codecov",
        "codespell",
        "darglint",
        "filelock",
        "flake8",
        "flake8-blind-except",
        "flake8-builtins",
        "flake8-commas",
        "flake8-debugger",
        "flake8-docstrings",
        "flake8-isort",
        "hypothesis",
        "ipykernel",
        "jupyter",
        # remove pin once https://github.com/jupyter/jupyter_client/issues/637 fixed
        "jupyter-client<7.0",
        "pandas",
        "pytest",
        "pytest-cov",
        "pytest-notebook",
        "pytest-xdist",
        "scipy>=1.8.0",
        "wandb",
    ]
    + PARALLEL_REQUIRE
    + PYTYPE
)
DOCS_REQUIRE = [
    # TODO(adam): unpin once https://github.com/sphinx-doc/sphinx/issues/10705 fixed
    "sphinx~=5.0.2",
    "sphinx-autodoc-typehints",
    "sphinx-rtd-theme",
    "sphinxcontrib-napoleon",
]


def get_readme() -> str:
    """Retrieve content from README."""
    with open("README.md", "r") as f:
        return f.read()


class InstallCommand(install):
    """Custom install command to throw warnings about external dependencies."""

    def run(self):
        """Run the install command."""
        install.run(self)

        if platform == "darwin":
            warnings.warn(
                "Installation of important packages for macOS is required. "
                "Scripts in the experiments folder will likely not run without these "
                "packages: gnu-getopt, parallel, coreutils. They can be installed with "
                "Homebrew by running `brew install gnu-getopt parallel coreutils`."
                "See https://brew.sh/ for installation instructions.",
            )


setup(
    cmdclass={"install": InstallCommand},
    name="imitation",
    # Disable local scheme to allow uploads to Test PyPI.
    # See https://github.com/pypa/setuptools_scm/issues/342
    use_scm_version={"local_scheme": "no-local-version"},
    setup_requires=["setuptools_scm"],
    description="Implementation of modern reward and imitation learning algorithms.",
    long_description=get_readme(),
    long_description_content_type="text/markdown",
    author="Center for Human-Compatible AI and Google",
    python_requires=">=3.7.0",
    packages=find_packages("src"),
    package_dir={"": "src"},
    package_data={"imitation": ["py.typed", "envs/examples/airl_envs/assets/*.xml"]},
    install_requires=[
        # If you change gym version here, change it in "mujoco" below too.
        # pinned to 0.21 until https://github.com/DLR-RM/stable-baselines3/pull/780
        # goes upstream.
        "gym[classic_control]==0.21.0",
        "matplotlib",
        "numpy>=1.15",
        "torch>=1.4.0",
        "tqdm",
        "scikit-learn>=0.21.2",
<<<<<<< HEAD
        "stable-baselines3>=1.5.0",
        # TODO(adam) switch to upstream release if they make it
        #  See https://github.com/IDSIA/sacred/issues/879
        "chai-sacred>=0.8.3",
=======
        # TODO(adam): switch to master once stable-baselines3 PR#979 merged
        #  https://github.com/DLR-RM/stable-baselines3/pull/979
        #  (and then switch to PyPi once it makes it to release)
        "stable-baselines3@git+https://github.com/DLR-RM/stable-baselines3.git@"
        "ff4bc96afa6336c5f4d0ebd8a40aec398fe648ba",
        # TODO(nora) switch back to PyPi once 0.8.3 makes it to release:
        "sacred@git+https://github.com/IDSIA/sacred.git@0.8.3",
>>>>>>> f3c870b2
        "tensorboard>=1.14",
    ],
    tests_require=TESTS_REQUIRE,
    extras_require={
        # recommended packages for development
        "dev": [
            "autopep8",
            "awscli",
            "ntfy[slack]",
            "ipdb",
            "isort~=5.0",
            "codespell",
            # for convenience
            *TESTS_REQUIRE,
            *DOCS_REQUIRE,
        ]
        + PYTYPE,
        "test": TESTS_REQUIRE,
        "docs": DOCS_REQUIRE,
        "parallel": PARALLEL_REQUIRE,
        "mujoco": [
            "gym[classic_control,mujoco]==0.21.0",
        ],
    },
    entry_points={
        "console_scripts": [
            "imitation-eval-policy=imitation.scripts.eval_policy:main_console",
            "imitation-parallel=imitation.scripts.parallel:main_console",
            (
                "imitation-train-adversarial="
                "imitation.scripts.train_adversarial:main_console"
            ),
            "imitation-train-imitation=imitation.scripts.train_imitation:main_console",
            (
                "imitation-train-preference-comparisons="
                "imitation.scripts.train_preference_comparisons:main_console"
            ),
            "imitation-train-rl=imitation.scripts.train_rl:main_console",
        ],
    },
    url="https://github.com/HumanCompatibleAI/imitation",
    license="MIT",
    classifiers=[
        # Trove classifiers
        # Full list: https://pypi.python.org/pypi?%3Aaction=list_classifiers
        "License :: OSI Approved :: MIT License",
        "Programming Language :: Python",
        "Programming Language :: Python :: 3",
        "Programming Language :: Python :: 3.7",
        "Programming Language :: Python :: 3.8",
        "Programming Language :: Python :: Implementation :: CPython",
        "Programming Language :: Python :: Implementation :: PyPy",
    ],
)<|MERGE_RESOLUTION|>--- conflicted
+++ resolved
@@ -7,13 +7,8 @@
 from setuptools import find_packages, setup
 from setuptools.command.install import install
 
-<<<<<<< HEAD
-=======
-import src.imitation  # pytype: disable=import-error
-
 IS_NOT_WINDOWS = os.name != "nt"
 
->>>>>>> f3c870b2
 PARALLEL_REQUIRE = ["ray[debug,tune]>=1.13.0"]
 PYTYPE = ["pytype"] if IS_NOT_WINDOWS else []
 TESTS_REQUIRE = (
@@ -105,20 +100,10 @@
         "torch>=1.4.0",
         "tqdm",
         "scikit-learn>=0.21.2",
-<<<<<<< HEAD
         "stable-baselines3>=1.5.0",
         # TODO(adam) switch to upstream release if they make it
         #  See https://github.com/IDSIA/sacred/issues/879
         "chai-sacred>=0.8.3",
-=======
-        # TODO(adam): switch to master once stable-baselines3 PR#979 merged
-        #  https://github.com/DLR-RM/stable-baselines3/pull/979
-        #  (and then switch to PyPi once it makes it to release)
-        "stable-baselines3@git+https://github.com/DLR-RM/stable-baselines3.git@"
-        "ff4bc96afa6336c5f4d0ebd8a40aec398fe648ba",
-        # TODO(nora) switch back to PyPi once 0.8.3 makes it to release:
-        "sacred@git+https://github.com/IDSIA/sacred.git@0.8.3",
->>>>>>> f3c870b2
         "tensorboard>=1.14",
     ],
     tests_require=TESTS_REQUIRE,
