"""Setup for imitation: a reward and imitation learning library."""

import os
import warnings
from sys import platform
from typing import TYPE_CHECKING

from setuptools import find_packages, setup
from setuptools.command.install import install

if TYPE_CHECKING:
    from setuptools_scm.version import ScmVersion

IS_NOT_WINDOWS = os.name != "nt"

PARALLEL_REQUIRE = ["ray[debug,tune]~=2.0.0"]
ATARI_REQUIRE = [
    "opencv-python",
    "ale-py==0.7.4",
    "pillow",
    "autorom[accept-rom-license]~=0.6.0",
]
PYTYPE = ["pytype==2022.7.26"] if IS_NOT_WINDOWS else []
STABLE_BASELINES3 = "stable-baselines3>=1.7.0,<2.0.0"
# pinned to 0.21 until https://github.com/DLR-RM/stable-baselines3/pull/780 goes
# upstream.
GYM_VERSION_SPECIFIER = "==0.21.0"

# Note: the versions of the test and doc requirements should be tightly pinned to known
#   working versions to make our CI/CD pipeline as stable as possible.
TESTS_REQUIRE = (
    [
        "black[jupyter]~=22.6.0",
        "coverage~=6.4.2",
        "codecov~=2.1.12",
        "codespell~=2.1.0",
        "darglint~=1.8.1",
        "filelock~=3.7.1",
        "flake8~=4.0.1",
        "flake8-blind-except==0.2.1",
        "flake8-builtins~=1.5.3",
        "flake8-commas~=2.1.0",
        "flake8-debugger~=4.1.2",
        "flake8-docstrings~=1.6.0",
        "flake8-isort~=4.1.2",
        "hypothesis~=6.54.1",
        "ipykernel~=6.15.1",
        "jupyter~=1.0.0",
        # TODO: upgrade jupyter-client once
        #  https://github.com/jupyter/jupyter_client/issues/637 is fixed
        "jupyter-client~=6.1.12",
        "mypy~=0.990",
        "pandas~=1.4.3",
        "pytest~=7.1.2",
        "pytest-cov~=3.0.0",
        "pytest-notebook==0.8.0",
        "pytest-xdist~=2.5.0",
        "scipy~=1.9.0",
        "wandb==0.12.21",
        "setuptools_scm~=7.0.5",
        "pre-commit>=2.20.0",
    ]
    + PARALLEL_REQUIRE
    + ATARI_REQUIRE
    + PYTYPE
)
DOCS_REQUIRE = [
    "sphinx~=5.1.1",
    "sphinx-autodoc-typehints~=1.19.1",
    "sphinx-rtd-theme~=1.0.0",
    "sphinxcontrib-napoleon==0.7",
    "furo==2022.6.21",
    "sphinx-copybutton==0.5.0",
    "sphinx-github-changelog~=1.2.0",
    "myst-nb==0.16.0",
    "ipykernel~=6.15.2",
] + ATARI_REQUIRE


def get_readme() -> str:
    """Retrieve content from README."""
    with open("README.md", "r", encoding="utf-8") as f:
        return f.read()


class InstallCommand(install):
    """Custom install command to throw warnings about external dependencies."""

    def run(self):
        """Run the install command."""
        install.run(self)

        if platform == "darwin":
            warnings.warn(
                "Installation of important packages for macOS is required. "
                "Scripts in the experiments folder will likely not run without these "
                "packages: gnu-getopt, parallel, coreutils. They can be installed with "
                "Homebrew by running `brew install gnu-getopt parallel coreutils`."
                "See https://brew.sh/ for installation instructions.",
            )


def get_version(version: "ScmVersion") -> str:
    """Generates the version string for the package.

    This function replaces the default version format used by setuptools_scm
    to allow development builds to be versioned using the git commit hash
    instead of the number of commits since the last release, which leads to
    duplicate version identifiers when using multiple branches
    (see https://github.com/HumanCompatibleAI/imitation/issues/500).

    The version has the following format:

    {version}[.dev{build}]
    where build is the shortened commit hash converted to base 10.

    Args:
        version: The version object given by setuptools_scm, calculated
            from the git repository.

    Returns:
        The formatted version string to use for the package.
    """
    # We import setuptools_scm here because it is only installed after the module
    # is loaded and the setup function is called.
    from setuptools_scm import version as scm_version

    if version.node:
        # By default node corresponds to the short commit hash when using git,
        # plus a "g" prefix. We remove the "g" prefix from the commit hash which
        # is added by setuptools_scm by default ("g" for git vs. mercurial etc.)
        # because letters are not valid for version identifiers in PEP 440.
        # We also convert from hexadecimal to base 10 for the same reason.
        version.node = str(int(version.node.lstrip("g"), 16))
    if version.exact:
        # an exact version is when the current commit is tagged with a version.
        return version.format_with("{tag}")
    else:
        # the current commit is not tagged with a version, so we guess
        # what the "next" version will be (this can be disabled but is the
        # default behavior of setuptools_scm so it has been left in).
        return version.format_next_version(
            scm_version.guess_next_version,
            fmt="{guessed}.dev{node}",
        )


def get_local_version(version: "ScmVersion", time_format="%Y%m%d") -> str:
    """Generates the local version string for the package.

    By default, when commits are made on top of a release version, setuptools_scm
    sets the version to be {version}.dev{distance}+{node} where {distance} is the number
    of commits since the last release and {node} is the short commit hash.
    This function replaces the default version format used by setuptools_scm
    so that committed changes away from a release version are not considered
    local versions but dev versions instead (by using the format
    {version}.dev{node} instead. This is so that we can push test releases
    to TestPyPI (it does not accept local versions).

    Local versions are still present if there are uncommitted changes (if the tree
    is dirty), in which case the current date is added to the version.

    Args:
        version: The version object given by setuptools_scm, calculated
            from the git repository.
        time_format: The format to use for the date.

    Returns:
        The formatted local version string to use for the package.
    """
    return version.format_choice(
        "",
        "+d{time:{time_format}}",
        time_format=time_format,
    )


setup(
    cmdclass={"install": InstallCommand},
    name="imitation",
    use_scm_version={"local_scheme": get_local_version, "version_scheme": get_version},
    setup_requires=["setuptools_scm"],
    description="Implementation of modern reward and imitation learning algorithms.",
    long_description=get_readme(),
    long_description_content_type="text/markdown",
    author="Center for Human-Compatible AI and Google",
    python_requires=">=3.8.0",
    packages=find_packages("src"),
    package_dir={"": "src"},
    package_data={"imitation": ["py.typed", "envs/examples/airl_envs/assets/*.xml"]},
    # Note: while we are strict with our test and doc requirement versions, we try to
    #   impose as little restrictions on the install requirements as possible. Try to
    #   encode only known incompatibilities here. This prevents nasty dependency issues
    #   for our users.
    install_requires=[
        "gym[classic_control]" + GYM_VERSION_SPECIFIER,
        # TODO(adam): remove pyglet dependency once Gym upgraded to >0.21
        # Workaround for https://github.com/openai/gym/issues/2986
        # Discussed in https://github.com/HumanCompatibleAI/imitation/pull/603
        "pyglet==1.5.27",
        "matplotlib",
        "numpy>=1.15",
        "torch>=1.4.0",
        "tqdm",
        "scikit-learn>=0.21.2",
        "seals~=0.1.5",
        STABLE_BASELINES3,
        "sacred>=0.8.4",
        "tensorboard>=1.14",
<<<<<<< HEAD
        # TODO: remove once https://github.com/huggingface/huggingface_sb3/issues/37 is
        #  fixed
        "huggingface_sb3==2.2.5",
        "optuna>=3.0.1",
=======
        "huggingface_sb3~=2.3",
>>>>>>> 6e377b4a
        "datasets>=2.8.0",
    ],
    tests_require=TESTS_REQUIRE,
    extras_require={
        # recommended packages for development
        "dev": [
            "autopep8",
            "ipdb",
            "isort~=5.0",
            "codespell",
            "sphinx-autobuild",
            # for convenience
            *TESTS_REQUIRE,
            *DOCS_REQUIRE,
        ]
        + PYTYPE,
        "test": TESTS_REQUIRE,
        "docs": DOCS_REQUIRE,
        "parallel": PARALLEL_REQUIRE,
        "mujoco": [
            "gym[classic_control,mujoco]" + GYM_VERSION_SPECIFIER,
        ],
        "atari": ATARI_REQUIRE,
    },
    entry_points={
        "console_scripts": [
            "imitation-eval-policy=imitation.scripts.eval_policy:main_console",
            "imitation-parallel=imitation.scripts.parallel:main_console",
            (
                "imitation-train-adversarial="
                "imitation.scripts.train_adversarial:main_console"
            ),
            "imitation-train-imitation=imitation.scripts.train_imitation:main_console",
            (
                "imitation-train-preference-comparisons="
                "imitation.scripts.train_preference_comparisons:main_console"
            ),
            "imitation-train-rl=imitation.scripts.train_rl:main_console",
        ],
    },
    url="https://github.com/HumanCompatibleAI/imitation",
    license="MIT",
    classifiers=[
        # Trove classifiers
        # Full list: https://pypi.python.org/pypi?%3Aaction=list_classifiers
        "License :: OSI Approved :: MIT License",
        "Programming Language :: Python",
        "Programming Language :: Python :: 3",
        "Programming Language :: Python :: 3.8",
        "Programming Language :: Python :: 3.9",
        "Programming Language :: Python :: 3.10",
        "Programming Language :: Python :: Implementation :: CPython",
        "Programming Language :: Python :: Implementation :: PyPy",
    ],
)<|MERGE_RESOLUTION|>--- conflicted
+++ resolved
@@ -207,14 +207,7 @@
         STABLE_BASELINES3,
         "sacred>=0.8.4",
         "tensorboard>=1.14",
-<<<<<<< HEAD
-        # TODO: remove once https://github.com/huggingface/huggingface_sb3/issues/37 is
-        #  fixed
-        "huggingface_sb3==2.2.5",
-        "optuna>=3.0.1",
-=======
         "huggingface_sb3~=2.3",
->>>>>>> 6e377b4a
         "datasets>=2.8.0",
     ],
     tests_require=TESTS_REQUIRE,
