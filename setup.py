import src.imitation  # pytype: disable=import-error
from setuptools import find_packages, setup

TF_VERSION = ">=1.15.0,<2.0"
TESTS_REQUIRE = [
<<<<<<< HEAD
    "seals~=0.0.1",
=======
    "seals~=0.1.0",
    # remove pin once https://github.com/nedbat/coveragepy/issues/881 fixed
>>>>>>> 4e962508
    "black",
    # remove pin once https://github.com/nedbat/coveragepy/issues/881 fixed
    "coverage==4.5.4",
    "codecov",
    "codespell",
    "flake8",
    "flake8-blind-except",
    "flake8-builtins",
    "flake8-debugger",
    "flake8-isort",
    "pytest",
    "pytest-cov",
    "pytest-shard",
    "pytest-xdist",
    "pytype",
    "sphinx",
    "sphinxcontrib-napoleon",
]


def get_readme() -> str:
    """Retrieve content from README."""
    with open("README.md", "r") as f:
        return f.read()


setup(
    name="imitation",
    version=src.imitation.__version__,
    description="Implementation of modern IRL and imitation learning algorithms.",
    long_description=get_readme(),
    long_description_content_type="text/markdown",
    author="Center for Human-Compatible AI and Google",
    python_requires=">=3.7.0",
    packages=find_packages("src"),
    package_dir={"": "src"},
    package_data={"imitation": ["py.typed", "envs/examples/airl_envs/assets/*.xml"]},
    install_requires=[
        "awscli",
        "cloudpickle>=0.5.5",
        "gym[classic_control]",
        "matplotlib",
        "numpy>=1.15",
        "ray[debug]==0.7.4",
        "tqdm",
        "scikit-learn>=0.21.2",
        "stable-baselines~=2.10.0",
        "jax~=0.1.66",
        "jaxlib~=0.1.47",
        # sacred==0.7.5 build is broken without pymongo
        # sacred>0.7.4 have non-picklable config objects (see GH #109)
        "sacred==0.7.4",
    ],
    tests_require=TESTS_REQUIRE,
    extras_require={
        "gpu": [f"tensorflow-gpu{TF_VERSION}"],
        "cpu": [f"tensorflow{TF_VERSION}"],
        # recommended packages for development
        "dev": [
            "autopep8",
            "ntfy[slack]",
            "ipdb",
            "isort",
            "jupyter",
            "pytype",
            "codespell",
            # for convenience
            *TESTS_REQUIRE,
        ],
        "test": TESTS_REQUIRE,
    },
    entry_points={
        "console_scripts": [
            ("imitation-expert-demos=imitation.scripts.expert_demos" ":main_console"),
            "imitation-train=imitation.scripts.train_adversarial:main_console",
        ],
    },
    url="https://github.com/HumanCompatibleAI/imitation",
    license="MIT",
    classifiers=[
        # Trove classifiers
        # Full list: https://pypi.python.org/pypi?%3Aaction=list_classifiers
        "License :: OSI Approved :: MIT License",
        "Programming Language :: Python",
        "Programming Language :: Python :: 3",
        "Programming Language :: Python :: 3.7",
        "Programming Language :: Python :: 3.8",
        "Programming Language :: Python :: Implementation :: CPython",
        "Programming Language :: Python :: Implementation :: PyPy",
    ],
)<|MERGE_RESOLUTION|>--- conflicted
+++ resolved
@@ -3,12 +3,7 @@
 
 TF_VERSION = ">=1.15.0,<2.0"
 TESTS_REQUIRE = [
-<<<<<<< HEAD
-    "seals~=0.0.1",
-=======
     "seals~=0.1.0",
-    # remove pin once https://github.com/nedbat/coveragepy/issues/881 fixed
->>>>>>> 4e962508
     "black",
     # remove pin once https://github.com/nedbat/coveragepy/issues/881 fixed
     "coverage==4.5.4",
