"""Setup for imitation: a reward and imitation learning library."""

import os
import warnings
from sys import platform
from typing import TYPE_CHECKING

from setuptools import find_packages, setup
from setuptools.command.install import install

if TYPE_CHECKING:
    from setuptools_scm.version import ScmVersion

IS_NOT_WINDOWS = os.name != "nt"

PARALLEL_REQUIRE = ["ray[debug,tune]~=2.0.0"]
ATARI_REQUIRE = [
    "seals[atari]~=0.2.1",
]
PYTYPE = ["pytype==2022.7.26"] if IS_NOT_WINDOWS else []

# Note: the versions of the test and doc requirements should be tightly pinned to known
#   working versions to make our CI/CD pipeline as stable as possible.
TESTS_REQUIRE = (
    [
        "black[jupyter]~=22.6.0",
        "coverage~=6.4.2",
        "codecov~=2.1.12",
        "codespell~=2.1.0",
        "darglint~=1.8.1",
        "filelock~=3.7.1",
        "flake8~=4.0.1",
        "flake8-blind-except==0.2.1",
        "flake8-builtins~=1.5.3",
        "flake8-commas~=2.1.0",
        "flake8-debugger~=4.1.2",
        "flake8-docstrings~=1.6.0",
        "flake8-isort~=4.1.2",
        "hypothesis~=6.54.1",
        "ipykernel~=6.15.1",
        "jupyter~=1.0.0",
        # TODO: upgrade jupyter-client once
        #  https://github.com/jupyter/jupyter_client/issues/637 is fixed
        "jupyter-client~=6.1.12",
        "moviepy~=1.0.3",
        "mypy~=0.990",
        "pandas~=1.4.3",
        "pytest~=7.1.2",
        "pytest-cov~=3.0.0",
        "pytest-notebook==0.8.0",
        "pytest-xdist~=2.5.0",
        "scipy~=1.9.0",
        "wandb==0.12.21",
        "setuptools_scm~=7.0.5",
        "pre-commit>=2.20.0",
    ]
    + PARALLEL_REQUIRE
    + ATARI_REQUIRE
    + PYTYPE
)
DOCS_REQUIRE = [
    "sphinx~=5.1.1",
    "sphinx-autodoc-typehints~=1.19.1",
    "sphinx-rtd-theme~=1.0.0",
    "sphinxcontrib-napoleon==0.7",
    "furo==2022.6.21",
    "sphinx-copybutton==0.5.0",
    "sphinx-github-changelog~=1.2.0",
    "myst-nb==0.17.2",
    "ipykernel~=6.15.2",
] + ATARI_REQUIRE


def get_readme() -> str:
    """Retrieve content from README."""
    with open("README.md", "r", encoding="utf-8") as f:
        return f.read()


class InstallCommand(install):
    """Custom install command to throw warnings about external dependencies."""

    def run(self):
        """Run the install command."""
        install.run(self)

        if platform == "darwin":
            warnings.warn(
                "Installation of important packages for macOS is required. "
                "Scripts in the experiments folder will likely not run without these "
                "packages: gnu-getopt, parallel, coreutils. They can be installed with "
                "Homebrew by running `brew install gnu-getopt parallel coreutils`."
                "See https://brew.sh/ for installation instructions.",
            )


def get_version(version: "ScmVersion") -> str:
    """Generates the version string for the package.

    This function replaces the default version format used by setuptools_scm
    to allow development builds to be versioned using the git commit hash
    instead of the number of commits since the last release, which leads to
    duplicate version identifiers when using multiple branches
    (see https://github.com/HumanCompatibleAI/imitation/issues/500).

    The version has the following format:

    {version}[.dev{build}]
    where build is the shortened commit hash converted to base 10.

    Args:
        version: The version object given by setuptools_scm, calculated
            from the git repository.

    Returns:
        The formatted version string to use for the package.
    """
    # We import setuptools_scm here because it is only installed after the module
    # is loaded and the setup function is called.
    from setuptools_scm import version as scm_version

    if version.node:
        # By default node corresponds to the short commit hash when using git,
        # plus a "g" prefix. We remove the "g" prefix from the commit hash which
        # is added by setuptools_scm by default ("g" for git vs. mercurial etc.)
        # because letters are not valid for version identifiers in PEP 440.
        # We also convert from hexadecimal to base 10 for the same reason.
        version.node = str(int(version.node.lstrip("g"), 16))
    if version.exact:
        # an exact version is when the current commit is tagged with a version.
        return version.format_with("{tag}")
    else:
        # the current commit is not tagged with a version, so we guess
        # what the "next" version will be (this can be disabled but is the
        # default behavior of setuptools_scm so it has been left in).
        return version.format_next_version(
            scm_version.guess_next_version,
            fmt="{guessed}.dev{node}",
        )


def get_local_version(version: "ScmVersion", time_format="%Y%m%d") -> str:
    """Generates the local version string for the package.

    By default, when commits are made on top of a release version, setuptools_scm
    sets the version to be {version}.dev{distance}+{node} where {distance} is the number
    of commits since the last release and {node} is the short commit hash.
    This function replaces the default version format used by setuptools_scm
    so that committed changes away from a release version are not considered
    local versions but dev versions instead (by using the format
    {version}.dev{node} instead. This is so that we can push test releases
    to TestPyPI (it does not accept local versions).

    Local versions are still present if there are uncommitted changes (if the tree
    is dirty), in which case the current date is added to the version.

    Args:
        version: The version object given by setuptools_scm, calculated
            from the git repository.
        time_format: The format to use for the date.

    Returns:
        The formatted local version string to use for the package.
    """
    return version.format_choice(
        "",
        "+d{time:{time_format}}",
        time_format=time_format,
    )


setup(
    cmdclass={"install": InstallCommand},
    name="imitation",
    use_scm_version={"local_scheme": get_local_version, "version_scheme": get_version},
    setup_requires=["setuptools_scm"],
    description="Implementation of modern reward and imitation learning algorithms.",
    long_description=get_readme(),
    long_description_content_type="text/markdown",
    author="Center for Human-Compatible AI and Google",
    python_requires=">=3.8.0",
    packages=find_packages("src"),
    package_dir={"": "src"},
    package_data={"imitation": ["py.typed", "envs/examples/airl_envs/assets/*.xml"]},
    # Note: while we are strict with our test and doc requirement versions, we try to
    #   impose as little restrictions on the install requirements as possible. Try to
    #   encode only known incompatibilities here. This prevents nasty dependency issues
    #   for our users.
    install_requires=[
        "gymnasium[classic-control]~=0.28.1",
        "matplotlib",
        "numpy>=1.15",
        "torch>=1.4.0",
        "tqdm",
        "rich",
        "scikit-learn>=0.21.2",
        "seals~=0.2.1",
        "stable-baselines3~=2.0",
        "sacred>=0.8.4",
        "tensorboard>=1.14",
<<<<<<< HEAD
        # TODO: remove once https://github.com/huggingface/huggingface_sb3/issues/37 is
        #  fixed
        "huggingface_sb3==2.2.5",
        "optuna>=3.0.1",
=======
        "huggingface_sb3~=3.0",
>>>>>>> 8db6bfb0
        "datasets>=2.8.0",
    ],
    tests_require=TESTS_REQUIRE,
    extras_require={
        # recommended packages for development
        "dev": [
            "autopep8",
            "ipdb",
            "isort~=5.0",
            "codespell",
            "sphinx-autobuild",
            # for convenience
            *TESTS_REQUIRE,
            *DOCS_REQUIRE,
        ]
        + PYTYPE,
        "test": TESTS_REQUIRE,
        "docs": DOCS_REQUIRE,
        "parallel": PARALLEL_REQUIRE,
        "mujoco": [
            "gymnasium[classic-control,mujoco]~=0.28.1",
        ],
        "atari": ATARI_REQUIRE,
    },
    entry_points={
        "console_scripts": [
            "imitation-eval-policy=imitation.scripts.eval_policy:main_console",
            "imitation-parallel=imitation.scripts.parallel:main_console",
            (
                "imitation-train-adversarial="
                "imitation.scripts.train_adversarial:main_console"
            ),
            "imitation-train-imitation=imitation.scripts.train_imitation:main_console",
            (
                "imitation-train-preference-comparisons="
                "imitation.scripts.train_preference_comparisons:main_console"
            ),
            "imitation-train-rl=imitation.scripts.train_rl:main_console",
        ],
    },
    url="https://github.com/HumanCompatibleAI/imitation",
    license="MIT",
    classifiers=[
        # Trove classifiers
        # Full list: https://pypi.python.org/pypi?%3Aaction=list_classifiers
        "License :: OSI Approved :: MIT License",
        "Programming Language :: Python",
        "Programming Language :: Python :: 3",
        "Programming Language :: Python :: 3.8",
        "Programming Language :: Python :: 3.9",
        "Programming Language :: Python :: 3.10",
        "Programming Language :: Python :: Implementation :: CPython",
        "Programming Language :: Python :: Implementation :: PyPy",
    ],
)<|MERGE_RESOLUTION|>--- conflicted
+++ resolved
@@ -198,14 +198,8 @@
         "stable-baselines3~=2.0",
         "sacred>=0.8.4",
         "tensorboard>=1.14",
-<<<<<<< HEAD
-        # TODO: remove once https://github.com/huggingface/huggingface_sb3/issues/37 is
-        #  fixed
-        "huggingface_sb3==2.2.5",
+        "huggingface_sb3~=3.0",
         "optuna>=3.0.1",
-=======
-        "huggingface_sb3~=3.0",
->>>>>>> 8db6bfb0
         "datasets>=2.8.0",
     ],
     tests_require=TESTS_REQUIRE,
