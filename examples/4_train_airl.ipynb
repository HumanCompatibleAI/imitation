{
 "cells": [
  {
   "cell_type": "markdown",
   "metadata": {},
   "source": [
    "# Train an Agent using Adversarial Inverse Reinforcement Learning\n"
   ]
  },
  {
   "cell_type": "markdown",
   "metadata": {},
   "source": [
    "As usual, we first need an expert. \n",
    "Note that we now use a variant of the CartPole environment from the seals package, which has fixed episode durations. Read more about why we do this [here](https://imitation.readthedocs.io/en/latest/getting-started/variable-horizon.html)."
   ]
  },
  {
   "cell_type": "code",
   "execution_count": null,
   "metadata": {},
   "outputs": [],
   "source": [
    "import gym\n",
    "from stable_baselines3 import PPO\n",
    "from stable_baselines3.ppo import MlpPolicy\n",
    "import seals  # needed to load environments\n",
    "\n",
    "env = gym.make(\"seals/CartPole-v0\")\n",
    "expert = PPO(\n",
    "    policy=MlpPolicy,\n",
    "    env=env,\n",
    "    seed=0,\n",
    "    batch_size=64,\n",
    "    ent_coef=0.0,\n",
    "    learning_rate=0.0003,\n",
    "    n_epochs=10,\n",
    "    n_steps=64,\n",
    ")\n",
    "expert.learn(1000)  # Note: set to 100000 to train a proficient expert"
   ]
  },
  {
   "cell_type": "markdown",
   "metadata": {},
   "source": [
    "We generate some expert trajectories, that the discriminator needs to distinguish from the learner's trajectories."
   ]
  },
  {
   "cell_type": "code",
   "execution_count": null,
   "metadata": {},
   "outputs": [],
   "source": [
    "from imitation.data import rollout\n",
    "from imitation.data.wrappers import RolloutInfoWrapper\n",
    "from imitation.util.util import make_vec_env\n",
    "from stable_baselines3.common.vec_env import DummyVecEnv\n",
    "import numpy as np\n",
    "\n",
    "rng = np.random.default_rng()\n",
    "rollouts = rollout.rollout(\n",
    "    expert,\n",
    "    make_vec_env(\n",
    "        \"seals/CartPole-v0\",\n",
    "        n_envs=5,\n",
    "        post_wrappers=[lambda env, _: RolloutInfoWrapper(env)],\n",
    "    ),\n",
    "    rollout.make_sample_until(min_timesteps=None, min_episodes=60),\n",
    "    rng=rng,\n",
    ")"
   ]
  },
  {
   "cell_type": "markdown",
   "metadata": {},
   "source": [
    "Now we are ready to set up our AIRL trainer.\n",
    "Note, that the `reward_net` is actually the network of the discriminator.\n",
    "We evaluate the learner before and after training so we can see if it made any progress."
   ]
  },
  {
   "cell_type": "code",
   "execution_count": null,
   "metadata": {},
   "outputs": [],
   "source": [
    "from imitation.algorithms.adversarial.airl import AIRL\n",
    "from imitation.rewards.reward_nets import BasicShapedRewardNet\n",
    "from imitation.util.networks import RunningNorm\n",
    "from imitation.util.util import make_vec_env\n",
    "from stable_baselines3 import PPO\n",
    "from stable_baselines3.common.evaluation import evaluate_policy\n",
    "from stable_baselines3.common.vec_env import DummyVecEnv\n",
    "\n",
    "import gym\n",
    "\n",
    "\n",
    "venv = make_vec_env(\"seals/CartPole-v0\", n_envs=8)\n",
    "learner = PPO(\n",
    "    env=venv,\n",
    "    policy=MlpPolicy,\n",
    "    batch_size=64,\n",
    "    ent_coef=0.0,\n",
    "    learning_rate=0.0003,\n",
    "    n_epochs=10,\n",
    ")\n",
    "reward_net = BasicShapedRewardNet(\n",
    "    venv.observation_space, venv.action_space, normalize_input_layer=RunningNorm\n",
    ")\n",
    "airl_trainer = AIRL(\n",
    "    demonstrations=rollouts,\n",
    "    demo_batch_size=1024,\n",
    "    gen_replay_buffer_capacity=2048,\n",
    "    n_disc_updates_per_round=4,\n",
    "    venv=venv,\n",
    "    gen_algo=learner,\n",
    "    reward_net=reward_net,\n",
    ")\n",
    "\n",
    "learner_rewards_before_training, _ = evaluate_policy(\n",
    "    learner, venv, 100, return_episode_rewards=True\n",
    ")\n",
    "airl_trainer.train(20000)  # Note: set to 300000 for better results\n",
    "learner_rewards_after_training, _ = evaluate_policy(\n",
    "    learner, venv, 100, return_episode_rewards=True\n",
    ")"
   ]
  },
  {
   "cell_type": "markdown",
   "metadata": {},
   "source": [
    "When we look at the histograms of rewards before and after learning, we can see that the learner is not perfect yet, but it made some progress at least.\n",
    "If not, just re-run the above cell."
   ]
  },
  {
   "cell_type": "code",
   "execution_count": null,
   "metadata": {},
   "outputs": [],
   "source": [
    "import matplotlib.pyplot as plt\n",
    "import numpy as np\n",
    "\n",
    "print(np.mean(learner_rewards_after_training))\n",
    "print(np.mean(learner_rewards_before_training))\n",
    "\n",
    "plt.hist(\n",
    "    [learner_rewards_before_training, learner_rewards_after_training],\n",
    "    label=[\"untrained\", \"trained\"],\n",
    ")\n",
    "plt.legend()\n",
    "plt.show()"
   ]
  }
 ],
 "metadata": {
  "kernelspec": {
   "display_name": "Python 3.9.12 ('imitation')",
   "language": "python",
   "name": "python3"
  },
  "language_info": {
   "codemirror_mode": {
    "name": "ipython",
    "version": 3
   },
   "file_extension": ".py",
   "mimetype": "text/x-python",
   "name": "python",
   "nbconvert_exporter": "python",
   "pygments_lexer": "ipython3",
<<<<<<< HEAD
   "version": "3.8.10"
=======
   "version": "3.9.12"
  },
  "orig_nbformat": 4,
  "vscode": {
   "interpreter": {
    "hash": "3cfa84a08340a0535ac1870c24c62bfe5d4563d20dd3264de6ae795b45772dcc"
   }
>>>>>>> 91c66b73
  }
 },
 "nbformat": 4,
 "nbformat_minor": 2
}<|MERGE_RESOLUTION|>--- conflicted
+++ resolved
@@ -96,6 +96,7 @@
     "from stable_baselines3.common.vec_env import DummyVecEnv\n",
     "\n",
     "import gym\n",
+    "import seals\n",
     "\n",
     "\n",
     "venv = make_vec_env(\"seals/CartPole-v0\", n_envs=8)\n",
@@ -160,7 +161,7 @@
  ],
  "metadata": {
   "kernelspec": {
-   "display_name": "Python 3.9.12 ('imitation')",
+   "display_name": "Python 3.8.10 ('venv': venv)",
    "language": "python",
    "name": "python3"
   },
@@ -174,18 +175,9 @@
    "name": "python",
    "nbconvert_exporter": "python",
    "pygments_lexer": "ipython3",
-<<<<<<< HEAD
    "version": "3.8.10"
-=======
-   "version": "3.9.12"
   },
-  "orig_nbformat": 4,
-  "vscode": {
-   "interpreter": {
-    "hash": "3cfa84a08340a0535ac1870c24c62bfe5d4563d20dd3264de6ae795b45772dcc"
-   }
->>>>>>> 91c66b73
-  }
+  "orig_nbformat": 4
  },
  "nbformat": 4,
  "nbformat_minor": 2
