--- conflicted
+++ resolved
@@ -29,11 +29,6 @@
     "    mce_partition_fh,\n",
     "    TabularPolicy,\n",
     ")\n",
-<<<<<<< HEAD
-    "import gym\n",
-    "import imitation.envs.examples.model_envs\n",
-=======
->>>>>>> 6b1a36ca
     "\n",
     "from imitation.data import rollout\n",
     "from imitation.envs import resettable_env\n",
@@ -217,12 +212,9 @@
   }
  ],
  "metadata": {
-<<<<<<< HEAD
-=======
   "interpreter": {
    "hash": "439158cd89905785fcc749928062ade7bfccc3f087fab145e5671f895c635937"
   },
->>>>>>> 6b1a36ca
   "kernelspec": {
    "display_name": "Python 3.9.13 ('base')",
    "language": "python",
@@ -239,14 +231,6 @@
    "nbconvert_exporter": "python",
    "pygments_lexer": "ipython3",
    "version": "3.9.13"
-<<<<<<< HEAD
-  },
-  "vscode": {
-   "interpreter": {
-    "hash": "439158cd89905785fcc749928062ade7bfccc3f087fab145e5671f895c635937"
-   }
-=======
->>>>>>> 6b1a36ca
   }
  },
  "nbformat": 4,
