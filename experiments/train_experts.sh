#!/usr/bin/env bash

# This script trains experts for experiments/imit_benchmark.sh.
# When training is finished, it reports the mean episode reward of each
# expert.

ENVS+="acrobot cartpole mountain_car "
ENVS+="reacher half_cheetah hopper ant humanoid swimmer walker "
ENVS+="two_d_maze custom_ant disabled_ant "

SEEDS="0 1 2"

TIMESTAMP=$(date --iso-8601=seconds)
OUTPUT_DIR="output/train_experts/${TIMESTAMP}"
RESULTS_FILE="results.txt"
extra_configs=""

while getopts "fr" arg; do
  if [[ $arg == "f" ]]; then
    # Fast mode (debug)
    ENVS="cartpole pendulum"
    SEEDS="0"
    extra_configs+="fast "
  elif [[ $arg == "r" ]]; then
    # Regenerate test data (policies and rollouts).
    #
    # Combine with fast mode flag to generate low-computation versions of
    # test data.
    # Use `git clean -df tests/data` to remove extra log files.
    ENVS="cartpole pendulum"
    SEEDS="0"
    OUTPUT_DIR="tests/data/expert_models"
<<<<<<< HEAD
    if [[ -d ${OUTPUT_DIR} ]]; then
      echo "Overwriting old test data"
      rm -r ${OUTPUT_DIR}
    fi
    mkdir -p ${OUTPUT_DIR}
=======
>>>>>>> 744209ea
    extra_configs+="rollout_save_n_episodes=50 "
  fi
done

echo "Writing logs in ${OUTPUT_DIR}"
# Train experts.
parallel -j 25% --header : --progress --results ${OUTPUT_DIR}/parallel/ \
  python -m imitation.scripts.expert_demos \
  with \
  {env} ${extra_configs} \
  seed={seed} \
  log_dir="${OUTPUT_DIR}/{env}_{seed}" \
  ::: env ${ENVS} ::: seed ${SEEDS}

pushd $OUTPUT_DIR

# Display and save mean episode reward to ${RESULTS_FILE}.
find . -name stdout | xargs tail -n 15 | grep -E '(==|ep_reward_mean)' | tee ${RESULTS_FILE}

popd

echo "[Optional] Upload new experts to S3 (replacing old ones) using:"
echo "aws s3 sync --delete '${OUTPUT_DIR}' s3://shwang-chai/public/expert_models"<|MERGE_RESOLUTION|>--- conflicted
+++ resolved
@@ -30,14 +30,11 @@
     ENVS="cartpole pendulum"
     SEEDS="0"
     OUTPUT_DIR="tests/data/expert_models"
-<<<<<<< HEAD
     if [[ -d ${OUTPUT_DIR} ]]; then
       echo "Overwriting old test data"
       rm -r ${OUTPUT_DIR}
     fi
     mkdir -p ${OUTPUT_DIR}
-=======
->>>>>>> 744209ea
     extra_configs+="rollout_save_n_episodes=50 "
   fi
 done
