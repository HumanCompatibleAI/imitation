#!/usr/bin/env bash
set -e

# This script finds the the mean and standard error of episode return after
# training GAIL or AIRL on benchmark tasks.
#
# The benchmark tasks are defined in the CSV config file
# `experiments/imit_benchmark_config.csv`.

gnu_date=date
gnu_getopt=getopt
if [[ "$OSTYPE" == "darwin"* ]]; then
  gnu_date=gdate
  gnu_getopt=gnu-getopt
fi

CONFIG_CSV="experiments/imit_benchmark_config.csv"
<<<<<<< HEAD
DATA_DIR="${DATA_DIR:-data/}"
TIMESTAMP=$(date --iso-8601=seconds)
=======
EXPERT_MODELS_DIR="data/expert_models"
TIMESTAMP=$($gnu_date --iso-8601=seconds)
>>>>>>> d52c61e9
LOG_ROOT="output/imit_benchmark/${TIMESTAMP}"
extra_configs=""
extra_options=""
ALGORITHM="gail"

SEEDS="0 1 2 3 4"

<<<<<<< HEAD
TEMP=$(getopt -o fT -l fast,mvp_fast,tmux,gail,airl,pdb,echo,run_name:,log_root:,file_storage:,mvp_seals,cheetah -- "$@")
=======
TEMP=$($gnu_getopt -o f -l fast,gail,airl,run_name:,log_root:,file_storage: -- $@)
>>>>>>> d52c61e9
if [[ $? != 0 ]]; then exit 1; fi
eval set -- "$TEMP"

while true; do
  case "$1" in
    # Fast mode (debug)
    -f | --fast)
      CONFIG_CSV="tests/data/imit_benchmark_config.csv"
      # TODO(shwang): Add new flag for using special test data?
      # Or don't make a new flag -- probably just read EXPERT_MODELS_DIR
      # from export if possible via DATA_DIR=${EXPERT_MODELS_DIR:-default}
      # EXPERT_MODELS_DIR="tests/data/expert_models"
      SEEDS="0"
      extra_configs+="fast "
      shift
      ;;
    --mvp_seals)
      CONFIG_CSV="experiments/imit_table_mvp_seals_config.csv"
      shift
      ;;
    --cheetah)
      CONFIG_CSV="experiments/imit_table_cheetahs.csv"
      shift
      ;;
    -T | --tmux)
      extra_parallel_options+="--tmux "
      shift
      ;;
    --gail)
      ALGORITHM="gail"
      shift
      ;;
    --airl)
      ALGORITHM="airl"
      shift
      ;;
    --run_name)
      extra_options+="--name $2 "
      shift 2
      ;;
    --log_root)
      LOG_ROOT="$2"
      shift 2
      ;;
    --file_storage)
      # Used by `tests/generate_test_data.sh` to save Sacred logs in tests/data.
      extra_options+="--file_storage $2 "
      shift 2
      ;;
    --pdb)
      echo 'NOTE: Interact with PDB session via tmux. If an error occurs, `parallel` '
      echo 'will hang and wait for user input in tmux session.'
      extra_parallel_options+="--tmux "  # Needed for terminal output.
      extra_options+="--pdb "
      shift
      ;;
    --echo)
      extra_parallel_options+="echo "
      shift
      ;;
    --)
      shift
      break
      ;;
    *)
      echo "Unrecognized flag $1" >&2
      exit 1
      ;;
  esac
done

mkdir -p "${LOG_ROOT}"
echo "Logging to: ${LOG_ROOT}"

parallel -j 25% --header : --results ${LOG_ROOT}/parallel/ --colsep , --progress \
  ${extra_parallel_options} \
  python -m imitation.scripts.train_adversarial \
  --capture=sys \
  ${extra_options} \
  with \
  ${ALGORITHM} \
  {env_config_name} \
  log_dir="${LOG_ROOT}/{env_config_name}_{seed}/n_expert_demos_{n_expert_demos}" \
  data_dir=${DATA_DIR} \
  checkpoint_interval=0 \
  n_expert_demos={n_expert_demos} \
  seed={seed} \
  ${extra_configs} \
  :::: $CONFIG_CSV \
  ::: seed ${SEEDS}

# Directory path is really long. Enter the directory to shorten results output,
# which includes directory of each stdout file.
pushd ${LOG_ROOT}/parallel
find . -name stdout | sort | xargs tail -n 15 | grep -E '==|\[result\]'
popd

echo "[Optional] Upload new reward models to S3 (replacing old ones) using the commands:"
echo "aws s3 rm --recursive s3://shwang-chai/public/data/reward_models/${ALGORITHM}/"
echo "aws s3 sync --exclude '*/rollouts/*' --exclude '*/checkpoints/*' --include '*/checkpoints/final/*' '${LOG_ROOT}' s3://shwang-chai/public/data/reward_models/${ALGORITHM}/"

echo 'Generate results table using `python -m imitation.scripts.analyze`'<|MERGE_RESOLUTION|>--- conflicted
+++ resolved
@@ -15,13 +15,8 @@
 fi
 
 CONFIG_CSV="experiments/imit_benchmark_config.csv"
-<<<<<<< HEAD
 DATA_DIR="${DATA_DIR:-data/}"
-TIMESTAMP=$(date --iso-8601=seconds)
-=======
-EXPERT_MODELS_DIR="data/expert_models"
 TIMESTAMP=$($gnu_date --iso-8601=seconds)
->>>>>>> d52c61e9
 LOG_ROOT="output/imit_benchmark/${TIMESTAMP}"
 extra_configs=""
 extra_options=""
@@ -29,11 +24,7 @@
 
 SEEDS="0 1 2 3 4"
 
-<<<<<<< HEAD
-TEMP=$(getopt -o fT -l fast,mvp_fast,tmux,gail,airl,pdb,echo,run_name:,log_root:,file_storage:,mvp_seals,cheetah -- "$@")
-=======
-TEMP=$($gnu_getopt -o f -l fast,gail,airl,run_name:,log_root:,file_storage: -- $@)
->>>>>>> d52c61e9
+TEMP=$($gnu_getopt -o fT -l fast,mvp_fast,tmux,gail,airl,pdb,echo,run_name:,log_root:,file_storage:,mvp_seals,cheetah -- "$@")
 if [[ $? != 0 ]]; then exit 1; fi
 eval set -- "$TEMP"
 
@@ -42,10 +33,6 @@
     # Fast mode (debug)
     -f | --fast)
       CONFIG_CSV="tests/data/imit_benchmark_config.csv"
-      # TODO(shwang): Add new flag for using special test data?
-      # Or don't make a new flag -- probably just read EXPERT_MODELS_DIR
-      # from export if possible via DATA_DIR=${EXPERT_MODELS_DIR:-default}
-      # EXPERT_MODELS_DIR="tests/data/expert_models"
       SEEDS="0"
       extra_configs+="fast "
       shift
